--- conflicted
+++ resolved
@@ -1486,11 +1486,7 @@
       
 
    def execSetOwner(self):
-<<<<<<< HEAD
-      dlg = self.dlgChangeOwner(self.wltID, self, self.main) 
-=======
       dlg = self.dlgChangeOwner(self.wltID, self, self.main)
->>>>>>> 8786774c
       if dlg.exec_():
          if dlg.chkIsMine.isChecked():
             self.main.setWltSetting(self.wltID, 'IsMine', True)
