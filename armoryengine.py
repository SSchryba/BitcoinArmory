################################################################################
#
# Copyright (C) 2011, Alan C. Reiner    <alan.reiner@gmail.com>
# Distributed under the GNU Affero General Public License (AGPL v3)
# See LICENSE or http://www.gnu.org/licenses/agpl.html
#
################################################################################
#
# Project:    Armory
# Author:     Alan Reiner
# Orig Date:  20 November, 2011
# Descr:      This file serves as an engine for python-based Bitcoin software.
#             I forked this from my own project -- PyBtcEngine -- because I
#             I needed to start including/rewriting code to use CppBlockUtils
#             but did not want to break the pure-python-ness of PyBtcEngine.
#             If you are interested in in a pure-python set of bitcoin utils
#             please go checkout the PyBtcEngine github project.
#
#             Of course, the biggest advatage here is that you have access to
#             the blockchain through BlockObj/BlockObjRef/BlockUtils, as found
#             in the CppForSWIG directory.  This is available in PyBtcEngine,
#             but I had to split out the modules, and I didn't have a good way
#             to maintain the pure-python module while also implementing all
#             the great SWIG-imported C++ utilities I built.
#
#             This module replaces the ECDSA operations, with faster ones
#             implemented in C++ from Crypto++.  This also enables the ability
#             to use SecureBinaryData objects for moving around private keys,
#             though I'm not entirely clear if python-based memory management
#             is going to properly clean up after itself, even with a page-
#             locked, self-destructing data container.
#
#
################################################################################



   

import copy
import hashlib
import random
import time
import os
import string
import sys
import shutil
import math
from struct import pack, unpack
from datetime import datetime


from sys import argv



# Use CLI args to determine testnet or not
USE_TESTNET = not ('--mainnet' in argv)
USE_TESTNET =     ('--testnet' in argv)
   

# Version Numbers -- numDigits [var, 2, 2, 3]
<<<<<<< HEAD
BTCARMORY_VERSION    = (0, 55, 0, 0)  # (Major, Minor, Minor++, even-more-minor)
=======
BTCARMORY_VERSION    = (0, 53, 0, 0)  # (Major, Minor, Minor++, even-more-minor)
>>>>>>> 623e2b59
PYBTCADDRESS_VERSION = (1, 00, 0, 0)  # (Major, Minor, Minor++, even-more-minor)
PYBTCWALLET_VERSION  = (1, 35, 0, 0)  # (Major, Minor, Minor++, even-more-minor)

ARMORY_DONATION_ADDR = '1ArmoryXcfq7TnCSuZa9fQjRYwJ4bkRKfv'

def getVersionString(vquad, numPieces=4):
   vstr = '%d.%02d' % vquad[:2]
   if (vquad[2] > 0 or vquad[3] > 0) and numPieces>2:
      vstr += '.%02d' % vquad[2]
   if vquad[3] > 0 and numPieces>3:
      vstr += '.%03d' % vquad[3]
   return vstr

def getVersionInt(vquad, numPieces=4):
   vint  = int(vquad[0] * 1e7)
   vint += int(vquad[1] * 1e5)
   if numPieces>2:
      vint += int(vquad[2] * 1e3)
   if numPieces>3:
      vint += int(vquad[3])
   return vint

def readVersionString(verStr):
   verList = [int(piece) for piece in verStr.split('.')]
   while len(verList)<4:
      verList.append(0)
   return tuple(verList)

def readVersionInt(verInt):
   verStr = str(verInt).rjust(10,'0')
   verList = []
   verList.append( int(verStr[       -3:]) )
   verList.append( int(verStr[    -5:-3 ]) )
   verList.append( int(verStr[ -7:-5    ]) )
   verList.append( int(verStr[:-7       ]) )
   return tuple(verList[::-1])

print '********************************************************************************'
print 'Loading Armory Engine:'
print '   Armory Version:      ', getVersionString(BTCARMORY_VERSION)
print '   PyBtcAddress Version:', getVersionString(PYBTCADDRESS_VERSION)
print '   PyBtcWallet  Version:', getVersionString(PYBTCWALLET_VERSION)

# Get the host operating system
import platform
opsys = platform.system()
OS_WINDOWS = 'win32'  in opsys.lower() or 'windows' in opsys.lower()
OS_LINUX   = 'nix'    in opsys.lower() or 'nux'     in opsys.lower()
OS_MACOSX  = 'darwin' in opsys.lower() or 'osx'     in opsys.lower()

# Figure out the default directories for Satoshi client, and BicoinArmory
OS_NAME          = ''
USER_HOME_DIR    = ''
BTC_HOME_DIR     = ''
ARMORY_HOME_DIR  = ''
SUBDIR = 'testnet' if USE_TESTNET else ''
if OS_WINDOWS:
   OS_NAME         = 'Windows'
   USER_HOME_DIR   = os.getenv('APPDATA')
   BTC_HOME_DIR    = os.path.join(USER_HOME_DIR, 'Bitcoin', SUBDIR)
   ARMORY_HOME_DIR = os.path.join(USER_HOME_DIR, 'Armory', SUBDIR)
elif OS_LINUX:
   OS_NAME         = 'Linux'
   USER_HOME_DIR   = os.getenv('HOME')
   BTC_HOME_DIR    = os.path.join(USER_HOME_DIR, '.bitcoin', SUBDIR)
   ARMORY_HOME_DIR = os.path.join(USER_HOME_DIR, '.armory', SUBDIR)
elif OS_MACOSX:
   OS_NAME         = 'Mac/OSX'
   USER_HOME_DIR   = os.path.expanduser('~/Library/Application Support')
   BTC_HOME_DIR    = os.path.join(USER_HOME_DIR, 'Bitcoin', SUBDIR)
   ARMORY_HOME_DIR = os.path.join(USER_HOME_DIR, 'Armory', SUBDIR)
else:
   print '***Unknown operating system!'
   print '***Cannot determine default directory locations'

BLK0001_PATH    = os.path.join(BTC_HOME_DIR, 'blk0001.dat')
SETTINGS_PATH   = os.path.join(BTC_HOME_DIR, 'ArmorySettings.txt')

print 'Detected Operating system:', OS_NAME
print '   User home-directory   :', USER_HOME_DIR
print '   Satoshi BTC directory :', BTC_HOME_DIR
print '   Satoshi blk0001.dat   :', BLK0001_PATH
print '   Armory home dir       :', ARMORY_HOME_DIR

if ARMORY_HOME_DIR and not os.path.exists(ARMORY_HOME_DIR):
   os.makedirs(ARMORY_HOME_DIR)



class UnserializeError(Exception): pass
class BadAddressError(Exception): pass
class VerifyScriptError(Exception): pass
class FileExistsError(Exception): pass
class ECDSA_Error(Exception): pass
class PackerError(Exception): pass
class UnpackerError(Exception): pass
class UnitializedBlockDataError(Exception): pass
class WalletLockError(Exception): pass
class SignatureError(Exception): pass
class KeyDataError(Exception): pass
class ChecksumError(Exception): pass
class WalletAddressError(Exception): pass
class PassphraseError(Exception): pass
class EncryptionError(Exception): pass
class InterruptTestError(Exception): pass
class NetworkIDError(Exception): pass
class WalletExistsError(Exception): pass
class ConnectionError(Exception): pass
class BlockchainUnavailableError(Exception): pass
class InvalidHashError(Exception): pass
class BadInputError(Exception): pass





##### MAIN NETWORK IS DEFAULT #####
if not USE_TESTNET:
   # TODO:  The testnet genesis tx hash can't be the same...?
   BITCOIN_PORT = 8333
   MAGIC_BYTES = '\xf9\xbe\xb4\xd9'
   GENESIS_BLOCK_HASH_HEX  = '6fe28c0ab6f1b372c1a6a246ae63f74f931e8365e15a089c68d6190000000000'
   GENESIS_BLOCK_HASH      = 'o\xe2\x8c\n\xb6\xf1\xb3r\xc1\xa6\xa2F\xaec\xf7O\x93\x1e\x83e\xe1Z\x08\x9ch\xd6\x19\x00\x00\x00\x00\x00'
   GENESIS_TX_HASH_HEX     = '3ba3edfd7a7b12b27ac72c3e67768f617fc81bc3888a51323a9fb8aa4b1e5e4a'
   GENESIS_TX_HASH         = ';\xa3\xed\xfdz{\x12\xb2z\xc7,>gv\x8fa\x7f\xc8\x1b\xc3\x88\x8aQ2:\x9f\xb8\xaaK\x1e^J'
   ADDRBYTE = '\x00'
else:
   BITCOIN_PORT = 18333
   MAGIC_BYTES  = '\xfa\xbf\xb5\xda'
   GENESIS_BLOCK_HASH_HEX  = '08b067b31dc139ee8e7a76a4f2cfcca477c4c06e1ef89f4ae308951907000000'
   GENESIS_BLOCK_HASH      = '\x08\xb0g\xb3\x1d\xc19\xee\x8ezv\xa4\xf2\xcf\xcc\xa4w\xc4\xc0n\x1e\xf8\x9fJ\xe3\x08\x95\x19\x07\x00\x00\x00'
   GENESIS_TX_HASH_HEX     = '3ba3edfd7a7b12b27ac72c3e67768f617fc81bc3888a51323a9fb8aa4b1e5e4a'
   GENESIS_TX_HASH         = ';\xa3\xed\xfdz{\x12\xb2z\xc7,>gv\x8fa\x7f\xc8\x1b\xc3\x88\x8aQ2:\x9f\xb8\xaaK\x1e^J'
   ADDRBYTE = '\x6f'


BLOCKCHAINS = {}
BLOCKCHAINS['\xf9\xbe\xb4\xd9'] = "Main Network"
BLOCKCHAINS['\xfa\xbf\xb5\xda'] = "Test Network"

NETWORKS = {}
NETWORKS['\x00'] = "Main Network"
NETWORKS['\x6f'] = "Test Network"
NETWORKS['\x34'] = "Namecoin Network"



def coin2str(nSatoshi, ndec=8, rJust=False, maxZeros=8):
   """
   Converts a raw value (1e-8 BTC) into a formatted string for display
   
   ndec, guarantees that we get get a least N decimal places in our result

   maxZeros means we will replace zeros with spaces up to M decimal places
   in order to declutter the amount field

   """

   nBtc = float(nSatoshi) / float(ONE_BTC)
   s = '0.0'
   if   ndec==8:  s = '%0.8f' % (nBtc,)
   elif ndec==7:  s = '%0.7f' % (nBtc,)
   elif ndec==6:  s = '%0.6f' % (nBtc,)
   elif ndec==5:  s = '%0.5f' % (nBtc,)
   elif ndec==4:  s = '%0.4f' % (nBtc,)
   elif ndec==3:  s = '%0.3f' % (nBtc,)
   elif ndec==2:  s = '%0.2f' % (nBtc,)
   elif ndec==1:  s = '%0.1f' % (nBtc,)
   elif ndec==0:  s = '%0.0f' % (nBtc,)

   s = s.rjust(18, ' ')


   if maxZeros < ndec:
      maxChop = ndec - maxZeros
      nChop = min(len(s) - len(str(s.strip('0'))), maxChop)
      if nChop>0:
         s  = s[:-nChop] + nChop*' '

   if not rJust:
      s.strip(' ')

   s = s.replace('. ','  ')

   return s
    

def coin2str_approx(nSatoshi, sigfig=3):
   posVal = nSatoshi
   isNeg = False
   if nSatoshi<0:
      isNeg = True
      posVal *= -1
      
   nDig = max(round(math.log(posVal+1, 10)-0.5), 0)
   nChop = max(nDig-2, 0 )
   approxVal = round((10**nChop) * round(posVal / (10**nChop)))
   return coin2str( (-1 if isNeg else 1)*approxVal,  maxZeros=0)


# This is a sweet trick for create enum-like dictionaries. 
# Either automatically numbers (*args), or name-val pairs (**kwargs)
#http://stackoverflow.com/questions/36932/whats-the-best-way-to-implement-an-enum-in-python
def enum(*sequential, **named):
    enums = dict(zip(sequential, range(len(sequential))), **named)
    return type('Enum', (), enums)



# Some useful constants to be used throughout everything
BASE58CHARS  = '123456789ABCDEFGHJKLMNPQRSTUVWXYZabcdefghijkmnopqrstuvwxyz'
BASE16CHARS  = 'abcd eghj knrs uwxy'.replace(' ','')
LITTLEENDIAN  = '<';
BIGENDIAN     = '>';
NETWORKENDIAN = '!';
ONE_BTC       = long(1e8)
CENT          = long(1e8/100.)
UNINITIALIZED = None
UNKNOWN       = -2
MIN_TX_FEE    = 50000
MIN_RELAY_TX_FEE = 10000

UINT8_MAX  = 2**8-1
UINT16_MAX = 2**16-1
UINT32_MAX = 2**32-1
UINT64_MAX = 2**64-1

SECOND   = 1
MINUTE   = 60
HOUR     = 3600
DAY      = 24*HOUR
WEEK     = 7*DAY
MONTH    = 30*DAY
YEAR     = 365*DAY

# Some time methods (RightNow() return local unix timestamp)
RightNow = time.time
def RightNowUTC():
   return time.mktime(time.gmtime(RightNow()))



################################################################################
# Load the C++ utilites here
#
#    The SWIG/C++ block utilities give us access to the blockchain, fast ECDSA
#    operations, and general encryption/secure-binary containers
################################################################################
try:
   import CppBlockUtils as Cpp
   from CppBlockUtils import KdfRomix, CryptoECDSA, CryptoAES, SecureBinaryData
except:
   print '***ERROR:  C++ block utilities not available.'
   print '           Make sure that you have the SWIG-compiled modules'
   print '           in the current directory (or added to the PATH)'
   print '           Specifically, you need:'
   print '                  CppBlockUtils.py     and'
   if OS_LINUX or OS_MACOSX:
      print '                  _CppBlockUtils.so'
   elif OS_WINDOWS:
      print '                  _CppBlockUtils.pyd'
   else:
      print '\n\n... UNKNOWN operating system'
   raise



################################################################################
# Might as well create the BDM right here -- there will only ever be one, anyway
TheBDM = Cpp.BlockDataManager().getBDM()



# Define all the hashing functions we're going to need.  We don't actually
# use any of the first three directly (sha1, sha256, ripemd160), we only
# use hash256 and hash160 which use the first three to create the ONLY hash
# operations we ever do in the bitcoin network
# UPDATE:  mini-private-key format requires vanilla sha256... 
def sha1(bits):
   return hashlib.new('sha1', bits).digest()
def sha256(bits):
   return hashlib.new('sha256', bits).digest()
def ripemd160(bits):
   # It turns out that not all python has ripemd160...?
   #return hashlib.new('ripemd160', bits).digest()
   return Cpp.BtcUtils().ripemd160_SWIG(bits)
def hash256(s):
   """ Double-SHA256 """
   return sha256(sha256(s))
def hash160(s):
   """ RIPEMD160( SHA256( binaryStr ) ) """
   return Cpp.BtcUtils().getHash160_SWIG(s)



################################################################################
def prettyHex(theStr, indent='', withAddr=True, major=8, minor=8):
   """
   This is the same as pprintHex(), but returns the string instead of
   printing it to console.  This is useful for redirecting output to
   files, or doing further modifications to the data before display
   """
   outStr = ''
   sz = len(theStr)
   nchunk = int((sz-1)/minor) + 1;
   for i in range(nchunk):
      if i%major==0:
         outStr += '\n'  + indent
         if withAddr:
            locStr = int_to_hex(i*minor/2, widthBytes=2, endOut=BIGENDIAN)
            outStr +=  '0x' + locStr + ':  '
      outStr += theStr[i*minor:(i+1)*minor] + ' '
   return outStr


################################################################################
def pprintHex(theStr, indent='', withAddr=True, major=8, minor=8):
   """
   This method takes in a long hex string and prints it out into rows
   of 64 hex chars, in chunks of 8 hex characters, and with address
   markings on each row.  This means that each row displays 32 bytes,
   which is usually pleasant.

   The format is customizable: you can adjust the indenting of the
   entire block, remove address markings, or change the major/minor
   grouping size (major * minor = hexCharsPerRow)
   """
   print prettyHex(theStr, indent, withAddr, major, minor)



def pprintDiff(str1, str2, indent=''):
   if not len(str1)==len(str2):
      print 'pprintDiff: Strings are different length!'
      return

   byteDiff = []
   for i in range(len(str1)):
      if str1[i]==str2[i]:
         byteDiff.append('-')
      else:
         byteDiff.append('X')

   pprintHex(''.join(byteDiff), indent=indent)




##### Switch endian-ness #####
def hex_switchEndian(s):
   """ Switches the endianness of a hex string (in pairs of hex chars) """
   pairList = [s[i]+s[i+1] for i in xrange(0,len(s),2)]
   return ''.join(pairList[::-1])
def binary_switchEndian(s):
   """ Switches the endianness of a binary string """
   return s[::-1]


##### INT/HEXSTR #####
def int_to_hex(i, widthBytes=0, endOut=LITTLEENDIAN):
   """
   Convert an integer (int() or long()) to hexadecimal.  Default behavior is
   to use the smallest even number of hex characters necessary, and using
   little-endian.   Use the widthBytes argument to add 0-padding where needed
   if you are expecting constant-length output.
   """
   h = hex(i)[2:]
   if isinstance(i,long):
      h = h[:-1]
   if len(h)%2 == 1:
      h = '0'+h
   if not widthBytes==0:
      nZero = 2*widthBytes - len(h)
      if nZero > 0:
         h = '0'*nZero + h
   if endOut==LITTLEENDIAN:
      h = hex_switchEndian(h)
   return h

def hex_to_int(h, endIn=LITTLEENDIAN):
   """
   Convert hex-string to integer (or long).  Default behavior is to interpret
   hex string as little-endian
   """
   hstr = h[:]  # copies data, no references
   if endIn==LITTLEENDIAN:
      hstr = hex_switchEndian(hstr)
   return( int(hstr, 16) )


##### HEXSTR/BINARYSTR #####
def hex_to_binary(h, endIn=LITTLEENDIAN, endOut=LITTLEENDIAN):
   """
   Converts hexadecimal to binary (in a python string).  Endianness is
   only switched if (endIn != endOut)
   """
   bout = h[:]  # copies data, no references
   if not endIn==endOut:
      bout = hex_switchEndian(bout)
   return bout.decode('hex_codec')


def binary_to_hex(b, endOut=LITTLEENDIAN, endIn=LITTLEENDIAN):
   """
   Converts binary to hexadecimal.  Endianness is only switched
   if (endIn != endOut)
   """
   hout = b.encode('hex_codec')
   if not endOut==endIn:
      hout = hex_switchEndian(hout)
   return hout


##### INT/BINARYSTR #####
def int_to_binary(i, widthBytes=0, endOut=LITTLEENDIAN):
   """
   Convert integer to binary.  Default behavior is use as few bytes
   as necessary, and to use little-endian.  This can be changed with
   the two optional input arguemnts.
   """
   h = int_to_hex(i,widthBytes)
   return hex_to_binary(h, endOut=endOut)

def binary_to_int(b, endIn=LITTLEENDIAN):
   """
   Converts binary to integer (or long).  Interpret as LE by default
   """
   h = binary_to_hex(b, endIn, LITTLEENDIAN)
   return hex_to_int(h)

##### INT/BITS #####

def int_to_bitset(i, widthBytes=0):
   bitsOut = []
   while i>0:
      i,r = divmod(i,2)
      bitsOut.append(['0','1'][r])
   result = ''.join(bitsOut)
   if widthBytes != 0:
      result = result.ljust(widthBytes*8,'0')
   return result

def bitset_to_int(bitset):
   n = 0
   for i,bit in enumerate(bitset):
      n += (0 if bit=='0' else 1) * 2**i
   return n



EmptyHash = hex_to_binary('00'*32)


################################################################################
# BINARY/BASE58 CONVERSIONS
def binary_to_base58(binstr):
   """
   This method applies the Bitcoin-specific conversion from binary to Base58
   which may includes some extra "zero" bytes, such as is the case with the
   main-network addresses.

   This method is labeled as outputting an "addrStr", but it's really this
   special kind of Base58 converter, which makes it usable for encoding other
   data, such as ECDSA keys or scripts.
   """
   padding = 0;
   for b in binstr:
      if b=='\x00':
         padding+=1
      else:
         break

   n = 0
   for ch in binstr:
      n *= 256
      n += ord(ch)

   b58 = ''
   while n > 0:
      n, r = divmod (n, 58)
      b58 = BASE58CHARS[r] + b58
   return '1'*padding + b58


################################################################################
def base58_to_binary(addr):
   """
   This method applies the Bitcoin-specific conversion from Base58 to binary
   which may includes some extra "zero" bytes, such as is the case with the
   main-network addresses.

   This method is labeled as inputting an "addrStr", but it's really this
   special kind of Base58 converter, which makes it usable for encoding other
   data, such as ECDSA keys or scripts.
   """
   # Count the zeros ('1' characters) at the beginning
   padding = 0;
   for c in addr:
      if c=='1':
         padding+=1
      else:
         break

   n = 0
   for ch in addr:
      n *= 58
      n += BASE58CHARS.index(ch)

   binOut = ''
   while n>0:
      d,m = divmod(n,256)
      binOut = chr(m) + binOut
      n = d
   return '\x00'*padding + binOut


   




################################################################################
def hash160_to_addrStr(binStr):
   """
   Converts the 20-byte pubKeyHash to 25-byte binary Bitcoin address
   which includes the network byte (prefix) and 4-byte checksum (suffix)
   """
   addr21 = ADDRBYTE + binStr
   addr25 = addr21 + hash256(addr21)[:4]
   return binary_to_base58(addr25);

def addrStr_to_hash160(binStr):
   return base58_to_binary(binStr)[1:-4]





##### FLOAT/BTC #####
# https://en.bitcoin.it/wiki/Proper_Money_Handling_(JSON-RPC)
def ubtc_to_floatStr(n):
   return '%d.%08d' % divmod (n, ONE_BTC)
def floatStr_to_ubtc(s):
   return long(round(float(s) * ONE_BTC))
def float_to_btc (f):
   return long (round(f * ONE_BTC))


##### And a few useful utilities #####
def unixTimeToFormatStr(unixTime, formatStr='%Y-%b-%d %I:%M%p'):
   """
   Converts a unix time (like those found in block headers) to a
   pleasant, human-readable format
   """
   dtobj = datetime.fromtimestamp(unixTime)
   dtstr = dtobj.strftime(formatStr)
   return dtstr[:-2] + dtstr[-2:].lower()

def secondsToHumanTime(nSec):
   strPieces = []
   floatSec = float(nSec)
   if floatSec < 0.9*MINUTE:
      strPieces = [floatSec, 'second']
   elif floatSec < 0.9*HOUR:
      strPieces = [floatSec/MINUTE, 'minute']
   elif floatSec < 0.9*DAY:
      strPieces = [floatSec/HOUR, 'hour']
   elif floatSec < 0.9*WEEK:
      strPieces = [floatSec/DAY, 'day']
   elif floatSec < 0.9*MONTH:
      strPieces = [floatSec/WEEK, 'week']
   else:
      strPieces = [floatSec/MONTH, 'month']

   if strPieces[0]<1.25:
      return '1 '+strPieces[1]
   elif strPieces[0]<=1.75:
      return '1.5 '+strPieces[1]+'s'
   else:
      return '%d %ss' % (int(strPieces[0]+0.5), strPieces[1])
      

##### HEXSTR/VARINT #####
def packVarInt(n):
   """ Writes 1,3,5 or 9 bytes depending on the size of n """
   if   n < 0xfd:  return [chr(n), 1]
   elif n < 1<<16: return ['\xfd'+pack('<H',n), 3]
   elif n < 1<<32: return ['\xfe'+pack('<I',n), 5]
   else:           return ['\xff'+pack('<Q',n), 9]

def unpackVarInt(hvi):
   """ Returns a pair: the integer value and number of bytes read """
   code = unpack('<B', hvi[0])[0]
   if   code  < 0xfd: return [code, 1]
   elif code == 0xfd: return [unpack('<H',hvi[1:3])[0], 3]
   elif code == 0xfe: return [unpack('<I',hvi[1:5])[0], 5]
   elif code == 0xff: return [unpack('<Q',hvi[1:9])[0], 9]
   else: assert(False)




def fixChecksumError(binaryStr, chksum, hashFunc=hash256):
   """
   Will only try to correct one byte, as that would be the most
   common error case.  Correcting two bytes is feasible, but I'm
   not going to bother implementing it until I need it.  If it's
   not a one-byte error, it's most likely a different problem
   """
   for byte in range(len(binaryStr)):
      binaryArray = [binaryStr[i] for i in range(len(binaryStr))]
      for val in range(256):
         binaryArray[byte] = chr(val)
         if hashFunc(''.join(binaryArray)).startswith(chksum):
            return ''.join(binaryArray)

   return ''

def computeChecksum(binaryStr, nBytes=4, hashFunc=hash256):
   return hashFunc(binaryStr)[:nBytes]


def verifyChecksum(binaryStr, chksum, hashFunc=hash256, fixIfNecessary=True, \
                                                              beQuiet=False):
   """
   Any time we are given a value and its checksum, we can use
   this method to verify it is valid.  If it's not valid, we
   try to correct up to a one-byte error.  Beyond that, we assume
   that the error is caused by something other than RAM/HDD error.

   The return value is:
      -- No error      :  return input
      -- One byte error:  return input with fixed byte
      -- 2+ bytes error:  return ''

   This method will check the checksum itself for errors, but not correct them.
   However, for PyBtcWallet serialization, if I determine that it is a chksum
   error and simply return the original string, then PyBtcWallet will correct
   the checksum in the file, next time it reserializes the data. 
   """
   bin1 = str(binaryStr)
   bin2 = binary_switchEndian(binaryStr)


   if hashFunc(bin1).startswith(chksum):
      return bin1
   elif hashFunc(bin2).startswith(chksum):
      if not beQuiet: print '***Checksum valid for input with reversed endianness'
      if fixIfNecessary:
         return bin2
   elif fixIfNecessary:
      if not beQuiet: print '***Checksum error!  Attempting to fix...',
      fixStr = fixChecksumError(bin1, chksum, hashFunc)
      if len(fixStr)>0:
         if not beQuiet: print 'fixed!'
         return fixStr
      else:
         # ONE LAST CHECK SPECIFIC TO MY SERIALIZATION SCHEME:
         # If the string was originally all zeros, chksum is hash256('')
         # ...which is a known value, and frequently used in my files
         if chksum==hex_to_binary('5df6e0e2'):
            if not beQuiet: print 'fixed!'
            return ''


   # ID a checksum byte error...
   origHash = hashFunc(bin1)
   for i in range(len(chksum)):
      chkArray = [chksum[j] for j in range(len(chksum))]
      for ch in range(256):
         chkArray[i] = chr(ch)
         if origHash.startswith(''.join(chkArray)):
            print '***Checksum error!  Incorrect byte in checksum!'
            return bin1

   print 'Checksum fix failed'
   return ''


# Taken directly from rpc.cpp in reference bitcoin client, 0.3.24
def binaryBits_to_difficulty(b):
   """ Converts the 4-byte binary difficulty string to a float """
   i = binary_to_int(b)
   nShift = (i >> 24) & 0xff
   dDiff = float(0x0000ffff) / float(i & 0x00ffffff)
   while nShift < 29:
      dDiff *= 256.0
      nShift += 1
   while nShift > 29:
      dDiff /= 256.0
      nShift -= 1
   return dDiff

# TODO:  I don't actually know how to do this, yet...
def difficulty_to_binaryBits(i):
   pass



################################################################################
def BDM_LoadBlockchainFile(blkfile=None):
   """
   Looks for the blk0001.dat file in the default location for your operating
   system.  If it is found, it is loaded into RAM and the longest chain is
   computed.  Access to any information in the blockchain can be found via
   the bdm object.
   """
   if blkfile==None:
      blkfile = BLK0001_PATH

   if not os.path.exists(blkfile):
      raise FileExistsError, ('File does not exist: %s' % blkfile)

   TheBDM.SetBtcNetworkParams( GENESIS_BLOCK_HASH, GENESIS_TX_HASH, MAGIC_BYTES)
   return TheBDM.readBlkFile_FromScratch(blkfile)


################################################################################
################################################################################
#  Classes for reading and writing large binary objects
################################################################################
################################################################################
UINT8, UINT16, UINT32, UINT64, INT8, INT16, INT32, INT64, VAR_INT, VAR_STR, FLOAT, BINARY_CHUNK = range(12)

# Seed this object with binary data, then read in its pieces sequentially
class BinaryUnpacker(object):
   """
   Class for helping unpack binary streams of data.  Typical usage is
      >> bup     = BinaryUnpacker(myBinaryData)
      >> int32   = bup.get(UINT32)
      >> int64   = bup.get(VAR_INT)
      >> bytes10 = bup.get(BINARY_CHUNK, 10)
      >> ...etc...
   """
   def __init__(self, binaryStr):
      self.binaryStr = binaryStr
      self.pos = 0

   def getSize(self): return len(self.binaryStr)
   def getRemainingSize(self): return len(self.binaryStr) - self.pos
   def getBinaryString(self): return self.binaryStr
   def getRemainingString(self): return self.binaryStr[self.pos:]
   def append(self, binaryStr): self.binaryStr += binaryStr
   def advance(self, bytesToAdvance): self.pos += bytesToAdvance
   def rewind(self, bytesToRewind): self.pos -= bytesToRewind
   def resetPosition(self, toPos=0): self.pos = toPos
   def getPosition(self): return self.pos

   def get(self, varType, sz=0, endianness=LITTLEENDIAN):
      """
      First argument is the data-type:  UINT32, VAR_INT, etc.
      If BINARY_CHUNK, need to supply a number of bytes to read, as well
      """
      def sizeCheck(sz):
         if self.getRemainingSize()<sz:
            raise UnpackerError

      E = endianness
      pos = self.pos
      if varType == UINT32:
         sizeCheck(4)
         value = unpack(E+'I', self.binaryStr[pos:pos+4])[0]
         self.advance(4)
         return value
      elif varType == UINT64:
         sizeCheck(8)
         value = unpack(E+'Q', self.binaryStr[pos:pos+8])[0]
         self.advance(8)
         return value
      elif varType == UINT8:
         sizeCheck(1)
         value = unpack(E+'B', self.binaryStr[pos:pos+1])[0]
         self.advance(1)
         return value
      elif varType == UINT16:
         sizeCheck(2)
         value = unpack(E+'H', self.binaryStr[pos:pos+2])[0]
         self.advance(2)
         return value
      elif varType == INT32:
         sizeCheck(4)
         value = unpack(E+'i', self.binaryStr[pos:pos+4])[0]
         self.advance(4)
         return value
      elif varType == INT64:
         sizeCheck(8)
         value = unpack(E+'q', self.binaryStr[pos:pos+8])[0]
         self.advance(8)
         return value
      elif varType == INT8:
         sizeCheck(1)
         value = unpack(E+'b', self.binaryStr[pos:pos+1])[0]
         self.advance(1)
         return value
      elif varType == INT16:
         sizeCheck(2)
         value = unpack(E+'h', self.binaryStr[pos:pos+2])[0]
         self.advance(2)
         return value
      elif varType == VAR_INT:
         sizeCheck(1)
         [value, nBytes] = unpackVarInt(self.binaryStr[pos:pos+9])
         self.advance(nBytes)
         return value
      elif varType == VAR_STR:
         sizeCheck(1)
         [value, nBytes] = unpackVarInt(self.binaryStr[pos:pos+9])
         binOut = self.binaryStr[pos+nBytes:pos+nBytes+value]
         self.advance(nBytes+value)
         return binOut
      elif varType == FLOAT:
         sizeCheck(4)
         value = unpack(E+'f', self.binaryStr[pos:pos+4])
         self.advance(4)
         return value
      elif varType == BINARY_CHUNK:
         sizeCheck(sz)
         binOut = self.binaryStr[pos:pos+sz]
         self.advance(sz)
         return binOut

      print 'Var Type not recognized!  VarType =', varType
      raise UnpackerError, "Var type not recognized!  VarType="+str(varType)



# Start a buffer for concatenating various blocks of binary data
class BinaryPacker(object):
   """
   Class for helping load binary data into a stream.  Typical usage is
      >> binpack = BinaryPacker()
      >> bup.put(UINT32, 12)
      >> bup.put(VAR_INT, 78)
      >> bup.put(BINARY_CHUNK, '\x9f'*10)
      >> ...etc...
      >> result = bup.getBinaryString()
   """
   def __init__(self):
      self.binaryConcat = []

   def getSize(self):
      return sum([len(a) for a in self.binaryConcat])

   def getBinaryString(self):
      return ''.join(self.binaryConcat)

   def __str__(self):
      return self.getBinaryString()


   def put(self, varType, theData, width=None, endianness=LITTLEENDIAN):
      """
      Need to supply the argument type you are put'ing into the stream.
      Values of BINARY_CHUNK will automatically detect the size as necessary

      Use width=X to include padding of BINARY_CHUNKs w/ 0x00 bytes
      """
      E = endianness
      if   varType == UINT8:
         self.binaryConcat += int_to_binary(theData, 1, endianness)
      elif varType == UINT16:
         self.binaryConcat += int_to_binary(theData, 2, endianness)
      elif varType == UINT32:
         self.binaryConcat += int_to_binary(theData, 4, endianness)
      elif varType == UINT64:
         self.binaryConcat += int_to_binary(theData, 8, endianness)
      elif varType == INT8:
         self.binaryConcat += pack(E+'b', theData)
      elif varType == INT16:
         self.binaryConcat += pack(E+'h', theData)
      elif varType == INT32:
         self.binaryConcat += pack(E+'i', theData)
      elif varType == INT64:
         self.binaryConcat += pack(E+'q', theData)
      elif varType == VAR_INT:
         self.binaryConcat += packVarInt(theData)[0]
      elif varType == VAR_STR:
         self.binaryConcat += packVarInt(len(theData))[0]
         self.binaryConcat += theData
      elif varType == FLOAT:
         self.binaryConcat += pack(E+'f', theData)
      elif varType == BINARY_CHUNK:
         if width==None:
            self.binaryConcat += theData
         else:
            if len(theData)>width:
               raise PackerError, 'Too much data to fit into fixed width field'
            self.binaryConcat += theData.ljust(width, '\x00')
      else:
         raise PackerError, "Var type not recognized!  VarType="+str(varType)

################################################################################

# The following params are common to ALL bitcoin elliptic curves (secp256k1)
#_p  = 0xFFFFFFFFFFFFFFFFFFFFFFFFFFFFFFFFFFFFFFFFFFFFFFFFFFFFFFFEFFFFFC2FL
#_r  = 0xFFFFFFFFFFFFFFFFFFFFFFFFFFFFFFFEBAAEDCE6AF48A03BBFD25E8CD0364141L
#_b  = 0x0000000000000000000000000000000000000000000000000000000000000007L
#_a  = 0x0000000000000000000000000000000000000000000000000000000000000000L
#_Gx = 0x79BE667EF9DCBBAC55A06295CE870B07029BFCDB2DCE28D959F2815B16F81798L
#_Gy = 0x483ada7726a3c4655da4fbfc0e1108a8fd17b448a68554199c47d08ffb10d4b8L


# We can identify an address string by its first byte upon conversion
# back to binary.  Return -1 if checksum doesn't match
def checkAddrType(addrBin):
   """ Gets the network byte of the address.  Returns -1 if chksum fails """
   first21, chk4 = addrBin[:-4], addrBin[-4:]
   chkBytes = hash256(first21)
   if chkBytes[:4] == chk4:
      return addrBin[0]
   else:
      return -1

# Check validity of a BTC address in its binary form, as would
# be found inside a pkScript.  Usually about 24 bytes
def checkAddrBinValid(addrBin, netbyte=ADDRBYTE):
   """
   Checks whether this address is valid for the given network
   (set at the top of pybtcengine.py)
   """
   return checkAddrType(addrBin) == netbyte

# Check validity of a BTC address in Base58 form
def checkAddrStrValid(addrStr):
   """ Check that a Base58 address-string is valid on this network """
   return checkAddrBinValid(base58_to_binary(addrStr))


def convertKeyDataToAddress(privKey=None, pubKey=None):
   if not privKey and not pubKey:
      raise BadAddressError, 'No key data supplied for conversion'
   elif privKey:
      if isinstance(privKey, str):
         privKey = SecureBinaryData(privKey)

      if not privKey.getSize()==32:
         raise BadAddressError, 'Invalid private key format!'
      else:
         pubKey = CryptoECDSA().ComputePublicKey(privKey)

   if isinstance(pubKey,str):
      pubKey = SecureBinaryData(pubKey)
   return pubKey.getHash160()



def decodeMiniPrivateKey(keyStr):
   """
   Converts a 22, 26 or 30-character Base58 mini private key into a 
   32-byte binary private key.  
   """
   if not len(keyStr) in (22,26,30):
      return ''

   keyQ = keyStr + '?'
   theHash = sha256(keyQ)
   
   if binary_to_hex(theHash[0]) == '01':
      raise KeyDataError, 'PBKDF2-based mini private keys not supported!'
   elif binary_to_hex(theHash[0]) != '00':
      raise KeyDataError, 'Invalid mini private key... double check the entry'
   
   return sha256(keyStr)
   

def parsePrivateKeyData(theStr):
      hexChars = '01234567890abcdef'
      b58Chars = '123456789ABCDEFGHJKLMNPQRSTUVWXYZabcdefghijkmnopqrstuvwxyz'

      hexCount = sum([1 if c in hexChars else 0 for c in theStr])
      b58Count = sum([1 if c in b58Chars else 0 for c in theStr])
      canBeHex = hexCount==len(theStr)
      canBeB58 = b58Count==len(theStr)

      binEntry = ''
      keyType = ''
      isMini = False
      if canBeB58 and not canBeHex:
         if len(theStr)==22 or len(theStr)==30:
            # Mini-private key format!
            try:
               binEntry = decodeMiniPrivateKey(theStr)
            except KeyDataError:
               raise BadInputError, 'Invalid mini-private key string'
            keyType = 'Mini Private Key'
            isMini = True
         else:
            binEntry = base58_to_binary(theStr)
            keyType = 'Base58'
      elif canBeHex:  
         binEntry = hex_to_binary(theStr)
         keyType = 'Hex'
      else:
         raise BadInputError, 'Unrecognized key data'


      if len(binEntry)==36 or (len(binEntry)==37 and binEntry[0]=='\x80'):
         if len(theStr)==36:
            keydata = binEntry[:32 ]
            chk     = binEntry[ 32:]
            binEntry = verifyChecksum(keydata, chk)
            if not isMini: 
               keyType = 'Raw %s with checksum' % keyType
         else:
            # Assume leading 0x80 byte, and 4 byte checksum
            keydata = binEntry[ :1+32 ]
            chk     = binEntry[  1+32:]
            binEntry = verifyChecksum(keydata, chk)
            binEntry = binEntry[1:]
            if not isMini: 
               keyType = 'Standard %s key with checksum' % keyType

         if binEntry=='':
            raise InvalidHashError, 'Private Key checksum failed!'
      return binEntry, keyType
   


class PyBtcAddress(object):
   """
   PyBtcAddress --

   This class encapsulated EVERY kind of address object:
      -- Plaintext private-key-bearing addresses
      -- Encrypted private key addresses, with AES locking and unlocking
      -- Watching-only public-key addresses
      -- Address-only storage, representing someone else's key
      -- Deterministic address generation from previous addresses
      -- Serialization and unserialization of key data under all conditions
      -- Checksums on all serialized fields to protect against HDD byte errors

      For deterministic wallets, new addresses will be created from a chaincode
      and the previous address.  What is implemented here is a special kind of
      deterministic calculation that actually allows the user to securely
      generate new addresses even if they don't have the private key.  This
      method uses Diffie-Hellman shared-secret calculations to produce the new
      keys, and has the same level of security as all other ECDSA operations.
      There's a lot of fantastic benefits to doing this:

         (1) If all addresses in wallet are chained, then you only need to backup
             your wallet ONCE -- when you first create it.  Print it out, put it
             in a safety-deposit box, or tattoo the generator key to the inside
             of your eyelid:  it will never change.

         (2) You can keep your private keys on an offline machine, and keep a
             watching-only wallet online.  You will be able to generate new
             keys/addresses, and verify incoming transactions, without ever
             requiring your private key to touch the internet.

         (3) If your friend has the chaincode and your first public key, they
             too can generate new addresses for you -- allowing them to send
             you money multiple times, with different addresses, without ever
             needing to specifically request the addresses.
             (the downside to this is if the chaincode is compromised, all
             chained addresses become de-anonymized -- but is only a loss of
             privacy, not security)

      However, we do require some fairly complicated logic, due to the fact
      that a user with a full, private-key-bearing wallet, may try to generate
      a new key/address without supplying a passphrase.  If this happens, the
      wallet logic gets very complicated -- we don't want to reject the request
      to generate a new address, but we can't compute the private key until the
      next time the user unlocks their wallet.  Thus, we have to save off the
      data they will need to create the key, to be applied on next unlock.
   """
   #############################################################################
   def __init__(self):
      """
      We use SecureBinaryData objects to store pub, priv and IV objects,
      because that is what is required by the C++ code.  See EncryptionUtils.h
      to see that available methods.
      """
      self.addrStr20             = ''
      self.binPublicKey65        = SecureBinaryData()  # 0x04 X(BE) Y(BE)
      self.binPrivKey32_Encr     = SecureBinaryData()  # BIG-ENDIAN
      self.binPrivKey32_Plain    = SecureBinaryData()
      self.binInitVect16         = SecureBinaryData()
      self.isLocked              = False
      self.useEncryption         = False
      self.isInitialized         = False
      self.keyChanged            = False   # ...since last key encryption
      self.walletByteLoc         = -1
      self.chaincode             = SecureBinaryData()
      self.chainIndex            = 0

      # Information to be used by C++ to know where to search for transactions
      # in the blockchain (disabled in favor of a better search method)
      self.timeRange = [2**32-1, 0]
      self.blkRange  = [2**32-1, 0]

      # This feels like a hack, but it's the only way I can think to handle
      # the case of generating new, chained addresses, even without the
      # private key currently in memory.  i.e. - If we can't unlock the priv
      # key when creating a new chained priv key, we will simply extend the
      # public key, and store the last-known chain info, so that it can be
      # generated the next time the address is unlocked
      self.createPrivKeyNextUnlock             = False
      self.createPrivKeyNextUnlock_IVandKey    = [None, None] # (IV,Key)
      self.createPrivKeyNextUnlock_ChainDepth  = -1

   #############################################################################
   def isInitialized(self):
      """ Keep track of whether this address has been initialized """
      return self.isInitialized

   #############################################################################
   def hasPrivKey(self):
      """
      We have a private key if either the plaintext, or ciphertext private-key
      fields are non-empty.  We also consider ourselves to "have" the private
      key if this address was chained from a key that has the private key, even
      if we haven't computed it yet (due to not having unlocked the private key
      before creating the new address).
      """
      return (self.binPrivKey32_Encr.getSize()  != 0 or \
              self.binPrivKey32_Plain.getSize() != 0 or \
              self.createPrivKeyNextUnlock)

   #############################################################################
   def hasPubKey(self):
      return (self.binPublicKey65.getSize() != 0)

   #############################################################################
   def getAddrStr(self, netbyte=ADDRBYTE):
      chksum = hash256(netbyte + self.addrStr20)[:4]
      return binary_to_base58(netbyte + self.addrStr20 + chksum)

   #############################################################################
   def getAddr160(self):
      if len(self.addrStr20)!=20:
         raise KeyDataError, 'PyBtcAddress does not have an address string!'
      return self.addrStr20

   #############################################################################
   def touch(self, unixTime=None, blkNum=None):
      """
      Just like "touching" a file, this makes sure that the firstSeen and
      lastSeen fields for this address are updated to include "now"

      If we include only a block number, we will fill in the timestamp with
      the unix-time for that block (if the BlockDataManager is availabled)
      """
      if self.blkRange[0]==0:
         self.blkRange[0]=2**32-1
      if self.timeRange[0]==0:
         self.timeRange[0]=2**32-1

      if blkNum==None:
         if TheBDM.isInitialized():
            topBlk = TheBDM.getTopBlockHeader().getBlockHeight()
            self.blkRange[0] = long(min(self.blkRange[0], topBlk))
            self.blkRange[1] = long(max(self.blkRange[1], topBlk))
      else:
         self.blkRange[0]  = long(min(self.blkRange[0], blkNum))
         self.blkRange[1]  = long(max(self.blkRange[1], blkNum))

         if unixTime==None and TheBDM.isInitialized():
            unixTime = TheBDM.getHeaderByHeight(blkNum).getTimestamp()

      if unixTime==None:
         unixTime = RightNow()

      self.timeRange[0] = long(min(self.timeRange[0], unixTime))
      self.timeRange[1] = long(max(self.timeRange[1], unixTime))



   #############################################################################
   def copy(self):
      newAddr = PyBtcAddress().unserialize(self.serialize())
      newAddr.binPrivKey32_Plain = self.binPrivKey32_Plain.copy()
      newAddr.binPrivKey32_Encr  = self.binPrivKey32_Encr.copy()
      newAddr.binPublicKey65     = self.binPublicKey65.copy()
      newAddr.binInitVect16      = self.binInitVect16.copy()
      newAddr.isLocked           = self.isLocked
      newAddr.useEncryption      = self.useEncryption
      newAddr.isInitialized      = self.isInitialized
      newAddr.keyChanged         = self.keyChanged
      newAddr.walletByteLoc      = self.walletByteLoc
      newAddr.chaincode          = self.chaincode
      newAddr.chainIndex         = self.chainIndex
      return newAddr



   #############################################################################
   def getTimeRange(self):
      return self.timeRange

   #############################################################################
   def getBlockRange(self):
      return self.blkRange

   #############################################################################
   def serializePublicKey(self):
      """Converts the SecureBinaryData public key to a 65-byte python string"""
      return self.binPublicKey65.toBinStr()

   #############################################################################
   def serializeEncryptedPrivateKey(self):
      """Converts SecureBinaryData encrypted private key to python string"""
      return self.binPrivKey32_Encr.toBinStr()

   #############################################################################
   # NOTE:  This method should rarely be used, unless we are only printing it
   #        to the screen.  Actually, it will be used for unencrypted wallets
   def serializePlainPrivateKey(self):
      return self.binPrivKey32_Plain.toBinStr()

   def serializeInitVector(self):
      return self.binInitVect16.toBinStr()


   #############################################################################
   def verifyEncryptionKey(self, secureKdfOutput):
      """
      Determine if this data is the decryption key for this encrypted address
      """
      if not self.useEncryption or not self.hasPrivKey():
         return False

      if self.useEncryption and not secureKdfOutput:
         print 'No encryption key supplied to verifyEncryption!'
         return False


      decryptedKey = CryptoAES().Decrypt( self.binPrivKey32_Encr, \
                                          SecureBinaryData(secureKdfOutput), \
                                          self.binInitVect16)
      verified = False

      if not self.isLocked:
         if decryptedKey==self.binPrivKey32_Plain:
            verified = True
      else:
         computedPubKey = CryptoECDSA().ComputePublicKey(decryptedKey)
         if self.hasPubKey():
            verified = (self.binPublicKey65==computedPubKey)
         else:
            self.binPublicKey65 = computedPubKey
            verified = (computedPubKey.getHash160()==self.addrStr20)

      decryptedKey.destroy()
      return verified



   #############################################################################
   def setInitializationVector(self, IV16=None, random=False, force=False):
      """
      Either set the IV through input arg, or explicitly call random=True
      Returns the IV -- which is especially important if it is randomly gen

      This method is mainly for PREVENTING you from changing an existing IV
      without meaning to.  Losing the IV for encrypted data is almost as bad
      as losing the encryption key.  Caller must use force=True in order to
      override this warning -- otherwise this method will abort.
      """
      if self.binInitVect16.getSize()==16:
         if self.isLocked:
            print '***WARNING:  Address already locked with different IV.'
            print '             Changing IV may cause loss of keydata.'
         else:
            print '***WARNING:  Address already contains an initialization'
            print '             vector.  If you change IV without updating'
            print '             the encrypted storage, you may permanently'
            print '             lose the encrypted data'

         if force:
            pass
         else:
            print '             If you really want to do this, re-execute'
            print '             this call with force=True'
            return ''

      if IV16:
         self.binInitVect16 = SecureBinaryData(IV16)
      elif random==True:
         self.binInitVect16 = SecureBinaryData().GenerateRandom(16)
      else:
         raise KeyDataError, 'setInitVector: set IV data, or random=True'
      return self.binInitVect16

   #############################################################################
   def enableKeyEncryption(self, IV16=None, generateIVIfNecessary=False):
      """
      setIV method will raise error is we don't specify any args, but it is
      acceptable HERE to not specify any args just to enable encryption
      """
      self.useEncryption = True
      if IV16:
         self.setInitializationVector(IV16)
      elif generateIVIfNecessary and self.binInitVect16.getSize()<16:
         self.setInitializationVector(random=True)
   

   #############################################################################
   def isKeyEncryptionEnabled(self):
      return self.useEncryption


   #############################################################################
   def createFromEncryptedKeyData(self, addr20, encrPrivKey32, IV16, \
                                                     chkSum=None, pubKey=None):
      # We expect both private key and IV to the right size
      assert(encrPrivKey32.getSize()==32)
      assert(IV16.getSize()==16)
      self.__init__()
      self.addrStr20     = addr20
      self.binPrivKey32_Encr = SecureBinaryData(encrPrivKey32)
      self.setInitializationVector(IV16)
      self.isLocked      = True
      self.useEncryption = True
      self.isInitialized = True
      if chkSum and not self.binPrivKey32_Encr.getHash256().startswith(chkSum):
         raise ChecksumError, "Checksum doesn't match encrypted priv key data!"
      if pubKey:
         self.binPublicKey65 = SecureBinaryData(pubKey)
         if not self.binPublicKey65.getHash160()==self.addrStr20:
            raise KeyDataError, "Public key does not match supplied address"

      return self


   #############################################################################
   def createFromPlainKeyData(self, plainPrivKey, addr160=None, willBeEncr=False, \
                                    generateIVIfNecessary=False, IV16=None, \
                                    chksum=None, publicKey65=None, \
                                    skipCheck=False, skipPubCompute=False):

      assert(plainPrivKey.getSize()==32)

      if not addr160:
         addr160 = convertKeyDataToAddress(privKey=plainPrivKey)

      self.__init__()
      self.addrStr20 = addr160
      self.isInitialized = True
      self.binPrivKey32_Plain = SecureBinaryData(plainPrivKey)
      self.isLocked = False

      if willBeEncr:
         self.enableKeyEncryption(IV16, generateIVIfNecessary)
      elif IV16:
         self.binInitVect16 = IV16

      if chksum and not verifyChecksum(self.binPrivKey32_Plain.toBinStr(), chksum):
         raise ChecksumError, "Checksum doesn't match plaintext priv key!"
      if publicKey65:
         self.binPublicKey65 = SecureBinaryData(publicKey65)
         if not self.binPublicKey65.getHash160()==self.addrStr20:
            raise KeyDataError, "Public key does not match supplied address"
         if not skipCheck:
            if not CryptoECDSA().CheckPubPrivKeyMatch(self.binPrivKey32_Plain,\
                                                      self.binPublicKey65):
               raise KeyDataError, 'Supplied pub and priv key do not match!'
      elif not skipPubCompute:
         # No public key supplied, but we do want to calculate it
         self.binPublicKey65 = CryptoECDSA().ComputePublicKey(plainPrivKey)

      return self

   #############################################################################
   def createFromPublicKeyData(self, publicKey65, chksum=None):

      assert(publicKey65.getSize()==65)
      self.__init__()
      self.addrStr20 = publicKey65.getHash160()
      self.binPublicKey65 = publicKey65
      self.isInitialized = True
      self.isLocked = False
      self.useEncryption = False

      if chksum and not verifyChecksum(self.binPublicKey65.toBinStr(), chksum):
         raise ChecksumError, "Checksum doesn't match supplied public key!"

      return self


   #############################################################################
   def lock(self, secureKdfOutput=None, generateIVIfNecessary=False):
      # We don't want to destroy the private key if it's not supposed to be
      # encrypted.  Similarly, if we haven't actually saved the encrypted
      # version, let's not lock it
      newIV = False
      if not self.useEncryption or not self.hasPrivKey():
         # This isn't supposed to be encrypted, or there's no privkey to encrypt
         return
      else:
         if self.binPrivKey32_Encr.getSize()==32 and not self.keyChanged:
            # Addr should be encrypted, and we already have encrypted priv key
            self.binPrivKey32_Plain.destroy()
            self.isLocked = True
         else:
            # Addr should be encrypted, but haven't computed encrypted value yet
            if secureKdfOutput!=None:
               # We have an encryption key, use it
               if self.binInitVect16.getSize() < 16:
                  if not generateIVIfNecessary:
                     raise KeyDataError, 'No Initialization Vector available'
                  else:
                     self.binInitVect16 = SecureBinaryData().GenerateRandom(16)
                     newIV = True

               # Finally execute the encryption
               self.binPrivKey32_Encr = CryptoAES().Encrypt( \
                                                self.binPrivKey32_Plain, \
                                                SecureBinaryData(secureKdfOutput), \
                                                self.binInitVect16)
               # Destroy the unencrypted key, reset the keyChanged flag
               self.binPrivKey32_Plain.destroy()
               self.isLocked = True
               self.keyChanged = False
            else:
               # Can't encrypt the addr because we don't have encryption key
               raise WalletLockError, ("\n\tTrying to destroy plaintext key, but no"
                                       "\n\tencrypted key data is available, and no"
                                       "\n\tencryption key provided to encrypt it.")


      # In case we changed the IV, we should let the caller know this
      return self.binInitVect16 if newIV else SecureBinaryData()


   #############################################################################
   def unlock(self, secureKdfOutput, skipCheck=False):
      """
      This method knows nothing about a key-derivation function.  It simply
      takes in an AES key and applies it to decrypt the data.  However, it's
      best if that AES key is actually derived from "heavy" key-derivation
      function.
      """
      if not self.useEncryption or not self.isLocked:
         # Bail out if the wallet is unencrypted, or already unlocked
         self.isLocked = False
         return


      if self.createPrivKeyNextUnlock:
         # This is SPECIFICALLY for the case that we didn't have the encr key
         # available when we tried to extend our deterministic wallet, and
         # generated a new address anyway
         self.binPrivKey32_Plain = CryptoAES().Decrypt( \
                                     self.createPrivKeyNextUnlock_IVandKey[1], \
                                     SecureBinaryData(secureKdfOutput), \
                                     self.createPrivKeyNextUnlock_IVandKey[0])

         for i in range(self.createPrivKeyNextUnlock_ChainDepth):
            self.binPrivKey32_Plain = CryptoECDSA().ComputeChainedPrivateKey( \
                                         self.binPrivKey32_Plain, \
                                         self.chaincode)


         # IV should have already been randomly generated, before
         self.isLocked = False
         self.createPrivKeyNextUnlock            = False
         self.createPrivKeyNextUnlock_IVandKey   = []
         self.createPrivKeyNextUnlock_ChainDepth = 0

         # Lock/Unlock to make sure encrypted private key is filled
         self.lock(secureKdfOutput,generateIVIfNecessary=True)
         self.unlock(secureKdfOutput)

      else:

         if not self.binPrivKey32_Encr.getSize()==32:
            raise WalletLockError, 'No encrypted private key to decrypt!'

         if not self.binInitVect16.getSize()==16:
            raise WalletLockError, 'Initialization Vect (IV) is missing!'

         self.binPrivKey32_Plain = CryptoAES().Decrypt( \
                                        self.binPrivKey32_Encr, \
                                        secureKdfOutput, \
                                        self.binInitVect16)

      self.isLocked = False

      if not skipCheck:
         if not self.hasPubKey():
            self.binPublicKey65 = CryptoECDSA().ComputePublicKey(\
                                                      self.binPrivKey32_Plain)
         else:
            # We should usually check that keys match, but may choose to skip
            # if we have a lot of keys to load
            if not CryptoECDSA().CheckPubPrivKeyMatch(self.binPrivKey32_Plain, \
                                            self.binPublicKey65):
               raise KeyDataError, "Stored public key does not match priv key!"


   #############################################################################
   def changeEncryptionKey(self, secureOldKey, secureNewKey):
      """
      We will use None to specify "no encryption", either for old or new.  Of
      course we throw an error is old key is "None" but the address is actually
      encrypted.
      """
      if not self.hasPrivKey():
         raise KeyDataError, 'No private key available to re-encrypt'

      if not secureOldKey and self.useEncryption and self.isLocked:
         raise WalletLockError, 'Need old encryption key to unlock private keys'

      wasLocked = self.isLocked

      # Decrypt the original key
      if self.isLocked:
         self.unlock(secureOldKey, skipCheck=False)

      # Keep the old IV if we are changing the key.  IV reuse is perfectly
      # fine for a new key, and might save us from disaster if we otherwise
      # generated a new one and then forgot to take note of it.
      self.keyChanged = True
      if not secureNewKey:
         # If we chose not to re-encrypt, make sure we clear the encryption
         self.binInitVect16     = SecureBinaryData()
         self.binPrivKey32_Encr = SecureBinaryData()
         self.isLocked          = False
         self.useEncryption     = False
      else:
         # Re-encrypt with new key (using same IV)
         self.useEncryption = True
         self.lock(secureNewKey)  # do this to make sure privKey_Encr filled
         if wasLocked:
            self.isLocked = True
         else:
            self.unlock(secureNewKey)
            self.isLocked = False




   #############################################################################
   # This is more of a static method
   def checkPubPrivKeyMatch(self, securePriv, securePub):
      CryptoECDSA().CheckPubPrivKeyMatch(securePriv, securePub)



   #############################################################################
   def generateDERSignature(self, binMsg, secureKdfOutput=None):
      """
      This generates a DER signature for this address using the private key.
      Obviously, if we don't have the private key, we throw an error.  Or if
      the wallet is locked and no encryption key was provided.

      If an encryption key IS provided, then we unlock the address just long
      enough to sign the message and then re-lock it
      """
      if not self.hasPrivKey():
         raise KeyDataError, 'Cannot sign for address without private key!'

      if self.isLocked:
         if secureKdfOutput==None:
            raise WalletLockError, "Cannot sign Tx when private key is locked!"
         else:
            # Wallet is locked but we have a decryption key
            self.unlock(secureKdfOutput, skipCheck=False)

      try:
         secureMsg = SecureBinaryData(binMsg)
         sig = CryptoECDSA().SignData(secureMsg, self.binPrivKey32_Plain)
         sigstr = sig.toBinStr()
         # We add an extra 0 byte to the beginning of each value to guarantee
         # that they are interpretted as unsigned integers.  Not always necessary
         # but it doesn't hurt to always do it.
         rBin   = '\x00' + sigstr[:32 ]
         sBin   = '\x00' + sigstr[ 32:]
         rSize  = int_to_binary(len(rBin))
         sSize  = int_to_binary(len(sBin))
         rsSize = int_to_binary(len(rBin) + len(sBin) + 4)
         sigScr = '\x30' + rsSize + \
                  '\x02' + rSize + rBin + \
                  '\x02' + sSize + sBin
         return sigScr
      except:
         print 'Failed signature generation'
      finally:
         # Always re-lock/cleanup after unlocking, even after an exception.
         # If locking triggers an error too, we will just skip it.
         try:
            if secureKdfOutput!=None:
               self.lock(secureKdfOutput)
         except:
            pass




   #############################################################################
   def verifyDERSignature(self, binMsgVerify, derSig):
      if not self.hasPubKey():
         raise KeyDataError, 'No public key available for this address!'

      if not isinstance(derSig, str):
         # In case this is a SecureBinaryData object...
         derSig = derSig.toBinStr()

      codeByte = derSig[0]
      nBytes   = binary_to_int(derSig[1])
      rsStr    = derSig[2:2+nBytes]
      assert(codeByte == '\x30')
      assert(nBytes == len(rsStr))
      # Read r
      codeByte  = rsStr[0]
      rBytes    = binary_to_int(rsStr[1])
      r         = rsStr[2:2+rBytes]
      assert(codeByte == '\x02')
      sStr      = rsStr[2+rBytes:]
      # Read s
      codeByte  = sStr[0]
      sBytes    = binary_to_int(sStr[1])
      s         = sStr[2:2+sBytes]
      assert(codeByte == '\x02')
      # Now we have the (r,s) values of the

      secMsg    = SecureBinaryData(binMsgVerify)
      secSig    = SecureBinaryData(r[-32:] + s[-32:])
      secPubKey = SecureBinaryData(self.binPublicKey65)
      return CryptoECDSA().VerifyData(secMsg, secSig, secPubKey)



   #############################################################################
   def createNewRandomAddress(self, secureKdfOutput=None, IV16=None):
      """
      This generates a new private key directly into a secure binary container
      and then encrypts it immediately if encryption is enabled and the AES key
      (from KDF) is available to do so.  This behaves like a static method,
      returning a copy/ref to itself.

      TODO:  There is no way for this method to know whether you wanted the
             key to be encrypted forgot to provide a key
      """
      self.__init__()
      self.binPrivKey32_Plain = CryptoECDSA().GenerateNewPrivateKey()
      self.binPublicKey65 = CryptoECDSA().ComputePublicKey(self.binPrivKey32_Plain)
      self.addrStr20 = self.binPublicKey65.getHash160()
      self.isInitialized = True

      if secureKdfOutput!=None:
         self.binInitVect16 = IV16
         if IV16==None or IV16.getSize()!=16:
            self.binInitVect16 = SecureBinaryData().GenerateRandom(16)
         self.lock(secureKdfOutput)
         self.isLocked      = True
         self.useEncryption = True
      else:
         self.isLocked      = False
         self.useEncryption = False
      return self


   #############################################################################
   def markAsRootAddr(self, chaincode):
      if not chaincode.getSize()==32:
         raise KeyDataError, 'Chaincode must be 32 bytes'
      else:
         self.chainIndex = -1
         self.chaincode  = chaincode


   #############################################################################
   def isAddrChainRoot(self):
      return (self.chainIndex==-1)

   #############################################################################
   def extendAddressChain(self, secureKdfOutput=None, newIV=None):
      """
      We require some fairly complicated logic here, due to the fact that a
      user with a full, private-key-bearing wallet, may try to generate a new
      key/address without supplying a passphrase.  If this happens, the wallet
      logic gets mucked up -- we don't want to reject the request to
      generate a new address, but we can't compute the private key until the
      next time the user unlocks their wallet.  Thus, we have to save off the
      data they will need to create the key, to be applied on next unlock.
      """

      if not self.chaincode.getSize() == 32:
         raise KeyDataError, 'No chaincode has been defined to extend chain'

      newAddr = PyBtcAddress()
      privKeyAvailButNotDecryptable = (self.hasPrivKey() and \
                                       self.isLocked     and \
                                       not secureKdfOutput  )


      if self.hasPrivKey() and not privKeyAvailButNotDecryptable:
         # We are extending a chain using private key data
         wasLocked = self.isLocked
         if self.useEncryption and self.isLocked:
            if not secureKdfOutput:
               raise WalletLockError, 'Cannot create new address without passphrase'
            self.unlock(secureKdfOutput)
         if not newIV:
            newIV = SecureBinaryData().GenerateRandom(16)

         if self.hasPubKey():
            newPriv = CryptoECDSA().ComputeChainedPrivateKey( \
                                    self.binPrivKey32_Plain, \
                                    self.chaincode, \
                                    self.binPublicKey65)
         else:
            newPriv = CryptoECDSA().ComputeChainedPrivateKey( \
                                    self.binPrivKey32_Plain, \
                                    self.chaincode)
         newPub  = CryptoECDSA().ComputePublicKey(newPriv)
         newAddr160 = newPub.getHash160()
         newAddr.createFromPlainKeyData(newPriv, newAddr160, \
                                       IV16=newIV, publicKey65=newPub)

         newAddr.addrStr20 = newPub.getHash160()
         newAddr.useEncryption = self.useEncryption
         newAddr.isInitialized = True
         newAddr.chaincode     = self.chaincode
         newAddr.chainIndex    = self.chainIndex+1

         # We can't get here without a secureKdfOutput (I think)
         if newAddr.useEncryption:
            newAddr.lock(secureKdfOutput)
            if not wasLocked:
               newAddr.unlock(secureKdfOutput)
               self.unlock(secureKdfOutput)
         return newAddr
      else:
         # We are extending the address based solely on its public key
         if not self.hasPubKey():
            raise KeyDataError, 'No public key available to extend chain'
         newAddr.binPublicKey65 = CryptoECDSA().ComputeChainedPublicKey( \
                                    self.binPublicKey65, self.chaincode)
         newAddr.addrStr20 = newAddr.binPublicKey65.getHash160()
         newAddr.useEncryption = self.useEncryption
         newAddr.isInitialized = True
         newAddr.chaincode  = self.chaincode
         newAddr.chainIndex = self.chainIndex+1


         if privKeyAvailButNotDecryptable:
            # *** store what is needed to recover key on next addr unlock ***
            newAddr.isLocked      = True
            newAddr.useEncryption = True
            if not newIV:
               newIV = SecureBinaryData().GenerateRandom(16)
            newAddr.binInitVect16 = newIV
            newAddr.createPrivKeyNextUnlock           = True
            newAddr.createPrivKeyNextUnlock_IVandKey = [None,None]
            if self.createPrivKeyNextUnlock:
               # We are chaining from address also requiring gen on next unlock
               newAddr.createPrivKeyNextUnlock_IVandKey[0] = \
                  self.createPrivKeyNextUnlock_IVandKey[0].copy()
               newAddr.createPrivKeyNextUnlock_IVandKey[1] = \
                  self.createPrivKeyNextUnlock_IVandKey[1].copy()
               newAddr.createPrivKeyNextUnlock_ChainDepth = \
                  self.createPrivKeyNextUnlock_ChainDepth+1
            else:
               # The address from which we are extending has already been generated
               newAddr.createPrivKeyNextUnlock_IVandKey[0] = self.binInitVect16.copy()
               newAddr.createPrivKeyNextUnlock_IVandKey[1] = self.binPrivKey32_Encr.copy()
               newAddr.createPrivKeyNextUnlock_ChainDepth  = 1
         return newAddr


   def serialize(self):
      """
      We define here a binary serialization scheme that will write out ALL
      information needed to completely reconstruct address data from file.
      This method returns a string, but presumably will be used to write addr
      data to file.  The following format is used.

         Address160  (20 bytes) :  The 20-byte hash of the public key
                                   This must always be the first field
         AddressChk  ( 4 bytes) :  Checksum to make sure no error in addr160
         AddrVersion ( 4 bytes) :  Early version don't specify encrypt params
         Flags       ( 8 bytes) :  Addr-specific info, including encrypt params

         ChainCode   (32 bytes) :  For extending deterministic wallets
         ChainChk    ( 4 bytes) :  Checksum for chaincode
         ChainIndex  ( 8 bytes) :  Index in chain if deterministic addresses
         ChainDepth  ( 8 bytes) :  How deep addr is in chain beyond last
                                   computed private key (if base address was
                                   locked when we tried to extend/chain it)

         InitVect    (16 bytes) :  Initialization vector for encryption
         InitVectChk ( 4 bytes) :  Checksum for IV
         PrivKey     (32 bytes) :  Private key data (may be encrypted)
         PrivKeyChk  ( 4 bytes) :  Checksum for private key data

         PublicKey   (65 bytes) :  Public key for this address
         PubKeyChk   ( 4 bytes) :  Checksum for private key data


         FirstTime   ( 8 bytes) :  The first time  addr was seen in blockchain
         LastTime    ( 8 bytes) :  The last  time  addr was seen in blockchain
         FirstBlock  ( 4 bytes) :  The first block addr was seen in blockchain
         LastBlock   ( 4 bytes) :  The last  block addr was seen in blockchain
      """

      serializeWithEncryption = self.useEncryption

      if self.useEncryption and \
         self.binPrivKey32_Encr.getSize()==0 and \
         self.binPrivKey32_Plain.getSize()>0:
         print ''
         print '***WARNING: you have chosen to serialize a key you hope to be'
         print '            encrypted, but have not yet chosen a passphrase for'
         print '            it.  The only way to serialize this address is with '
         print '            the plaintext keys.  Please lock this address at'
         print '            least once in order to enable encrypted output.'
         serializeWithEncryption = False

      # Before starting, let's construct the flags for this address
      nFlagBytes = 8
      flags = [False]*nFlagBytes*8
      flags[0] = self.hasPrivKey()
      flags[1] = self.hasPubKey()
      flags[2] = serializeWithEncryption
      flags[3] = self.createPrivKeyNextUnlock
      flags = ''.join([('1' if f else '0') for f in flags])

      def raw(a):
         if isinstance(a, str):
            return a
         else:
            return a.toBinStr()

      def chk(a):
         if isinstance(a, str):
            return computeChecksum(a,4)
         else:
            return computeChecksum(a.toBinStr(),4)

      # Use BinaryPacker "width" fields to guaranteee BINARY_CHUNK width.
      # Sure, if we have malformed data we might cut some of it off instead
      # of writing it to the binary stream.  But at least we'll ALWAYS be
      # able to determine where each field is, and will never corrupt the
      # whole wallet so badly we have to go hex-diving to figure out what
      # happened.
      binOut = BinaryPacker()
      binOut.put(BINARY_CHUNK,   self.addrStr20,                    width=20)
      binOut.put(BINARY_CHUNK,   chk(self.addrStr20),               width= 4)
      binOut.put(UINT32,         getVersionInt(PYBTCADDRESS_VERSION))
      binOut.put(UINT64,         bitset_to_int(flags))

      # Write out address-chaining parameters (for deterministic wallets)
      binOut.put(BINARY_CHUNK,   raw(self.chaincode),               width=32)
      binOut.put(BINARY_CHUNK,   chk(self.chaincode),               width= 4)
      binOut.put(INT64,          self.chainIndex)
      binOut.put(INT64,          self.createPrivKeyNextUnlock_ChainDepth)

      # Write out whatever is appropriate for private-key data
      # Binary-unpacker will write all 0x00 bytes if empty values are given
      if serializeWithEncryption:
         if self.createPrivKeyNextUnlock:
            binOut.put(BINARY_CHUNK,   raw(self.createPrivKeyNextUnlock_IVandKey[0]), width=16)
            binOut.put(BINARY_CHUNK,   chk(self.createPrivKeyNextUnlock_IVandKey[0]), width= 4)
            binOut.put(BINARY_CHUNK,   raw(self.createPrivKeyNextUnlock_IVandKey[1]), width=32)
            binOut.put(BINARY_CHUNK,   chk(self.createPrivKeyNextUnlock_IVandKey[1]), width= 4)
         else:
            binOut.put(BINARY_CHUNK,   raw(self.binInitVect16),     width=16)
            binOut.put(BINARY_CHUNK,   chk(self.binInitVect16),     width= 4)
            binOut.put(BINARY_CHUNK,   raw(self.binPrivKey32_Encr), width=32)
            binOut.put(BINARY_CHUNK,   chk(self.binPrivKey32_Encr), width= 4)
      else:
         binOut.put(BINARY_CHUNK,   raw(self.binInitVect16),        width=16)
         binOut.put(BINARY_CHUNK,   chk(self.binInitVect16),        width= 4)
         binOut.put(BINARY_CHUNK,   raw(self.binPrivKey32_Plain),   width=32)
         binOut.put(BINARY_CHUNK,   chk(self.binPrivKey32_Plain),   width= 4)

      binOut.put(BINARY_CHUNK, raw(self.binPublicKey65),            width=65)
      binOut.put(BINARY_CHUNK, chk(self.binPublicKey65),            width= 4)

      binOut.put(UINT64, self.timeRange[0])
      binOut.put(UINT64, self.timeRange[1])
      binOut.put(UINT32, self.blkRange[0])
      binOut.put(UINT32, self.blkRange[1])

      return binOut.getBinaryString()

   #############################################################################
   def scanBlockchainForAddress(self):
      if TheBDM.isInitialized():
         cppWlt = Cpp.BtcWallet()
         cppWlt.addAddress_1_(self.getAddr160())
         TheBDM.scanBlockchainForTx(cppWlt)
         utxoList = cppWlt.getUnspentTxOutList()
         bal = cppWlt.getBalance()
         return (bal, utxoList)

   #############################################################################
   def unserialize(self, toUnpack):
      """
      We reconstruct the address from a serialized version of it.  See the help
      text for "serialize()" for information on what fields need to
      be included and the binary mapping

      We verify all checksums, correct for one byte errors, and raise exceptions
      for bigger problems that can't be fixed.
      """
      if isinstance(toUnpack, BinaryUnpacker):
         serializedData = toUnpack
      else:
         serializedData = BinaryUnpacker( toUnpack )


      def chkzero(a):
         """
         Due to fixed-width fields, we will get lots of zero-bytes
         even when the binary data container was empty
         """
         if a.count('\x00')==len(a):
            return ''
         else:
            return a


      # Start with a fresh new address
      self.__init__()

      self.addrStr20 = serializedData.get(BINARY_CHUNK, 20)
      chkAddr20      = serializedData.get(BINARY_CHUNK,  4)

      addrVerInt     = serializedData.get(UINT32)
      flags          = serializedData.get(UINT64)
      self.addrStr20 = verifyChecksum(self.addrStr20, chkAddr20)
      flags = int_to_bitset(flags, widthBytes=8)

      # Interpret the flags
      containsPrivKey              = (flags[0]=='1')
      containsPubKey               = (flags[1]=='1')
      self.useEncryption           = (flags[2]=='1')
      self.createPrivKeyNextUnlock = (flags[3]=='1')

      addrChkError = False
      if len(self.addrStr20)==0:
         addrChkError = True
         if not containsPrivKey and not containsPubKey:
            raise UnserializeError, 'Checksum mismatch in addrStr'



      # Write out address-chaining parameters (for deterministic wallets)
      self.chaincode   = chkzero(serializedData.get(BINARY_CHUNK, 32))
      chkChaincode     =         serializedData.get(BINARY_CHUNK,  4)
      self.chainIndex  =         serializedData.get(INT64)
      depth            =         serializedData.get(INT64)
      self.createPrivKeyNextUnlock_ChainDepth = depth

      # Correct errors, convert to secure container
      self.chaincode = SecureBinaryData(verifyChecksum(self.chaincode, chkChaincode))


      # Write out whatever is appropriate for private-key data
      # Binary-unpacker will write all 0x00 bytes if empty values are given
      iv      = chkzero(serializedData.get(BINARY_CHUNK, 16))
      chkIv   =         serializedData.get(BINARY_CHUNK,  4)
      privKey = chkzero(serializedData.get(BINARY_CHUNK, 32))
      chkPriv =         serializedData.get(BINARY_CHUNK,  4)
      iv      = SecureBinaryData(verifyChecksum(iv, chkIv))
      privKey = SecureBinaryData(verifyChecksum(privKey, chkPriv))

      # If this is SUPPOSED to contain a private key...
      if containsPrivKey:
         if privKey.getSize()==0:
            raise UnserializeError, 'Checksum mismatch in PrivateKey '+\
                                    '('+hash160_to_addrStr(self.addrStr20)+')'

         if self.useEncryption:
            if iv.getSize()==0:
               raise UnserializeError, 'Checksum mismatch in IV ' +\
                                    '('+hash160_to_addrStr(self.addrStr20)+')'
            if self.createPrivKeyNextUnlock:
               self.createPrivKeyNextUnlock_IVandKey[0] = iv.copy()
               self.createPrivKeyNextUnlock_IVandKey[1] = privKey.copy()
            else:
               self.binInitVect16     = iv.copy()
               self.binPrivKey32_Encr = privKey.copy()
         else:
            self.binInitVect16      = iv.copy()
            self.binPrivKey32_Plain = privKey.copy()

      pubKey = chkzero(serializedData.get(BINARY_CHUNK, 65))
      chkPub =         serializedData.get(BINARY_CHUNK, 4)
      pubKey = SecureBinaryData(verifyChecksum(pubKey, chkPub))

      if containsPubKey:
         if not pubKey.getSize()==65:
            if self.binPrivKey32_Plain.getSize()==32:
               pubKey = CryptoAES().ComputePublicKey(self.binPrivKey32_Plain)
            else:
               raise UnserializeError, 'Checksum mismatch in PublicKey ' +\
                                       '('+hash160_to_addrStr(self.addrStr20)+')'

      self.binPublicKey65 = pubKey

      if addrChkError:
         self.addrStr20 = self.binPublicKey65.getHash160()

      self.timeRange[0] = serializedData.get(UINT64)
      self.timeRange[1] = serializedData.get(UINT64)
      self.blkRange[0]  = serializedData.get(UINT32)
      self.blkRange[1]  = serializedData.get(UINT32)

      self.isInitialized = True
      return self

   #############################################################################
   # The following methods are the SIMPLE address operations that can be used
   # to juggle address data without worrying at all about encryption details.
   # The addresses created here can later be endowed with encryption.
   #############################################################################
   def createFromPrivateKey(self, privKey, pubKey=None, skipCheck=False):
      """
      Creates address from a user-supplied random INTEGER.
      This method DOES perform elliptic-curve operations
      """
      if isinstance(privKey, str) and len(privKey)==32:
         self.binPrivKey32_Plain = SecureBinaryData(privKey)
      elif isinstance(privKey, int) or isinstance(privKey, long):
         binPriv = int_to_binary(privKey, widthBytes=32, endOut=BIGENDIAN)
         self.binPrivKey32_Plain = SecureBinaryData(binPriv)
      else:
         raise KeyDataError, 'Unknown private key format'

      if pubKey==None:
         self.binPublicKey65 = CryptoECDSA().ComputePublicKey(self.binPrivKey32_Plain)
      else:
         self.binPublicKey65 = SecureBinaryData(pubKey)

      if not skipCheck:
         assert(CryptoECDSA().CheckPubPrivKeyMatch( \
                                             self.binPrivKey32_Plain, \
                                             self.binPublicKey65))

      self.addrStr20 = self.binPublicKey65.getHash160()

      self.isInitialized = True
      return self

   def createFromPublicKey(self, pubkey):
      """
      Creates address from a user-supplied ECDSA public key.

      The key can be supplied as an (x,y) pair of integers, an EC_Point
      as defined in the lisecdsa class, or as a 65-byte binary string
      (the 64 public key bytes with a 0x04 prefix byte)

      This method will fail if the supplied pair of points is not
      on the secp256k1 curve.
      """
      if isinstance(pubkey, tuple) and len(pubkey)==2:
         # We are given public-key (x,y) pair
         binXBE = int_to_binary(pubkey[0], widthBytes=32, endOut=BIGENDIAN)
         binYBE = int_to_binary(pubkey[1], widthBytes=32, endOut=BIGENDIAN)
         self.binPublicKey65 = SecureBinaryData('\x04' + binXBE + binYBE)
         if not CryptoECDSA().VerifyPublicKeyValid(self.binPublicKey65):
            raise KeyDataError, 'Supplied public key is not on secp256k1 curve'
      elif isinstance(pubkey, str) and len(pubkey)==65:
         self.binPublicKey65 = SecureBinaryData(pubkey)
         if not CryptoECDSA().VerifyPublicKeyValid(self.binPublicKey65):
            raise KeyDataError, 'Supplied public key is not on secp256k1 curve'
      else:
         raise KeyDataError, 'Unknown public key format!'

      # TODO: I should do a test to see which is faster:
      #           1) Compute the hash directly like this
      #           2) Get the string, hash it in python
      self.addrStr20 = self.binPublicKey65.getHash160()
      self.isInitialized = True
      return self


   def createFromPublicKeyHash160(self, pubkeyHash160, netbyte=ADDRBYTE):
      """
      Creates an address from just the 20-byte binary hash of a public key.

      In binary form without a chksum, there is no protection against byte
      errors, since there's no way to distinguish an invalid address from
      a valid one (they both look like random data).

      If you are creating an address using 20 bytes you obtained in an
      unreliable manner (such as manually typing them in), you should
      double-check the input before sending money using the address created
      here -- the tx will appear valid and be accepted by the network,
      but will be permanently tied up in the network
      """
      self.__init__()
      self.addrStr20 = pubkeyHash160
      self.isInitialized = True
      return self

   def createFromAddrStr(self, addrStr):
      """
      Creates an address from a Base58 address string.  Since the address
      string includes a checksum, this method will fail if there was any
      errors entering/copying the address
      """
      self.__init__()
      self.addrStr = addrStr
      if not self.checkAddressValid():
         raise BadAddressError, 'Invalid address string: '+addrStr
      self.isInitialized = True
      return self

   def calculateAddrStr(self, netbyte=ADDRBYTE):
      """
      Forces a recalculation of the address string from the public key
      """
      if not self.hasPubKey():
         raise KeyDataError, 'Cannot compute address without PublicKey'
      keyHash = self.binPublicKey65.getHash160()
      chksum  = hash256(netbyte + keyHash)[:4]
      return  binary_to_base58(netbyte + keyHash + chksum)



   def checkAddressValid(self):
      return checkAddrStrValid(self.addrStr);


   def pprint(self, withPrivKey=True, indent=''):
      def pp(x, nchar=1000):
         if x.getSize()==0:
            return '--'*32
         else:
            return x.toHexStr()[:nchar]
      print indent + 'BTC Address      :', self.getAddrStr()
      print indent + 'Hash160[BE]      :', binary_to_hex(self.getAddr160())
      print indent + 'Wallet Location  :', self.walletByteLoc
      print indent + 'Chained Address  :', self.chainIndex >= -1
      print indent + 'Have (priv,pub)  : (%s,%s)' % \
                     (str(self.hasPrivKey()), str(self.hasPubKey()))
      print indent + 'First/Last Time  : (%s,%s)' % \
                     (str(self.timeRange[0]), str(self.timeRange[1]))
      print indent + 'First/Last Block : (%s,%s)' % \
                     (str(self.blkRange[0]), str(self.blkRange[1]))
      if self.hasPubKey():
         print indent + 'PubKeyX(BE)      :', \
                        binary_to_hex(self.binPublicKey65.toBinStr()[1:33 ])
         print indent + 'PubKeyY(BE)      :', \
                        binary_to_hex(self.binPublicKey65.toBinStr()[  33:])
      print indent + 'Encryption parameters:'
      print indent + '   UseEncryption :', self.useEncryption
      print indent + '   IsLocked      :', self.isLocked
      print indent + '   KeyChanged    :', self.keyChanged
      print indent + '   ChainIndex    :', self.chainIndex
      print indent + '   Chaincode     :', pp(self.chaincode)
      print indent + '   InitVector    :', pp(self.binInitVect16)
      if withPrivKey and self.hasPrivKey():
         print indent + 'PrivKeyPlain(BE) :', pp(self.binPrivKey32_Plain)
         print indent + 'PrivKeyCiphr(BE) :', pp(self.binPrivKey32_Encr)
      else:
         print indent + 'PrivKeyPlain(BE) :', pp(SecureBinaryData())
         print indent + 'PrivKeyCiphr(BE) :', pp(SecureBinaryData())
      if self.createPrivKeyNextUnlock:
         print indent + '           ***** :', 'PrivKeys available on next unlock'



################################################################################
# Identify all the codes/strings that are needed for dealing with scripts
################################################################################

# Start list of OP codes
OP_0 = 0
OP_FALSE = 0
OP_PUSHDATA1 = 76
OP_PUSHDATA2 = 77
OP_PUSHDATA4 = 78
OP_1NEGATE = 79
OP_1 = 81
OP_TRUE = 81
OP_2 = 82
OP_3 = 83
OP_4 = 84
OP_5 = 85
OP_6 = 86
OP_7 = 87
OP_8 = 88
OP_9 = 89
OP_10 = 90
OP_11 = 91
OP_12 = 92
OP_13 = 93
OP_14 = 94
OP_15 = 95
OP_16 = 96
OP_NOP = 97
OP_IF = 99
OP_NOTIF = 100
OP_ELSE = 103
OP_ENDIF = 104
OP_VERIFY = 105
OP_RETURN = 106
OP_TOALTSTACK = 107
OP_FROMALTSTACK = 108
OP_IFDUP = 115
OP_DEPTH = 116
OP_DROP = 117
OP_DUP = 118
OP_NIP = 119
OP_OVER = 120
OP_PICK = 121
OP_ROLL = 122
OP_ROT = 123
OP_SWAP = 124
OP_TUCK = 125
OP_2DROP = 109
OP_2DUP = 110
OP_3DUP = 111
OP_2OVER = 112
OP_2ROT = 113
OP_2SWAP = 114
OP_CAT = 126
OP_SUBSTR = 127
OP_LEFT = 128
OP_RIGHT = 129
OP_SIZE = 130
OP_INVERT = 131
OP_AND = 132
OP_OR = 133
OP_XOR = 134
OP_EQUAL = 135
OP_EQUALVERIFY = 136
OP_1ADD = 139
OP_1SUB = 140
OP_2MUL = 141
OP_2DIV = 142
OP_NEGATE = 143
OP_ABS = 144
OP_NOT = 145
OP_0NOTEQUAL = 146
OP_ADD = 147
OP_SUB = 148
OP_MUL = 149
OP_DIV = 150
OP_MOD = 151
OP_LSHIFT = 152
OP_RSHIFT = 153
OP_BOOLAND = 154
OP_BOOLOR = 155
OP_NUMEQUAL = 156
OP_NUMEQUALVERIFY = 157
OP_NUMNOTEQUAL = 158
OP_LESSTHAN = 159
OP_GREATERTHAN = 160
OP_LESSTHANOREQUAL = 161
OP_GREATERTHANOREQUAL = 162
OP_MIN = 163
OP_MAX = 164
OP_WITHIN = 165
OP_RIPEMD160 = 166
OP_SHA1 = 167
OP_SHA256 = 168
OP_HASH160 = 169
OP_HASH256 = 170
OP_CODESEPARATOR = 171
OP_CHECKSIG = 172
OP_CHECKSIGVERIFY = 173
OP_CHECKMULTISIG = 174
OP_CHECKMULTISIGVERIFY = 175

opnames = ['']*256
opnames[0] =   'OP_0'
for i in range(1,76):
   opnames[i] ='OP_PUSHDATA'
opnames[76] =	'OP_PUSHDATA1'
opnames[77] =	'OP_PUSHDATA2'
opnames[78] =	'OP_PUSHDATA4'
opnames[79] =	'OP_1NEGATE'
opnames[81] =  'OP_1'
opnames[81] =	'OP_TRUE'
for i in range(1,17):
   opnames[80+i] = 'OP_' + str(i)
opnames[97] =	'OP_NOP'
opnames[99] =	'OP_IF'
opnames[100] =	'OP_NOTIF'
opnames[103] = 'OP_ELSE'
opnames[104] = 'OP_ENDIF'
opnames[105] =	'OP_VERIFY'
opnames[106] = 'OP_RETURN'
opnames[107] =	'OP_TOALTSTACK'
opnames[108] =	'OP_FROMALTSTACK'
opnames[115] =	'OP_IFDUP'
opnames[116] =	'OP_DEPTH'
opnames[117] =	'OP_DROP'
opnames[118] =	'OP_DUP'
opnames[119] =	'OP_NIP'
opnames[120] =	'OP_OVER'
opnames[121] =	'OP_PICK'
opnames[122] =	'OP_ROLL'
opnames[123] =	'OP_ROT'
opnames[124] =	'OP_SWAP'
opnames[125] =	'OP_TUCK'
opnames[109] =	'OP_2DROP'
opnames[110] =	'OP_2DUP'
opnames[111] =	'OP_3DUP'
opnames[112] =	'OP_2OVER'
opnames[113] =	'OP_2ROT'
opnames[114] =	'OP_2SWAP'
opnames[126] =	'OP_CAT'
opnames[127] = 'OP_SUBSTR'
opnames[128] =	'OP_LEFT'
opnames[129] =	'OP_RIGHT'
opnames[130] =	'OP_SIZE'
opnames[131] =	'OP_INVERT'
opnames[132] =	'OP_AND'
opnames[133] =	'OP_OR'
opnames[134] = 'OP_XOR'
opnames[135] = 'OP_EQUAL'
opnames[136] =	'OP_EQUALVERIFY'
opnames[139] =	'OP_1ADD'
opnames[140] =	'OP_1SUB'
opnames[141] =	'OP_2MUL'
opnames[142] =	'OP_2DIV'
opnames[143] =	'OP_NEGATE'
opnames[144] =	'OP_ABS'
opnames[145] =	'OP_NOT'
opnames[146] =	'OP_0NOTEQUAL'
opnames[147] =	'OP_ADD'
opnames[148] =	'OP_SUB'
opnames[149] =	'OP_MUL'
opnames[150] =	'OP_DIV'
opnames[151] =	'OP_MOD'
opnames[152] =	'OP_LSHIFT'
opnames[153] =	'OP_RSHIFT'
opnames[154] =	'OP_BOOLAND'
opnames[155] =	'OP_BOOLOR'
opnames[156] =	'OP_NUMEQUAL'
opnames[157] =	'OP_NUMEQUALVERIFY'
opnames[158] =	'OP_NUMNOTEQUAL'
opnames[159] =	'OP_LESSTHAN'
opnames[160] =	'OP_GREATERTHAN'
opnames[161] =	'OP_LESSTHANOREQUAL'
opnames[162] = 'OP_GREATERTHANOREQUAL'
opnames[163] =	'OP_MIN'
opnames[164] =	'OP_MAX'
opnames[165] = 'OP_WITHIN'
opnames[166] =	'OP_RIPEMD160'
opnames[167] =	'OP_SHA1'
opnames[168] =	'OP_SHA256'
opnames[169] =	'OP_HASH160'
opnames[170] =	'OP_HASH256'
opnames[171] =	'OP_CODESEPARATOR'
opnames[172] =	'OP_CHECKSIG'
opnames[173] =	'OP_CHECKSIGVERIFY'
opnames[174] =	'OP_CHECKMULTISIG'
opnames[175] =	'OP_CHECKMULTISIGVERIFY'


opCodeLookup = {}
opCodeLookup['OP_FALSE'] = 0
opCodeLookup['OP_PUSHDATA1'] =	76
opCodeLookup['OP_PUSHDATA2'] =	77
opCodeLookup['OP_PUSHDATA4'] =	78
opCodeLookup['OP_1NEGATE'] =	79
opCodeLookup['OP_1'] =  81
for i in range(1,17):
   opCodeLookup['OP_'+str(i)] =  80+i
opCodeLookup['OP_TRUE'] =	81
opCodeLookup['OP_NOP'] =	97
opCodeLookup['OP_IF'] =	99
opCodeLookup['OP_NOTIF'] =	100
opCodeLookup['OP_ELSE'] = 103
opCodeLookup['OP_ENDIF'] = 104
opCodeLookup['OP_VERIFY'] =	105
opCodeLookup['OP_RETURN'] = 106
opCodeLookup['OP_TOALTSTACK'] =	107
opCodeLookup['OP_FROMALTSTACK'] =	108
opCodeLookup['OP_IFDUP'] =	115
opCodeLookup['OP_DEPTH'] =	116
opCodeLookup['OP_DROP'] =	117
opCodeLookup['OP_DUP'] =	118
opCodeLookup['OP_NIP'] =	119
opCodeLookup['OP_OVER'] =	120
opCodeLookup['OP_PICK'] =	121
opCodeLookup['OP_ROLL'] =	122
opCodeLookup['OP_ROT'] =	123
opCodeLookup['OP_SWAP'] =	124
opCodeLookup['OP_TUCK'] =	125
opCodeLookup['OP_2DROP'] =	109
opCodeLookup['OP_2DUP'] =	110
opCodeLookup['OP_3DUP'] =	111
opCodeLookup['OP_2OVER'] =	112
opCodeLookup['OP_2ROT'] =	113
opCodeLookup['OP_2SWAP'] =	114
opCodeLookup['OP_CAT'] =	126
opCodeLookup['OP_SUBSTR'] = 127
opCodeLookup['OP_LEFT'] =	128
opCodeLookup['OP_RIGHT'] =	129
opCodeLookup['OP_SIZE'] =	130
opCodeLookup['OP_INVERT'] =	131
opCodeLookup['OP_AND'] =	132
opCodeLookup['OP_OR'] =	133
opCodeLookup['OP_XOR'] = 134
opCodeLookup['OP_EQUAL'] = 135
opCodeLookup['OP_EQUALVERIFY'] =	136
opCodeLookup['OP_1ADD'] =	139
opCodeLookup['OP_1SUB'] =	140
opCodeLookup['OP_2MUL'] =	141
opCodeLookup['OP_2DIV'] =	142
opCodeLookup['OP_NEGATE'] =	143
opCodeLookup['OP_ABS'] =	144
opCodeLookup['OP_NOT'] =	145
opCodeLookup['OP_0NOTEQUAL'] =	146
opCodeLookup['OP_ADD'] =	147
opCodeLookup['OP_SUB'] =	148
opCodeLookup['OP_MUL'] =	149
opCodeLookup['OP_DIV'] =	150
opCodeLookup['OP_MOD'] =	151
opCodeLookup['OP_LSHIFT'] =	152
opCodeLookup['OP_RSHIFT'] =	153
opCodeLookup['OP_BOOLAND'] =	154
opCodeLookup['OP_BOOLOR'] =	155
opCodeLookup['OP_NUMEQUAL'] =	156
opCodeLookup['OP_NUMEQUALVERIFY'] =	157
opCodeLookup['OP_NUMNOTEQUAL'] =	158
opCodeLookup['OP_LESSTHAN'] =	159
opCodeLookup['OP_GREATERTHAN'] =	160
opCodeLookup['OP_LESSTHANOREQUAL'] =	161
opCodeLookup['OP_GREATERTHANOREQUAL'] = 162
opCodeLookup['OP_MIN'] =	163
opCodeLookup['OP_MAX'] =	164
opCodeLookup['OP_WITHIN'] = 165
opCodeLookup['OP_RIPEMD160'] =	166
opCodeLookup['OP_SHA1'] =	167
opCodeLookup['OP_SHA256'] =	168
opCodeLookup['OP_HASH160'] =	169
opCodeLookup['OP_HASH256'] =	170
opCodeLookup['OP_CODESEPARATOR'] =	171
opCodeLookup['OP_CHECKSIG'] =	172
opCodeLookup['OP_CHECKSIGVERIFY'] =	173
opCodeLookup['OP_CHECKMULTISIG'] =	174
opCodeLookup['OP_CHECKMULTISIGVERIFY'] =	175
#Word Opcode	Description
#OP_PUBKEYHASH = 253	Represents a public key hashed with OP_HASH160.
#OP_PUBKEY = 254	Represents a public key compatible with OP_CHECKSIG.
#OP_INVALIDOPCODE = 255	Matches any opcode that is not yet assigned.
#[edit] Reserved words
#Any opcode not assigned is also reserved. Using an unassigned opcode makes the transaction invalid.
#Word	Opcode	When used...
#OP_RESERVED = 80	Transaction is invalid
#OP_VER = 98	Transaction is invalid
#OP_VERIF = 101	Transaction is invalid
#OP_VERNOTIF = 102	Transaction is invalid
#OP_RESERVED1 = 137	Transaction is invalid
#OP_RESERVED2 = 138	Transaction is invalid
#OP_NOP1 = OP_NOP10	176-185	The word is ignored.


def getOpCode(name):
   return int_to_binary(opCodeLookup[name], widthBytes=1)


TXIN_SCRIPT_STANDARD = 0
TXIN_SCRIPT_COINBASE = 1
TXIN_SCRIPT_SPENDCB  = 2
TXIN_SCRIPT_UNSIGNED = 3
TXIN_SCRIPT_UNKNOWN  = 4

TXOUT_SCRIPT_STANDARD = 0
TXOUT_SCRIPT_COINBASE = 1
TXOUT_SCRIPT_MULTISIG = 2
TXOUT_SCRIPT_OP_EVAL  = 3
TXOUT_SCRIPT_UNKNOWN  = 4

MULTISIG_1of1     = (1,1)
MULTISIG_1of2     = (1,2)
MULTISIG_2oF2     = (2,2)
MULTISIG_1oF3     = (1,3)
MULTISIG_2oF3     = (2,3)
MULTISIG_3oF3     = (3,3)
MULTISIG_UNKNOWN  = (0,0)

TXOUT_TYPE_NAMES = { TXOUT_SCRIPT_STANDARD: 'Standard', \
                     TXOUT_SCRIPT_COINBASE: 'Coinbase', \
                     TXOUT_SCRIPT_MULTISIG: 'Multi-Signature', \
                     TXOUT_SCRIPT_UNKNOWN:  '<Unrecognized>', \
                     TXOUT_SCRIPT_OP_EVAL:  'OP-EVAL' }
TXIN_TYPE_NAMES = {  TXIN_SCRIPT_STANDARD:  'Standard', \
                     TXIN_SCRIPT_COINBASE:  'Coinbase', \
                     TXIN_SCRIPT_SPENDCB:   'Spend-CB', \
                     TXIN_SCRIPT_UNSIGNED:  'Unsigned', \
                     TXIN_SCRIPT_UNKNOWN:   '<Unrecognized>'}

################################################################################
def getTxOutMultiSigInfo(binScript):
   """
   Gets the Multi-Sig tx type, as well as all the address-160 strings of
   the keys that are needed to satisfy this transaction.  This currently
   only identifies M-of-N transaction types, returning unknown otherwise.

   However, the address list it returns should be valid regardless of
   whether the type was unknown:  we assume all 20-byte chunks of data
   are public key hashes, and 65-byte chunks are public keys.

   NOTE:  Because the address list is always valid, there is no reason
          not to use this method to extract addresses from ANY scripts,
          not just multi-sig...
   """
   addr160List = []
   pub65List   = []
   bup = BinaryUnpacker(binScript)
   opcodes = []
   while bup.getRemainingSize() > 0:
      nextByte = bup.get(UINT8)
      binChunk = ''
      if 0 < nextByte < 76:
         nBytes = nextByte
         binChunk = bup.get(BINARY_CHUNK, nBytes)
      elif nextByte == OP_PUSHDATA1:
         nBytes = scriptUnpacker.get(UINT8)
         binChunk = bup.get(BINARY_CHUNK, nBytes)
      elif nextByte == OP_PUSHDATA2:
         nBytes = scriptUnpacker.get(UINT16)
         binChunk = bup.get(BINARY_CHUNK, nBytes)
      elif nextByte == OP_PUSHDATA4:
         nBytes = scriptUnpacker.get(UINT32)
         binChunk = bup.get(BINARY_CHUNK, nBytes)
      else:
         opcodes.append(nextByte)
         

      if len(binChunk) == 20:
         addr160List.append(binChunk)
         pub65List.append('')
         opcodes.append('<Addr20>')
      elif len(binChunk) == 65:
         addr160List.append(convertKeyDataToAddress(pubKey=binChunk))
         pub65List.append(binChunk)
         opcodes.append('<PubKey65>')


   mstype = MULTISIG_UNKNOWN
   #print 'Transaction:',
   #for op in opcodes:
      #print op,

   # First assume that this is an M-of-N script
   try:
      isCMS = opcodes[-1]==getOpCode('OP_CHECKMULTISIG')
      M = int(opcodes[ 0])
      N = int(opcodes[-2])
      keys  = opcodes[1:-2]
      nPub = sum([(1 if p=='PubKey65' else 0) for p in keys])
      if 0<M<3 and 0<N<=3 and N==nPub:
         # We have a legit M-of-N script, figure out which one
         if M==1 and N==1: return MULTISIG_1of1, addr160List, pub65List
         if M==1 and N==2: return MULTISIG_1of2, addr160List, pub65List
         if M==2 and N==2: return MULTISIG_2oF2, addr160List, pub65List
         if M==1 and N==3: return MULTISIG_1oF3, addr160List, pub65List
         if M==2 and N==3: return MULTISIG_2oF3, addr160List, pub65List
         if M==3 and N==3: return MULTISIG_3oF3, addr160List, pub65List
   except:
      pass

      
   # Next try A-or-(B-and-C) transaction (not implemented yet
   # I'm not sure how these transactions will look
   try:
      pass
   except:
      pass

   return MULTISIG_UNKNOWN, addr160List, pub65List


################################################################################
def getTxOutScriptType(binScript):
   if binScript[:2] == hex_to_binary('4104'):
      is65B = len(binScript) == 67
      lastByteMatch = binScript[-1] == getOpCode('OP_CHECKSIG')
      if (is65B and lastByteMatch):
         return TXOUT_SCRIPT_COINBASE
   else:
      is1 = binScript[ 0] == getOpCode('OP_DUP')
      is2 = binScript[ 1] == getOpCode('OP_HASH160')
      is3 = binScript[-2] == getOpCode('OP_EQUALVERIFY')
      is4 = binScript[-1] == getOpCode('OP_CHECKSIG')
      if (is1 and is2 and is3 and is4):
         return TXOUT_SCRIPT_STANDARD

   # If we got here, let's check if it's a standard Multi-sig type
   mstype = getTxOutMultiSigInfo(binScript)[0]
   if mstype!=MULTISIG_UNKNOWN:
      return TXOUT_SCRIPT_MULTISIG

   return TXOUT_SCRIPT_UNKNOWN

################################################################################
def TxOutScriptExtractAddrStr(binScript):
   return hash160_to_addrStr(TxOutScriptExtractAddr160(binScript))

################################################################################
def TxOutScriptExtractAddr160(binScript):
   txoutType = getTxOutScriptType(binScript)
   if txoutType == TXOUT_SCRIPT_UNKNOWN:
      return '<Non-standard TxOut script>'

   if txoutType == TXOUT_SCRIPT_COINBASE:
      return convertKeyDataToAddress(pubKey=binScript[1:66])
   elif txoutType == TXOUT_SCRIPT_STANDARD:
      return binScript[3:23]
   elif txoutType == TXOUT_SCRIPT_MULTISIG:
      # Returns a list of addresses
      return getTxOutMultiSigInfo(binScript)[1]


################################################################################
def getTxInScriptType(txinObj):
   """
   NOTE: this method takes a TXIN object, not just the script itself.  This
         is because this method needs to see the OutPoint to distinguish an
         UNKNOWN TxIn from a coinbase-TxIn
   """
   binScript = txinObj.binScript
   if len(binScript)==0:
      return TXIN_SCRIPT_UNSIGNED
   if txinObj.outpoint.txHash == EmptyHash or len(binScript) < 1:
      return TXIN_SCRIPT_COINBASE

   b0,b1,b2,b3,b4 = binScript[:5]
   if not (b1=='\x30' and b3=='\x02'):
      return TXIN_SCRIPT_UNKNOWN

   SigSize = binary_to_int(b2) + 3
   PubkeySize = 66  # 0x4104[Pubx][Puby]

   if len(binScript)==SigSize:
      return TXIN_SCRIPT_SPENDCB
   elif len(binScript)==(SigSize + PubkeySize + 1):
      return TXIN_SCRIPT_STANDARD

   return TXIN_SCRIPT_UNKNOWN


################################################################################
def TxInScriptExtractKeyAddr(txinObj):
   scrType = getTxInScriptType(txinObj)
   if scrType == TXIN_SCRIPT_STANDARD:
      pubKeyBin = txinObj.binScript[-65:]
      newAddr = PyBtcAddress().createFromPublicKey(pubKeyBin)
      return (newAddr.calculateAddrStr(), newAddr.binPublicKey65.toBinStr()) # LITTLE_ENDIAN
   elif scrType == TXIN_SCRIPT_COINBASE:
      return ('[COINBASE-NO-ADDR: %s]'%binary_to_hex(txinObj.binScript), '[COINBASE-NO-PUBKEY]')
      #return ('[COINBASE-NO-ADDR]', '[COINBASE-NO-PUBKEY]')
   elif scrType == TXIN_SCRIPT_SPENDCB:
      return ('[SPENDCOINBASE]', '[SPENDCOINBASE]')
   else:
      return ('[UNKNOWN-TXIN]', '[UNKNOWN-TXIN]')


################################################################################
def TxInScriptExtractAddr160IfAvail(txinObj):
   if getTxInScriptType(txinObj) == TXIN_SCRIPT_STANDARD:
      pubKeyBin = txinObj.binScript[-65:]
      return hash160(pubKeyBin)
   else:
      return ''



# Finally done with all the base conversion functions and ECDSA code
# Now define the classes for the objects that will use this


################################################################################
#  Transaction Classes
################################################################################

indent = ' '*3

#####
class PyOutPoint(object):
   #def __init__(self, txHash, txOutIndex):
      #self.txHash = txHash
      #self.txOutIndex     = outIndex

   def unserialize(self, toUnpack):
      if isinstance(toUnpack, BinaryUnpacker):
         opData = toUnpack
      else:
         opData = BinaryUnpacker( toUnpack )

      if opData.getRemainingSize() < 36: raise UnserializeError
      self.txHash = opData.get(BINARY_CHUNK, 32)
      self.txOutIndex = opData.get(UINT32)
      return self

   def serialize(self):
      binOut = BinaryPacker()
      binOut.put(BINARY_CHUNK, self.txHash)
      binOut.put(UINT32, self.txOutIndex)
      return binOut.getBinaryString()


   def copy(self):
      return PyOutPoint().unserialize(self.serialize())


   def pprint(self, nIndent=0, endian=BIGENDIAN):
      indstr = indent*nIndent
      print indstr + 'OutPoint:'
      print indstr + indent + 'PrevTxHash:', \
                  binary_to_hex(self.txHash, endian), \
                  '(BE)' if endian==BIGENDIAN else '(LE)'
      print indstr + indent + 'TxOutIndex:', self.txOutIndex


#####
class PyTxIn(object):
   def __init__(self):
      self.outpoint   = UNINITIALIZED
      self.binScript  = UNINITIALIZED
      self.intSeq     = 2**32-1
      self.isCoinbase = UNKNOWN

   def unserialize(self, toUnpack):
      if isinstance(toUnpack, BinaryUnpacker):
         txInData = toUnpack
      else:
         txInData = BinaryUnpacker( toUnpack )

      self.outpoint  = PyOutPoint().unserialize( txInData.get(BINARY_CHUNK, 36) )
      scriptSize     = txInData.get(VAR_INT)
      if txInData.getRemainingSize() < scriptSize+4: raise UnserializeError
      self.binScript = txInData.get(BINARY_CHUNK, scriptSize)
      self.intSeq    = txInData.get(UINT32)
      return self

   def getScript(self):
      return self.binScript

   def serialize(self):
      binOut = BinaryPacker()
      binOut.put(BINARY_CHUNK, self.outpoint.serialize() )
      binOut.put(VAR_INT, len(self.binScript))
      binOut.put(BINARY_CHUNK, self.binScript)
      binOut.put(UINT32, self.intSeq)
      return binOut.getBinaryString()

   def copy(self):
      return PyTxIn().unserialize(self.serialize())


   def pprint(self, nIndent=0, endian=BIGENDIAN):
      indstr = indent*nIndent
      print indstr + 'PyTxIn:'
      print indstr + indent + 'PrevTxHash:', \
                  binary_to_hex(self.outpoint.txHash, endian), \
                      '(BE)' if endian==BIGENDIAN else '(LE)'
      print indstr + indent + 'TxOutIndex:', self.outpoint.txOutIndex
      source = TxInScriptExtractKeyAddr(self)[0]
      print indstr + indent + 'Script:    ', \
                  '('+binary_to_hex(self.binScript)[:64]+')'
      inAddr160 = TxInScriptExtractAddr160IfAvail(self)
      if len(inAddr160)>0:
         print indstr + indent + 'Sender:    ', hash160_to_addrStr(inAddr160)
      print indstr + indent + 'Seq:       ', self.intSeq


#####
class PyTxOut(object):
   def __init__(self):
      self.value     = UNINITIALIZED
      self.binScript = UNINITIALIZED

   def unserialize(self, toUnpack):
      if isinstance(toUnpack, BinaryUnpacker):
         txOutData = toUnpack
      else:
         txOutData = BinaryUnpacker( toUnpack )

      self.value       = txOutData.get(UINT64)
      scriptSize       = txOutData.get(VAR_INT)
      if txOutData.getRemainingSize() < scriptSize: raise UnserializeError
      self.binScript = txOutData.get(BINARY_CHUNK, scriptSize)
      return self

   def getValue(self):
      return self.value

   def getScript(self):
      return self.binScript

   def serialize(self):
      binOut = BinaryPacker()
      binOut.put(UINT64, self.value)
      binOut.put(VAR_INT, len(self.binScript))
      binOut.put(BINARY_CHUNK, self.binScript)
      return binOut.getBinaryString()

   def copy(self):
      return PyTxOut().unserialize(self.serialize())

   def pprint(self, nIndent=0, endian=BIGENDIAN):
      indstr = indent*nIndent
      print indstr + 'TxOut:'
      print indstr + indent + 'Value:   ', self.value, '(', float(self.value) / ONE_BTC, ')'
      txoutType = getTxOutScriptType(self.binScript)
      if txoutType == TXOUT_SCRIPT_COINBASE:
         print indstr + indent + 'Script:   PubKey(%s) OP_CHECKSIG' % \
                              (TxOutScriptExtractAddrStr(self.binScript),)
      elif txoutType == TXOUT_SCRIPT_STANDARD:
         print indstr + indent + 'Script:   OP_DUP OP_HASH (%s) OP_EQUAL OP_CHECKSIG' % \
                              (TxOutScriptExtractAddrStr(self.binScript),)
      else:
         print indstr + indent + 'Script:   <Non-standard script!>'

#####
class PyTx(object):
   def __init__(self):
      self.version    = UNINITIALIZED
      self.inputs     = UNINITIALIZED
      self.outputs    = UNINITIALIZED
      self.lockTime   = 0
      self.thisHash   = UNINITIALIZED
      self.isSigned   = False

   def serialize(self):
      binOut = BinaryPacker()
      binOut.put(UINT32, self.version)
      binOut.put(VAR_INT, len(self.inputs))
      for txin in self.inputs:
         binOut.put(BINARY_CHUNK, txin.serialize())
      binOut.put(VAR_INT, len(self.outputs))
      for txout in self.outputs:
         binOut.put(BINARY_CHUNK, txout.serialize())
      binOut.put(UINT32, self.lockTime)
      return binOut.getBinaryString()

   def unserialize(self, toUnpack):
      if isinstance(toUnpack, BinaryUnpacker):
         txData = toUnpack
      else:
         txData = BinaryUnpacker( toUnpack )

      startPos = txData.getPosition()
      self.inputs     = []
      self.outputs    = []
      self.version    = txData.get(UINT32)
      numInputs  = txData.get(VAR_INT)
      for i in xrange(numInputs):
         self.inputs.append( PyTxIn().unserialize(txData) )
      numOutputs = txData.get(VAR_INT)
      for i in xrange(numOutputs):
         self.outputs.append( PyTxOut().unserialize(txData) )
      self.lockTime   = txData.get(UINT32)
      endPos = txData.getPosition()
      self.nBytes = endPos - startPos
      self.thisHash = hash256(self.serialize())
      return self

   def copy(self):
      return PyTx().unserialize(self.serialize())

   def getHash(self):
      return hash256(self.serialize())

   def getHashHex(self, endianness=LITTLEENDIAN):
      return binary_to_hex(self.getHash(), endOut=endianness)


   def pprint(self, nIndent=0, endian=BIGENDIAN):
      indstr = indent*nIndent
      print indstr + 'Transaction:'
      print indstr + indent + 'TxHash:   ', self.getHashHex(endian), \
                                    '(BE)' if endian==BIGENDIAN else '(LE)'
      print indstr + indent + 'Version:  ', self.version
      print indstr + indent + 'nInputs:  ', len(self.inputs)
      print indstr + indent + 'nOutputs: ', len(self.outputs)
      print indstr + indent + 'LockTime: ', self.lockTime
      print indstr + indent + 'Inputs: '
      for inp in self.inputs:
         inp.pprint(nIndent+2, endian=endian)
      print indstr + indent + 'Outputs: '
      for out in self.outputs:
         out.pprint(nIndent+2, endian=endian)



   #def pprintShort(self, nIndent=0, endian=BIGENDIAN):
      #print '\nTransaction: %s' % self.getHashHex()


   def pprintHex(self, nIndent=0):
      bu = BinaryUnpacker(self.serialize())
      theSer = self.serialize()
      print binary_to_hex(bu.get(BINARY_CHUNK, 4))
      nTxin = bu.get(VAR_INT)
      print 'VAR_INT(%d)' % nTxin
      for i in range(nTxin):
         print binary_to_hex(bu.get(BINARY_CHUNK,32))
         print binary_to_hex(bu.get(BINARY_CHUNK,4))
         scriptSz = bu.get(VAR_INT)
         print 'VAR_IN(%d)' % scriptSz
         print binary_to_hex(bu.get(BINARY_CHUNK,scriptSz))
         print binary_to_hex(bu.get(BINARY_CHUNK,4))
      nTxout = bu.get(VAR_INT)
      print 'VAR_INT(%d)' % nTxout
      for i in range(nTxout):
         print binary_to_hex(bu.get(BINARY_CHUNK,8))
         scriptSz = bu.get(VAR_INT)
         print binary_to_hex(bu.get(BINARY_CHUNK,scriptSz))
      print binary_to_hex(bu.get(BINARY_CHUNK, 4))




################################################################################
#  Block Information
################################################################################


class PyBlockHeader(object):
   def __init__(self):
      self.version      = 1
      self.prevBlkHash  = ''
      self.merkleRoot   = UNINITIALIZED
      self.timestamp    = UNINITIALIZED
      self.diffBits     = UNINITIALIZED
      self.nonce        = UNINITIALIZED
      # Use these fields for storage of block information, but are not otherwise
      # part of the serialized data structure
      self.theHash      = ''
      self.numTx        = UNINITIALIZED
      self.blkHeight    = UNINITIALIZED
      self.fileByteLoc  = UNINITIALIZED
      self.nextBlkHash  = UNINITIALIZED
      self.intDifficult = UNINITIALIZED
      self.sumDifficult = UNINITIALIZED
      self.isMainChain  = False
      self.isOrphan     = True

   def serialize(self):
      if self.version == UNINITIALIZED:
         raise UnitializedBlockDataError, 'PyBlockHeader object not initialized!'
      binOut = BinaryPacker()
      binOut.put(UINT32, self.version)
      binOut.put(BINARY_CHUNK, self.prevBlkHash)
      binOut.put(BINARY_CHUNK, self.merkleRoot)
      binOut.put(UINT32, self.timestamp)
      binOut.put(BINARY_CHUNK, self.diffBits)
      binOut.put(UINT32, self.nonce)
      return binOut.getBinaryString()


   def unserialize(self, toUnpack):
      if isinstance(toUnpack, BinaryUnpacker):
         blkData = toUnpack
      else:
         blkData = BinaryUnpacker( toUnpack )

      self.version     = blkData.get(UINT32)
      self.prevBlkHash = blkData.get(BINARY_CHUNK, 32)
      self.merkleRoot  = blkData.get(BINARY_CHUNK, 32)
      self.timestamp   = blkData.get(UINT32)
      self.diffBits    = blkData.get(BINARY_CHUNK, 4)
      self.nonce       = blkData.get(UINT32)
      self.theHash     = hash256(self.serialize())
      return self

   def copy(self):
      return PyBlockHeader().unserialize(self.serialize())

   def getHash(self, endian=LITTLEENDIAN):
      if self.version == UNINITIALIZED:
         raise UnitializedBlockDataError, 'PyBlockHeader object not initialized!'
      if len(self.theHash) < 32:
         self.theHash = hash256(self.serialize())
      outHash = self.theHash
      if endian==BIGENDIAN:
         outHash = binary_switchEndian(outHash)
      return outHash

   def getHashHex(self, endian=LITTLEENDIAN):
      if self.version == UNINITIALIZED:
         raise UnitializedBlockDataError, 'PyBlockHeader object not initialized!'
      if len(self.theHash) < 32:
         self.theHash = hash256(self.serialize())
      return binary_to_hex(self.theHash, endian)

   def getDifficulty(self):
      if self.diffBits == UNINITIALIZED:
         raise UnitializedBlockDataError, 'PyBlockHeader object not initialized!'
      self.intDifficult = binaryBits_to_difficulty(self.diffBits)
      return self.intDifficult

   def pprint(self, nIndent=0, endian=BIGENDIAN):
      indstr = indent*nIndent
      print indstr + 'BlockHeader:'
      print indstr + indent + 'Version:   ', self.version
      print indstr + indent + 'ThisHash:  ', binary_to_hex( self.theHash, endOut=endian), \
                                                      '(BE)' if endian==BIGENDIAN else '(LE)'
      print indstr + indent + 'PrevBlock: ', binary_to_hex(self.prevBlkHash, endOut=endian), \
                                                      '(BE)' if endian==BIGENDIAN else '(LE)'
      print indstr + indent + 'MerkRoot:  ', binary_to_hex(self.merkleRoot, endOut=endian), \
                                                      '(BE)' if endian==BIGENDIAN else '(LE)'
      print indstr + indent + 'Timestamp: ', self.timestamp
      fltDiff = binaryBits_to_difficulty(self.diffBits)
      print indstr + indent + 'Difficulty:', fltDiff, '('+binary_to_hex(self.diffBits)+')'
      print indstr + indent + 'Nonce:     ', self.nonce
      if not self.blkHeight==UNINITIALIZED:
         print indstr + indent + 'BlkHeight: ', self.blkHeight
      if not self.blkHeight==UNINITIALIZED:
         print indstr + indent + 'BlkFileLoc:', self.fileByteLoc
      if not self.nextBlkHash==UNINITIALIZED:
         #print indstr + indent + 'NextBlock: ', binary_to_hex(self.nextBlkHash)
         print indstr + indent + 'NextBlock: ', self.nextBlkHash
      if not self.numTx==UNINITIALIZED:
         print indstr + indent + 'NumTx:     ', self.numTx
      if not self.intDifficult==UNINITIALIZED:
         print indstr + indent + 'Difficulty:', self.intDifficult
      if not self.sumDifficult==UNINITIALIZED:
         print indstr + indent + 'DiffSum:   ', self.sumDifficult


################################################################################
################################################################################
class PyBlockData(object):
   def __init__(self, txList=[]):
      self.txList     = txList
      self.numTx      = len(txList)
      self.merkleTree = []
      self.merkleRoot = UNINITIALIZED


   def serialize(self):
      if self.numTx == UNINITIALIZED:
         raise UnitializedBlockDataError, 'PyBlockData object not initialized!'
      binOut = BinaryPacker()
      binOut.put(VAR_INT, self.numTx)
      for tx in self.txList:
         binOut.put(BINARY_CHUNK, tx.serialize())
      return binOut.getBinaryString()

   def unserialize(self, toUnpack):
      if isinstance(toUnpack, BinaryUnpacker):
         blkData = toUnpack
      else:
         blkData = BinaryUnpacker( toUnpack )

      self.txList = []
      self.numTx  = blkData.get(VAR_INT)
      for i in xrange(self.numTx):
         self.txList.append( PyTx().unserialize(blkData) )
      self.merkleTree = []
      self.merkleRoot = ''
      return self


   def getTxHashList(self):
      if( self.numTx == UNINITIALIZED ):
         self.getMerkleRoot()
      return self.merkleTree[:self.numTx]


   def getMerkleRoot(self):
      assert( not self.numTx == UNINITIALIZED )
      if len(self.merkleTree)==0 and not self.numTx==0:
         #Create the merkle tree
         self.merkleTree = [hash256(tx.serialize()) for tx in self.txList]
         sz = len(self.merkleTree)
         while sz > 1:
            hashes = self.merkleTree[-sz:]
            mod2 = sz%2
            for i in range(sz/2):
               self.merkleTree.append( hash256(hashes[2*i] + hashes[2*i+1]) )
            if mod2==1:
               self.merkleTree.append( hash256(hashes[-1] + hashes[-1]) )
            sz = (sz+1) / 2
      self.merkleRoot = self.merkleTree[-1]
      return self.merkleRoot

   def printMerkleTree(self, reverseHash=False, indent=''):
      print indent + 'Printing Merkle Tree:'
      if reverseHash:
         print indent + '(hashes will be reversed, like shown on BlockExplorer.com)'
      root = self.getMerkleRoot()
      print indent + 'Merkle Root:', binary_to_hex(root)
      for h in self.merkleTree:
         phash = binary_to_hex(h) if not reverseHash else binary_to_hex(h, endOut=BIGENDIAN)
         print indent + '\t' + phash


   def pprint(self, nIndent=0, endian=BIGENDIAN):
      indstr = indent*nIndent
      print indstr + 'BlockData:'
      print indstr + indent + 'MerkleRoot:  ', binary_to_hex(self.getMerkleRoot(), endian), \
                                               '(BE)' if endian==BIGENDIAN else '(LE)'
      print indstr + indent + 'NumTx:       ', self.numTx
      for tx in self.txList:
         tx.pprint(nIndent+1, endian=endian)


################################################################################
################################################################################
class PyBlock(object):
   def __init__(self, prevHeader=None, txlist=[]):
      self.blockHeader = PyBlockHeader()
      self.blockData   = PyBlockData()
      if prevHeader:
         self.setPrevHeader(prevHeader)
      if txlist:
         self.setTxList(txlist)

   def serialize(self):
      assert( not self.blockHeader == UNINITIALIZED )
      binOut = BinaryPacker()
      binOut.put(BINARY_CHUNK, self.blockHeader.serialize())
      binOut.put(BINARY_CHUNK, self.blockData.serialize())
      return binOut.getBinaryString()

   def unserialize(self, toUnpack):
      if isinstance(toUnpack, BinaryUnpacker):
         blkData = toUnpack
      else:
         blkData = BinaryUnpacker( toUnpack )

      self.txList = []
      self.blockHeader = PyBlockHeader().unserialize(blkData)
      self.blockData   = PyBlockData().unserialize(blkData)
      return self

   def getNumTx(self):
      return len(self.blockData.txList)

   def getSize(self):
      return len(self.serialize())

   # Not sure how useful these manual block-construction methods
   # are.  For now, I just need something with non-ridiculous vals
   def setPrevHeader(self, prevHeader, copyAttr=True):
      self.blockHeader.prevBlkHash = prevHeader.theHash
      self.blockHeader.nonce       = 0
      if copyAttr:
         self.blockHeader.version     = prevHeader.version
         self.blockHeader.timestamp   = prevHeader.timestamp+600
         self.blockHeader.diffBits    = prevHeader.diffBits

   def setTxList(self, txlist):
      self.blockData = PyBlockData(txlist)
      if not self.blockHeader == UNINITIALIZED:
         self.blockHeader.merkleRoot = self.blockData.getMerkleRoot()

   def tx(self, idx):
      return self.blockData.txList[idx]

   def pprint(self, nIndent=0, endian=BIGENDIAN):
      indstr = indent*nIndent
      print indstr + 'Block:'
      self.blockHeader.pprint(nIndent+1, endian=endian)
      self.blockData.pprint(nIndent+1, endian=endian)






################################################################################
#
# SCRIPTING!
#
################################################################################


def convertScriptToOpStrings(binScript):
   opList = []

   i = 0;
   sz = len(binScript)
   error = False;
   while i < sz:
      nextOp = ord(binScript[i]);
      if nextOp == 0:
         opList.append("0")
         i+=1
      elif nextOp < 76:
         opList.append("[PUSHDATA -- " + str(nextOp) + " BYTES:]")
         binObj = binScript[i+1:i+1+nextOp]
         opList.append(binary_to_hex(binObj))
         i += nextOp+1
      elif nextOp == 76:
         nb = binary_to_int(binScript[i+1:i+2])
         if i+1+1+nb > sz:
            error = True;
            break
         binObj = binScript[i+2:i+2+nb]
         opList.append("[OP_PUSHDATA1 -- " + str(nb) + " BYTES:]");
         opList.append(binary_to_hex(binObj))
         i += nb+2
      elif nextOp == 77:
         nb = binScript[i+1:i+3];
         if i+1+2+nb > sz:
            error = True;
            break
         nbprint = min(nb,256)
         binObj = binScript[i+3,i+3+nbprint]
         opList.append("[OP_PUSHDATA2 -- " + str(nb) + " BYTES:]");
         opList.append(binary_to_hex(binObj) + '...')
         i += nb+3
      elif nextOp == 78:
         nb = binScript[i+1:i+5];
         if i+1+4+nb > sz:
            error = True;
            break
         nbprint = min(nb,256)
         binObj = binScript[i+5,i+5+nbprint]
         opList.append("[OP_PUSHDATA4 -- " + str(nb) + " BYTES:]");
         opList.append(binary_to_hex(binObj) + '...')
         i += nb+5
      else:
         opList.append(opnames[nextOp]);
         i += 1

   if error:
      opList.append("ERROR PROCESSING SCRIPT");

   return opList;


def pprintScript(binScript, nIndent=0):
   indstr = indent*nIndent
   print indstr + 'Script:'
   opList = convertScriptToOpStrings(binScript)
   for op in opList:
      print indstr + indent + op



TX_INVALID = 0
OP_NOT_IMPLEMENTED = 1
OP_DISABLED = 2
SCRIPT_STACK_SIZE_ERROR = 3
SCRIPT_ERROR = 4
SCRIPT_NO_ERROR = 5


class PyScriptProcessor(object):
   """
   Use this class to evaluate a script.  This method is more complicated
   than some might expect, due to the fact that any OP_CHECKSIG or
   OP_CHECKMULTISIG code requires the full transaction of the TxIn script
   and also needs the TxOut script being spent.  Since nearly every useful
   script will have one of these operations, this class/method assumes
   that all that data will be supplied.

   To simply execute a script not requiring any crypto operations:

      scriptIsValid = PyScriptProcessor().executeScript(binScript)
   """

   def __init__(self, txOldData=None, txNew=None, txInIndex=None):
      self.stack   = []
      self.txNew   = None
      self.script1 = None
      self.script2 = None
      if txOldData and txNew and not txInIndex==None:
         self.setTxObjects(txOldData, txNew, txInIndex)


   def setTxObjects(self, txOldData, txNew, txInIndex):
      """
      The minimal amount of data necessary to evaluate a script that
      has an signature check is the TxOut script that is being spent
      and the entire Tx of the TxIn that is spending it.  Thus, we
      must supply at least the txOldScript, and a txNew with its
      TxIn index (so we know which TxIn is spending that TxOut).
      It is acceptable to pass in the full TxOut or the tx of the
      TxOut instead of just the script itself.
      """
      self.txNew = PyTx().unserialize(txNew.serialize())
      self.script1 = str(txNew.inputs[txInIndex].binScript) # copy
      self.txInIndex  = txInIndex
      self.txOutIndex = txNew.inputs[txInIndex].outpoint.txOutIndex
      self.txHash  = txNew.inputs[txInIndex].outpoint.txHash

      if isinstance(txOldData, PyTx):
         if not self.txHash == hash256(txOldData.serialize()):
            print '*** Supplied incorrect pair of transactions!'
         self.script2 = str(txOldData.outputs[self.txOutIndex].binScript)
      elif isinstance(txOldData, PyTxOut):
         self.script2 = str(txOldData.binScript)
      elif isinstance(txOldData, str):
         self.script2 = str(txOldData)



   def verifyTransactionValid(self, txOldData=None, txNew=None, txInIndex=-1):
      if txOldData and txNew and txInIndex != -1:
         self.setTxObjects(txOldData, txNew, txInIndex)
      else:
         txOldData = self.script2
         txNew = self.txNew
         txInIndex = self.txInIndex

      if self.script1==None or self.txNew==None:
         raise VerifyScriptError, 'Cannot verify transactions, without setTxObjects call first!'

      # Execute TxIn script first
      self.stack = []
      exitCode1 = self.executeScript(self.script1, self.stack)

      if not exitCode1 == SCRIPT_NO_ERROR:
         raise VerifyScriptError, ('First script failed!  Exit Code: ' + str(exitCode1))

      exitCode2 = self.executeScript(self.script2, self.stack)

      if not exitCode2 == SCRIPT_NO_ERROR:
         raise VerifyScriptError, ('Second script failed!  Exit Code: ' + str(exitCode2))

      return self.stack[-1]==1


   def executeScript(self, binaryScript, stack=[]):
      self.stack = stack
      self.stackAlt  = []
      scriptData = BinaryUnpacker(binaryScript)
      self.lastOpCodeSepPos = None

      while scriptData.getRemainingSize() > 0:
         opcode = scriptData.get(UINT8)
         exitCode = self.executeOpCode(opcode, scriptData, self.stack, self.stackAlt)
         if not exitCode == SCRIPT_NO_ERROR:
            if exitCode==OP_NOT_IMPLEMENTED:
               print '***ERROR: OpCodes OP_IF, OP_NOTIF, OP_ELSE, OP_ENDIF,'
               print '          have not been implemented, yet.  This script'
               print '          could not be evaluated.'
            if exitCode==OP_DISABLED:
               print '***ERROR: This script included an op code that has been'
               print '          disabled for security reasons.  Script eval'
               print '          failed'
            return exitCode

      return SCRIPT_NO_ERROR


   # Implementing this method exactly as in the client because it looks like
   # there could be some subtleties with how it determines "true"
   def castToBool(self, binData):
      if isinstance(binData, int):
         binData = int_to_binary(binData)

      for i,byte in enumerate(binData):
         if not ord(byte) == 0:
            # This looks like it's assuming LE encoding (?)
            if (i == len(binData)-1) and (byte==0x80):
               return False
            return True
      return False


   def checkSig(self,binSig, binPubKey, txOutScript, txInTx, txInIndex, lastOpCodeSep=None):
      """
      Generic method for checking Bitcoin tx signatures.  This needs to be used for both
      OP_CHECKSIG and OP_CHECKMULTISIG.  Step 1 is to pop signature and public key off
      the stack, which must be done outside this method and passed in through the argument
      list.  The remaining steps do not require access to the stack.
      """

      # 2. Subscript is from latest OP_CODESEPARATOR until end... if DNE, use whole script
      subscript = txOutScript
      if lastOpCodeSep:
         subscript = subscript[lastOpCodeSep:]

      # 3. Signature is deleted from subscript
      #    I'm not sure why this line is necessary - maybe for non-standard scripts?
      lengthInBinary = int_to_binary(len(binSig))
      subscript = subscript.replace( lengthInBinary + binSig, "")

      # 4. Hashtype is popped and stored
      hashtype = binary_to_int(binSig[-1])
      justSig = binSig[:-1]

      if not hashtype == 1:
         print 'Non-unity hashtypes not implemented yet! ( hashtype =', hashtype,')'
         assert(False)

      # 5. Make a copy of the transaction -- we will be hashing a modified version
      txCopy = PyTx().unserialize( txInTx.serialize() )

      # 6. Remove all OP_CODESEPARATORs
      subscript.replace( int_to_binary(OP_CODESEPARATOR), '')

      # 7. All the TxIn scripts in the copy are blanked (set to empty string)
      for txin in txCopy.inputs:
         txin.binScript = ''

      # 8. Script for the current input in the copy is set to subscript
      txCopy.inputs[txInIndex].binScript = subscript

      # 9. Prepare the signature and public key
      senderAddr = PyBtcAddress().createFromPublicKey(binPubKey)
      binHashCode = int_to_binary(hashtype, widthBytes=4)
      toHash = txCopy.serialize() + binHashCode

      # Hashes are computed as part of CppBlockUtils::CryptoECDSA methods
      ##hashToVerify = hash256(toHash)
      ##hashToVerify = binary_switchEndian(hashToVerify)

      # 10. Apply ECDSA signature verification
      if senderAddr.verifyDERSignature(toHash, justSig):
         return True
      else:
         return False




   def executeOpCode(self, opcode, scriptUnpacker, stack, stackAlt):
      """
      Executes the next OP_CODE given the current state of the stack(s)
      """

      # TODO: Gavin clarified the effects of OP_0, and OP_1-OP_16.
      #       OP_0 puts an empty string onto the stack, which evaluateses to
      #            false and is plugged into HASH160 as ''
      #       OP_X puts a single byte onto the stack, 0x01 to 0x10
      #
      #       I haven't implemented it this way yet, because I'm still missing
      #       some details.  Since this "works" for available scripts, I'm going
      #       to leave it alone for now.

      ##########################################################################
      ##########################################################################
      ### This block produces very nice debugging output for script eval!
      #def pr(s):
         #if isinstance(s,int):
            #return str(s)
         #elif isinstance(s,str):
            #if len(s)>8:
               #return binary_to_hex(s)[:8]
            #else:
               #return binary_to_hex(s)

      #print '  '.join([pr(i) for i in stack])
      #print opnames[opcode][:12].ljust(12,' ') + ':',
      ##########################################################################
      ##########################################################################


      stackSizeAtLeast = lambda n: (len(self.stack) >= n)

      if   opcode == OP_FALSE:
         stack.append(0)
      elif 0 < opcode < 76:
         stack.append(scriptUnpacker.get(BINARY_CHUNK, opcode))
      elif opcode == OP_PUSHDATA1:
         nBytes = scriptUnpacker.get(UINT8)
         stack.append(scriptUnpacker.get(BINARY_CHUNK, nBytes))
      elif opcode == OP_PUSHDATA2:
         nBytes = scriptUnpacker.get(UINT16)
         stack.append(scriptUnpacker.get(BINARY_CHUNK, nBytes))
      elif opcode == OP_PUSHDATA4:
         nBytes = scriptUnpacker.get(UINT32)
         stack.append(scriptUnpacker.get(BINARY_CHUNK, nBytes))
      elif opcode == OP_1NEGATE:
         stack.append(-1)
      elif opcode == OP_TRUE:
         stack.append(1)
      elif 81 < opcode < 97:
         stack.append(opcode-80)
      elif opcode == OP_NOP:
         pass

      # TODO: figure out the conditional op codes...
      elif opcode == OP_IF:
         return OP_NOT_IMPLEMENTED
      elif opcode == OP_NOTIF:
         return OP_NOT_IMPLEMENTED
      elif opcode == OP_ELSE:
         return OP_NOT_IMPLEMENTED
      elif opcode == OP_ENDIF:
         return OP_NOT_IMPLEMENTED

      elif opcode == OP_VERIFY:
         if not self.castToBool(stack.pop()):
            stack.append(0)
            return TX_INVALID
      elif opcode == OP_RETURN:
         return TX_INVALID
      elif opcode == OP_TOALTSTACK:
         stackAlt.append( stack.pop() )
      elif opcode == OP_FROMALTSTACK:
         stack.append( stackAlt.pop() )

      elif opcode == OP_IFDUP:
         # Looks like this method duplicates the top item if it's not zero
         if not stackSizeAtLeast(1): return SCRIPT_STACK_SIZE_ERROR
         if self.castToBool(stack[-1]):
            stack.append(stack[-1]);

      elif opcode == OP_DEPTH:
         stack.append( len(stack) )
      elif opcode == OP_DROP:
         stack.pop()
      elif opcode == OP_DUP:
         stack.append( stack[-1] )
      elif opcode == OP_NIP:
         if not stackSizeAtLeast(2): return SCRIPT_STACK_SIZE_ERROR
         del stack[-2]
      elif opcode == OP_OVER:
         if not stackSizeAtLeast(2): return SCRIPT_STACK_SIZE_ERROR
         stack.append(stack[-2])
      elif opcode == OP_PICK:
         n = stack.pop()
         if not stackSizeAtLeast(n): return SCRIPT_STACK_SIZE_ERROR
         stack.append(stack[-n])
      elif opcode == OP_ROLL:
         n = stack.pop()
         if not stackSizeAtLeast(n): return SCRIPT_STACK_SIZE_ERROR
         stack.append(stack[-(n+1)])
         del stack[-(n+2)]
      elif opcode == OP_ROT:
         if not stackSizeAtLeast(3): return SCRIPT_STACK_SIZE_ERROR
         stack.append( stack[-3] )
         del stack[-4]
      elif opcode == OP_SWAP:
         if not stackSizeAtLeast(2): return SCRIPT_STACK_SIZE_ERROR
         x2 = stack.pop()
         x1 = stack.pop()
         stack.extend([x2, x1])
      elif opcode == OP_TUCK:
         if not stackSizeAtLeast(2): return SCRIPT_STACK_SIZE_ERROR
         x2 = stack.pop()
         x1 = stack.pop()
         stack.extend([x2, x1, x2])
      elif opcode == OP_2DROP:
         if not stackSizeAtLeast(2): return SCRIPT_STACK_SIZE_ERROR
         stack.pop()
         stack.pop()
      elif opcode == OP_2DUP:
         if not stackSizeAtLeast(2): return SCRIPT_STACK_SIZE_ERROR
         stack.append( stack[-2] )
         stack.append( stack[-2] )
      elif opcode == OP_3DUP:
         if not stackSizeAtLeast(3): return SCRIPT_STACK_SIZE_ERROR
         stack.append( stack[-3] )
         stack.append( stack[-3] )
         stack.append( stack[-3] )
      elif opcode == OP_2OVER:
         if not stackSizeAtLeast(4): return SCRIPT_STACK_SIZE_ERROR
         stack.append( stack[-4] )
         stack.append( stack[-4] )
      elif opcode == OP_2ROT:
         if not stackSizeAtLeast(6): return SCRIPT_STACK_SIZE_ERROR
         stack.append( stack[-6] )
         stack.append( stack[-6] )
      elif opcode == OP_2SWAP:
         if not stackSizeAtLeast(4): return SCRIPT_STACK_SIZE_ERROR
         x4 = stack.pop()
         x3 = stack.pop()
         x2 = stack.pop()
         x1 = stack.pop()
         stack.extend( [x3, x4, x1, x2] )
      elif opcode == OP_CAT:
         return OP_DISABLED
      elif opcode == OP_SUBSTR:
         return OP_DISABLED
      elif opcode == OP_LEFT:
         return OP_DISABLED
      elif opcode == OP_RIGHT:
         return OP_DISABLED
      elif opcode == OP_SIZE:
         if isinstance(stack[-1], int):
            stack.append(0)
         else:
            stack.append( len(stack[-1]) )
      elif opcode == OP_INVERT:
         return OP_DISABLED
      elif opcode == OP_AND:
         return OP_DISABLED
      elif opcode == OP_OR:
         return OP_DISABLED
      elif opcode == OP_XOR:
         return OP_DISABLED
      elif opcode == OP_EQUAL:
         x1 = stack.pop()
         x2 = stack.pop()
         stack.append( 1 if x1==x2 else 0  )
      elif opcode == OP_EQUALVERIFY:
         x1 = stack.pop()
         x2 = stack.pop()
         if not x1==x2:
            stack.append(0)
            return TX_INVALID


      elif opcode == OP_1ADD:
         stack[-1] += 1
      elif opcode == OP_1SUB:
         stack[-1] -= 1
      elif opcode == OP_2MUL:
         stack[-1] *= 2
         return OP_DISABLED
      elif opcode == OP_2DIV:
         stack[-1] /= 2
         return OP_DISABLED
      elif opcode == OP_NEGATE:
         stack[-1] *= -1
      elif opcode == OP_ABS:
         stack[-1] = abs(stack[-1])
      elif opcode == OP_NOT:
         top = stack.pop()
         if top==0:
            stack.append(1)
         else:
            stack.append(0)
      elif opcode == OP_0NOTEQUAL:
         top = stack.pop()
         if top==0:
            stack.append(0)
         else:
            stack.append(1)
         top = stack.pop()
         if top==0:
            stack.append(1)
         else:
            stack.append(0)
      elif opcode == OP_ADD:
         b = stack.pop()
         a = stack.pop()
         stack.append(a+b)
      elif opcode == OP_SUB:
         b = stack.pop()
         a = stack.pop()
         stack.append(a-b)
      elif opcode == OP_MUL:
         return OP_DISABLED
      elif opcode == OP_DIV:
         return OP_DISABLED
      elif opcode == OP_MOD:
         return OP_DISABLED
      elif opcode == OP_LSHIFT:
         return OP_DISABLED
      elif opcode == OP_RSHIFT:
         return OP_DISABLED
      elif opcode == OP_BOOLAND:
         b = stack.pop()
         a = stack.pop()
         if (not a==0) and (not b==0):
            stack.append(1)
         else:
            stack.append(0)
      elif opcode == OP_BOOLOR:
         b = stack.pop()
         a = stack.pop()
         stack.append( 1 if (self.castToBool(a) or self.castToBool(b)) else 0 )
      elif opcode == OP_NUMEQUAL:
         b = stack.pop()
         a = stack.pop()
         stack.append( 1 if a==b else 0 )
      elif opcode == OP_NUMEQUALVERIFY:
         b = stack.pop()
         a = stack.pop()
         if not a==b:
            stack.append(0)
            return TX_INVALID
      elif opcode == OP_NUMNOTEQUAL:
         b = stack.pop()
         a = stack.pop()
         stack.append( 1 if not a==b else 0 )
      elif opcode == OP_LESSTHAN:
         b = stack.pop()
         a = stack.pop()
         stack.append( 1 if a<b else 0)
      elif opcode == OP_GREATERTHAN:
         b = stack.pop()
         a = stack.pop()
         stack.append( 1 if a>b else 0)
      elif opcode == OP_LESSTHANOREQUAL:
         b = stack.pop()
         a = stack.pop()
         stack.append( 1 if a<=b else 0)
      elif opcode == OP_GREATERTHANOREQUAL:
         b = stack.pop()
         a = stack.pop()
         stack.append( 1 if a>=b else 0)
      elif opcode == OP_MIN:
         b = stack.pop()
         a = stack.pop()
         stack.append( min(a,b) )
      elif opcode == OP_MAX:
         b = stack.pop()
         a = stack.pop()
         stack.append( max(a,b) )
      elif opcode == OP_WITHIN:
         xmax = stack.pop()
         xmin = stack.pop()
         x    = stack.pop()
         stack.append( 1 if (xmin <= x < xmax) else 0 )

      elif opcode == OP_RIPEMD160:
         bits = stack.pop()
         stack.append( ripemd160(bits) )
      elif opcode == OP_SHA1:
         bits = stack.pop()
         stack.append( sha1(bits) )
      elif opcode == OP_SHA256:
         bits = stack.pop()
         stack.append( sha256(bits) )
      elif opcode == OP_HASH160:
         bits = stack.pop()
         if isinstance(bits, int):
            bits = ''
         stack.append( hash160(bits) )
      elif opcode == OP_HASH256:
         bits = stack.pop()
         if isinstance(bits, int):
            bits = ''
         stack.append( sha256(sha256(bits) ) )
      elif opcode == OP_CODESEPARATOR:
         self.lastOpCodeSepPos = scriptUnpacker.getPosition()
      elif opcode == OP_CHECKSIG or opcode == OP_CHECKSIGVERIFY:

         # 1. Pop key and sig from the stack
         binPubKey = stack.pop()
         binSig    = stack.pop()

         # 2-10. encapsulated in sep method so CheckMultiSig can use it too
         txIsValid = self.checkSig(  binSig, \
                                     binPubKey, \
                                     scriptUnpacker.getBinaryString(), \
                                     self.txNew, \
                                     self.txInIndex, \
                                     self.lastOpCodeSepPos)
         stack.append(1 if txIsValid else 0)
         if opcode==OP_CHECKSIGVERIFY:
            verifyCode = self.executeOpCode(OP_VERIFY)
            if verifyCode == TX_INVALID:
               return TX_INVALID

      elif opcode == OP_CHECKMULTISIG or opcode == OP_CHECKMULTISIGVERIFY:
         # OP_CHECKMULTISIG procedure ported directly from Satoshi client code
         # Location:  bitcoin-0.4.0-linux/src/src/script.cpp:775
         i=1
         if len(stack) < i:
            return TX_INVALID

         nKeys = int(stack[-i])
         if nKeys < 0 or nKeys > 20:
            return TX_INVALID

         i += 1
         iKey = i
         i += nKeys
         if len(stack) < i:
            return TX_INVALID

         nSigs = int(stack[-i])
         if nSigs < 0 or nSigs > nKeys:
            return TX_INVALID

         iSig = i
         i += 1
         i += nSigs
         if len(stack) < i:
            return TX_INVALID

         stack.pop()

         # Apply the ECDSA verification to each of the supplied Sig-Key-pairs
         enoughSigsMatch = True
         while enoughSigsMatch and nSigs > 0:
            binSig = stack[-iSig]
            binKey = stack[-iKey]

            if( self.checkSig(binSig, \
                              binKey, \
                              scriptUnpacker.getBinaryString(), \
                              self.txNew, \
                              self.txInIndex, \
                              self.lastOpCodeSepPos) ):
               iSig  += 1
               nSigs -= 1

            iKey +=1
            nKeys -=1

            if(nSigs > nKeys):
               enoughSigsMatch = False

         # Now pop the things off the stack, we only accessed in-place before
         while i > 1:
            i -= 1
            stack.pop()


         stack.append(1 if enoughSigsMatch else 0)

         if opcode==OP_CHECKMULTISIGVERIFY:
            verifyCode = self.executeOpCode(OP_VERIFY)
            if verifyCode == TX_INVALID:
               return TX_INVALID

      else:
         return SCRIPT_ERROR

      return SCRIPT_NO_ERROR



################################################################################
def getUnspentTxOutsForAddrList(addr160List, utxoType='Sweep', startBlk=-1):
   """
   You have a list of addresses (or just one) and you want to get all the 
   unspent TxOuts for it.  This can either be for computing its balance, or
   for sweeping the address(es).

   This will return a list of pairs of [addr160, utxoObj]
   This isn't the most efficient method for producing the pairs

   NOTE:  At the moment, this only gets STANDARD TxOuts... non-std uses 
          a different BDM call
   """
   if not TheBDM.isInitialized():
      return []
   else:
      if not isinstance(addr160List, (list,tuple)):
         addr160List = [addr160List]
   
      cppWlt = Cpp.BtcWallet()
      for addr in addr160List:
         if isinstance(addr, PyBtcAddress):
            cppWlt.addAddress_1_(addr.getAddr160())
         else:
            cppWlt.addAddress_1_(addr)
   
      
      currBlk = TheBDM.getTopBlockHeader().getBlockHeight()
      TheBDM.scanBlockchainForTx(cppWlt, currBlk if startBlk==-1 else startBlk)

      if utxoType.lower() in ('sweep','unspent','full','all','ultimate'):
         return cppWlt.getFullTxOutList(currBlk)
      elif utxoType.lower() in ('spend','spendable','confirmed'):
         return cppWlt.getSpendableTxOutList(currBlk)
      else:
         raise TypeError, 'Unknown utxoType!'



################################################################################
# NOTE:  This method was actually used to create the Blockchain-reorg unit-
#        test, and hence why coinbase transactions are supported.  However,
#        for normal transactions supported by PyBtcEngine, this support is
#        unnecessary.
#
#        Additionally, this method both creates and signs the tx:  however
#        PyBtcEngine employs TxDistProposals which require the construction
#        and signing to be two separate steps.  This method is not suited
#        for most of the PyBtcEngine CONOPS.
#
#        On the other hand, this method DOES work, and there is no reason
#        not to use it if you already have PyBtcAddress-w-PrivKeys avail
#        and have a list of inputs and outputs as described below.
#
# This method will take an already-selected set of TxOuts, along with
# PyBtcAddress objects containing necessary the private keys
#
#    Src TxOut ~ {PyBtcAddr, PrevTx, PrevTxOutIdx}  --OR--  COINBASE = -1
#    Dst TxOut ~ {PyBtcAddr, value}
#
# Of course, we usually don't have the private keys of the dst addrs...
#
def PyCreateAndSignTx(srcTxOuts, dstAddrsVals):
   newTx = PyTx()
   newTx.version    = 1
   newTx.lockTime   = 0
   newTx.inputs     = []
   newTx.outputs    = []


   numInputs  = len(srcTxOuts)
   numOutputs = len(dstAddrsVals)

   coinbaseTx = False
   if numInputs==1 and srcTxOuts[0] == -1:
      coinbaseTx = True


   #############################
   # Fill in TxOuts first
   for i in range(numOutputs):
      txout       = PyTxOut()
      txout.value = dstAddrsVals[i][1]
      dstAddr     = dstAddrsVals[i][0]
      if(coinbaseTx):
         txout.binScript = ''.join([  '\x41',                      \
                                      dstAddr.binPublicKey65.toBinStr(),  \
                                      getOpCode('OP_CHECKSIG'   )])
      else:
         txout.binScript = ''.join([  getOpCode('OP_DUP'        ), \
                                      getOpCode('OP_HASH160'    ), \
                                      '\x14',                      \
                                      dstAddr.getAddr160(),        \
                                      getOpCode('OP_EQUALVERIFY'), \
                                      getOpCode('OP_CHECKSIG'   )])

      newTx.outputs.append(txout)


   #############################
   # Create temp TxIns with blank scripts
   for i in range(numInputs):
      txin = PyTxIn()
      txin.outpoint = PyOutPoint()
      if(coinbaseTx):
         txin.outpoint.txHash = '\x00'*32
         txin.outpoint.txOutIndex     = binary_to_int('\xff'*4)
      else:
         txin.outpoint.txHash = hash256(srcTxOuts[i][1].serialize())
         txin.outpoint.txOutIndex     = srcTxOuts[i][2]
      txin.binScript = ''
      txin.intSeq = 2**32-1
      newTx.inputs.append(txin)


   #############################
   # Now we apply the ultra-complicated signature procedure
   # We need a copy of the Tx with all the txin scripts blanked out
   txCopySerialized = newTx.serialize()
   for i in range(numInputs):
      if coinbaseTx:
         pass
      else:
         txCopy     = PyTx().unserialize(txCopySerialized)
         srcAddr    = srcTxOuts[i][0]
         txoutIdx   = srcTxOuts[i][2]
         prevTxOut  = srcTxOuts[i][1].outputs[txoutIdx]
         binToSign  = ''

         assert(srcAddr.hasPrivKey())

         # Only implemented one type of hashing:  SIGHASH_ALL
         hashType   = 1  # SIGHASH_ALL
         hashCode1  = int_to_binary(1, widthBytes=1)
         hashCode4  = int_to_binary(1, widthBytes=4)

         # Copy the script of the TxOut we're spending, into the txIn script
         txCopy.inputs[i].binScript = prevTxOut.binScript
         preHashMsg = txCopy.serialize() + hashCode4

         # CppBlockUtils::CryptoECDSA modules do the hashing for us
         ##binToSign = hash256(preHashMsg)
         ##binToSign = binary_switchEndian(binToSign)

         signature = srcAddr.generateDERSignature(preHashMsg)


         # If we are spending a Coinbase-TxOut, only need sig, no pubkey
         # Don't forget to tack on the one-byte hashcode and consider it part of sig
         if len(prevTxOut.binScript) > 30:
            sigLenInBinary = int_to_binary(len(signature) + 1)
            newTx.inputs[i].binScript = sigLenInBinary + signature + hashCode1
         else:
            pubkey = srcAddr.binPublicKey65.toBinStr()
            sigLenInBinary    = int_to_binary(len(signature) + 1)
            pubkeyLenInBinary = int_to_binary(len(pubkey)   )
            newTx.inputs[i].binScript = sigLenInBinary    + signature + hashCode1 + \
                                        pubkeyLenInBinary + pubkey

   #############################
   # Finally, our tx is complete!
   return newTx



################################################################################
################################################################################
#
# SelectCoins algorithms
#
#   The following methods define multiple ways that one could select coins
#   for a given transaction.  However, the "best" solution is extremely
#   dependent on the variety of unspent outputs, and also the preferences
#   of the user.  Things to take into account when selecting coins:
#
#     - Number of inputs:  If we have a lot of inputs in this transaction
#                          from different addresses, then all those addresses
#                          have now been linked together.  We want to use
#                          as few outputs as possible
#
#     - Tx Fess/Size:      The bigger the transaction, in bytes, the more
#                          fee we're going to have to pay to the miners
#
#     - Priority:          Low-priority transactions might require higher
#                          fees and/or take longer to make it into the
#                          blockchain.  Priority is the sum of TxOut
#                          priorities:  (NumConfirm * NumBTC / SizeKB)
#                          We especially want to avoid 0-confirmation txs
#
#     - Output values:     In almost every transaction, we must return
#                          change to ourselves.  This means there will
#                          be two outputs, one to the recipient, one to
#                          us.  We prefer that both outputs be about the
#                          same size, so that it's not clear which is the
#                          recipient, which is the change.  But we don't
#                          want to use too many inputs to do this.
#
#     - Sustainability:    We should pick a strategy that tends to leave our
#                          wallet containing a variety of TxOuts that are
#                          well-suited for future transactions to benefit.
#                          For instance, always favoring the single TxOut
#                          with a value close to the target, will result
#                          in a future wallet full of tiny TxOuts.  This
#                          guarantees that in the future, we're going to
#                          have to do 10+ inputs for a single Tx.
#
#
#   The strategy is to execute a half dozen different types of SelectCoins
#   algorithms, each with a different goal in mind.  Then we examine each
#   of the results and evaluate a "select-score."  Use the one with the
#   best score.  In the future, we could make the scoring algorithm based
#   on user preferences.  We expect that depending on what the availble
#   list looks like, some of these algorithms could produce perfect results,
#   and in other instances *terrible* results.
#
################################################################################
################################################################################

################################################################################
# These would normally be defined by C++ and fed in, but I've recreated
# the C++ class here... it's really just a container, anyway
class PyUnspentTxOut(object):
   def __init__(self, addr='', val=-1, numConf=-1):
      pass
      #self.addr = addr
      #self.val  = long(val*ONE_BTC)
      #self.conf = numConf
      #self.binScript = '\x76\xa9\x14' + self.addr + '\x88\xac'
   def createFromCppUtxo(self, cppUtxo):
      self.addr = cppUtxo.getRecipientAddr()
      self.val  = cppUtxo.getValue()
      self.conf = cppUtxo.getNumConfirm()
      self.binScript = '\x76\xa9\x14' + self.addr + '\x88\xac'
      self.txHash     = cppUtxo.getTxHash()
      self.txOutIndex = cppUtxo.getTxOutIndex()
      return self
   def getTxHash(self):
      return self.txHash
   def getTxOutIndex(self):
      return self.txOutIndex
   def getValue(self):
      return self.val
   def getNumConfirm(self):
      return self.conf
   def getScript(self):
      return self.binScript
   def getRecipientAddr(self):
      return self.addr
   def prettyStr(self, indent=''):
      pstr = [indent]
      pstr.append(binary_to_hex(self.addr[:8]))
      pstr.append(coin2str(self.val))
      pstr.append(str(self.conf).rjust(8,' '))
      return '  '.join(pstr)
   def pprint(self, indent=''):
      print self.prettyStr(indent)


################################################################################
def sumTxOutList(txoutList):
   return sum([u.getValue() for u in txoutList])

################################################################################
# This is really just for viewing a TxOut list -- usually for debugging
def pprintUnspentTxOutList(utxoList, headerLine='Coin Selection: '):
   totalSum = sum([u.getValue() for u in utxoList])
   print headerLine, '(Total = %s BTC)' % coin2str(totalSum)
   print '   ','Owner Address'.ljust(34),
   print '   ','TxOutValue'.rjust(18),
   print '   ','NumConf'.rjust(8),
   print '   ','PriorityFactor'.rjust(16)
   for utxo in utxoList:
      print '   ',hash160_to_addrStr(utxo.getRecipientAddr()).ljust(34),
      print '   ',(coin2str(utxo.getValue()) + ' BTC').rjust(18),
      print '   ',str(utxo.getNumConfirm()).rjust(8),
      print '   ', ('%0.2f' % (utxo.getValue()*utxo.getNumConfirm()/(ONE_BTC*144.))).rjust(16)


################################################################################
# Sorting currently implemented in C++, but we implement a different kind, here
def PySortCoins(unspentTxOutInfo, sortMethod=1):
   """
   Here we define a few different ways to sort a list of unspent TxOut objects.
   Most of them are simple, some are more complex.  In particular, the last
   method (4) tries to be intelligent, by grouping together inputs from the
   same address.

   The goal is not to do the heavy lifting for SelectCoins... we simply need
   a few different ways to sort coins so that the SelectCoins algorithms has
   a variety of different inputs to play with.  Each sorting method is useful
   for some types of unspent-TxOut lists, so as long as we have one good
   sort, the PyEvalCoinSelect method will pick it out.

   As a precaution we send all the zero-confirmation UTXO's to the back
   of the list, so that they will only be used if absolutely necessary.
   """
   zeroConfirm = []

   if sortMethod==0:
      priorityFn = lambda a: a.getValue() * a.getNumConfirm()
      return sorted(unspentTxOutInfo, key=priorityFn, reverse=True)
   if sortMethod==1:
      priorityFn = lambda a: (a.getValue() * a.getNumConfirm())**(1/3.)
      return sorted(unspentTxOutInfo, key=priorityFn, reverse=True)
   if sortMethod==2:
      priorityFn = lambda a: (math.log(a.getValue()*a.getNumConfirm()+1)+4)**4
      return sorted(unspentTxOutInfo, key=priorityFn, reverse=True)
   if sortMethod==3:
      priorityFn = lambda a: a.getValue() if a.getNumConfirm()>0 else 0
      return sorted(unspentTxOutInfo, key=priorityFn, reverse=True)
   if sortMethod==4:
      addrMap = {}
      zeroConfirm = []
      for utxo in unspentTxOutInfo:
         if utxo.getNumConfirm() == 0:
            zeroConfirm.append(utxo)
         else:
            addr = TxOutScriptExtractAddr160(utxo.getScript())
            if not addrMap.has_key(addr):
               addrMap[addr] = [utxo]
            else:
               addrMap[addr].append(utxo)

      priorityUTXO = (lambda a: (a.getNumConfirm()*a.getValue()**0.333))
      for addr,txoutList in addrMap.iteritems():
         txoutList.sort(key=priorityUTXO, reverse=True)

      priorityGrp = lambda a: max([priorityUTXO(utxo) for utxo in a])
      finalSortedList = []
      for utxo in sorted(addrMap.values(), key=priorityGrp, reverse=True):
         finalSortedList.extend(utxo)

      finalSortedList.extend(zeroConfirm)
      return finalSortedList
   if sortMethod in (5, 6, 7):
      utxoSorted = PySortCoins(unspentTxOutInfo, 1)
      # Rotate the top 1,2 or 3 elements to the bottom of the list
      for i in range(sortMethod-4):
         utxoSorted.append(utxoSorted[0])
         del utxoSorted[0]
      return utxoSorted

   # TODO:  Add a semi-random sort method:  it will favor putting high-priority
   #        outputs at the front of the list, but will not be deterministic
   #        This should give us some high-fitness variation compared to sorting
   #        uniformly
   if sortMethod==8:
      utxosNoZC = filter(lambda a: a.getNumConfirm()!=0, unspentTxOutInfo)
      random.shuffle(utxosNoZC)
      utxosNoZC.extend(filter(lambda a: a.getNumConfirm()==0, unspentTxOutInfo))
      return utxosNoZC
   if sortMethod==9:
      utxoSorted = PySortCoins(unspentTxOutInfo, 1)
      sz = len(filter(lambda a: a.getNumConfirm()!=0, utxoSorted))
      # swap 1/3 of the values at random
      topsz = int(min(max(round(sz/3), 5), sz))
      for i in range(topsz):
         pick1 = int(random.uniform(0,topsz))
         pick2 = int(random.uniform(0,sz-topsz))
         utxoSorted[pick1], utxoSorted[pick2] = utxoSorted[pick2], utxoSorted[pick1]
      return utxoSorted




################################################################################
# Now we try half a dozen different selection algorithms
################################################################################



################################################################################
def PySelectCoins_SingleInput_SingleValue( \
                                    unspentTxOutInfo, targetOutVal, minFee=0):
   """
   This method should usually be called with a small number added to target val
   so that a tx can be constructed that has room for user to add some extra fee
   if necessary.

   However, we must also try calling it with the exact value, in case the user
   is trying to spend exactly their remaining balance.
   """
   target = targetOutVal + minFee
   bestMatchVal  = 2**64
   bestMatchUtxo = None
   for utxo in unspentTxOutInfo:
      if target <= utxo.getValue() < bestMatchVal:
         bestMatchVal = utxo.getValue()
         bestMatchUtxo = utxo

   closeness = bestMatchVal - target
   if 0 < closeness <= CENT:
      # If we're going to have a change output, make sure it's above CENT
      # to avoid a mandatory fee
      try2Val  = 2**64
      try2Utxo = None
      for utxo in unspentTxOutInfo:
         if target+CENT < utxo.getValue() < try2Val:
            try2Val = utxo.getValue()
            try2Val = utxo
      if not try2Utxo==None:
         bestMatchUtxo = try2Utxo


   if bestMatchUtxo==None:
      return []
   else:
      return [bestMatchUtxo]

################################################################################
def PySelectCoins_MultiInput_SingleValue( \
                                    unspentTxOutInfo, targetOutVal, minFee=0):
   """
   This method should usually be called with a small number added to target val
   so that a tx can be constructed that has room for user to add some extra fee
   if necessary.

   However, we must also try calling it with the exact value, in case the user
   is trying to spend exactly their remaining balance.
   """
   target = targetOutVal + minFee
   outList = []
   sumVal = 0
   for utxo in unspentTxOutInfo:
      sumVal += utxo.getValue()
      outList.append(utxo)
      if sumVal>=targetOutVal:
         break

   return outList



################################################################################
def PySelectCoins_SingleInput_DoubleValue( \
                                    unspentTxOutInfo, targetOutVal, minFee=0):
   """
   We will look for a single input that is within 30% of the target
   In case the tx value is tiny rel to the fee: the minTarget calc
   may fail to exceed the actual tx size needed, so we add an extra

   We restrain the search to 25%.  If there is no one output in this
   range, then we will return nothing, and the SingleInput_SingleValue
   method might return a usable result
   """
   idealTarget    = 2*targetOutVal + minFee

   # check to make sure we're accumulating enough
   minTarget   = long(0.75 * idealTarget)
   minTarget   = max(minTarget, targetOutVal+minFee)
   maxTarget   = long(1.25 * idealTarget)

   if sum([u.getValue() for u in unspentTxOutInfo]) < minTarget:
      return []

   bestMatch = 2**64-1
   bestUTXO   = None
   for txout in unspentTxOutInfo:
      if minTarget <= txout.getValue() <= maxTarget:
         if abs(txout.getValue()-idealTarget) < bestMatch:
            bestMatch = abs(txout.getValue()-idealTarget)
            bestUTXO = txout

   if bestUTXO==None:
      return []
   else:
      return [bestUTXO]

################################################################################
def PySelectCoins_MultiInput_DoubleValue( \
                                    unspentTxOutInfo, targetOutVal, minFee=0):

   idealTarget = 2.0 * targetOutVal
   minTarget   = long(0.80 * idealTarget)
   minTarget   = max(minTarget, targetOutVal+minFee)
   if sum([u.getValue() for u in unspentTxOutInfo]) < minTarget:
      return []

   outList   = []
   lastDiff  = 2**64-1
   sumVal    = 0
   for utxo in unspentTxOutInfo:
      sumVal += utxo.getValue()
      outList.append(utxo)
      currDiff = abs(sumVal - idealTarget)
      # should switch from decreasing to increasing when best match
      if sumVal>=minTarget and currDiff>lastDiff:
         del outList[-1]
         break
      lastDiff = currDiff

   return outList




################################################################################
def getSelectCoinsScores(utxoSelectList, targetOutVal, minFee):
   """
   Define a metric for scoring the output of SelectCoints.  The output of
   this method is a tuple of scores which identify a few different factors
   of a txOut selection that users might care about in a selectCoins algorithm.

   This method only returns an absolute score, usually between 0 and 1 for
   each factor.  It is up to the person calling this method to decide how
   much "weight" they want to give each one.  You could even use the scores
   as multiplicative factors if you wanted, though they were designed with
   the following equation in mind:   finalScore = sum(WEIGHT[i] * SCORE[i])

   TODO:  I need to recalibrate some of these factors, and modify them to
          represent more directly what the user would be concerned about --
          such as PayFeeFactor, AnonymityFactor, etc.  The information is
          indirectly available with the current set of factors here
   """

   # Need to calculate how much the change will be returned to sender on this tx
   totalIn = sum([utxo.getValue() for utxo in utxoSelectList])
   totalChange = totalIn - (targetOutVal+minFee)

   # Abort if this is an empty list (negative score) or not enough coins
   if len(utxoSelectList)==0 or totalIn<targetOutVal+minFee:
      return -1


   ##################
   # -- Does this selection include any zero-confirmation tx?
   # -- How many addresses are linked together by this tx?
   addrSet = set([])
   noZeroConf = 1
   for utxo in utxoSelectList:
      addrSet.add(TxOutScriptExtractAddr160(utxo.getScript()))
      if utxo.getNumConfirm() == 0:
         noZeroConf = 0
   numAddr = len(addrSet)
   numAddrFactor = 4.0/(numAddr+1)**2  # values in the range (0, 1]



   ##################
   # Evaluate output anonanymity
   # One good measure of anonymity is look at trailiing zeros of the value.
   # If one output is like 50.0, and nother if 27.383291, then it's fairly
   # obvious which one is the change.  Can measure that by seeing that 50.0
   # in satoshis has 9 trailing zeros, where as 27.383291 only has 2
   #
   # If the diff is negative, the wrong answer starts to look like the
   # correct one (about which output is recipient and which is change)
   # We should give "extra credit" for those cases
   def countTrailingZeros(btcVal):
      for i in range(1,20):
         if btcVal % 10**i != 0:
            return i-1
      return 0  # not sure how we'd get here, but let's be safe
   tgtTrailingZeros =  countTrailingZeros(targetOutVal)
   chgTrailingZeros =  countTrailingZeros(totalChange)
   zeroDiff = tgtTrailingZeros - chgTrailingZeros
   outAnonFactor = 0
   if totalChange==0:
      outAnonFactor = 1
   else:
      if zeroDiff==2:
         outAnonFactor = 0.2
      elif zeroDiff==1:
         outAnonFactor = 0.7
      elif zeroDiff<1:
         outAnonFactor = abs(zeroDiff) + 1


   ##################
   # Equal inputs are anonymous-- but no point in doing this if the
   # trailing zeros count is way different -- i.e. does it matter if
   # outputs a and b are close, if a=51.000, and b=47.283?  It's
   # still pretty obvious which one is the change. (so: only execute
   # the following block if outAnonFactor > 0)
   #
   # On the other hand, if we have 1.832 and 10.00, and the 10.000 is the
   # change, we don't really care that they're not close, it's still
   # damned good/deceptive output anonymity  (so: only execute
   # the following block if outAnonFactor <= 1)
   if 0 < outAnonFactor <= 1 and not totalChange==0:
      outValDiff = abs(totalChange - targetOutVal)
      diffPct = (outValDiff / max(totalChange, targetOutVal))
      if diffPct < 0.20:
         outAnonFactor *= 1
      elif diffPct < 0.50:
         outAnonFactor *= 0.7
      elif diffPct < 1.0:
         outAnonFactor *= 0.3
      else:
         outAnonFactor = 0


   ##################
   # Tx size:  we don't have signatures yet, but we assume that each txin is
   #           about 180 Bytes, TxOuts are 35, and 10 other bytes in the Tx
   numBytes  =  10
   numBytes += 180 * len(utxoSelectList)
   numBytes +=  35 * (1 if totalChange==0 else 2)
   txSizeFactor = 0
   numKb = int(numBytes / 1000)
   # Will compute size factor after we see this tx priority and AllowFree
   # results.  If the tx qualifies for free, we don't need to penalize
   # a 3 kB transaction vs one that is 0.5 kB


   ##################
   # Priority:  If our priority is above the 1-btc-after-1-day threshold
   #            then we might be allowed a free tx.  But, if its priority
   #            isn't much above this thresh, it might take a couple blocks
   #            to be included
   dPriority = 0
   anyZeroConfirm = False
   for utxo in utxoSelectList:
      if utxo.getNumConfirm() == 0:
         anyZeroConfirm = True
      else:
         dPriority += utxo.getValue() * utxo.getNumConfirm()

   dPriority = dPriority / numBytes
   priorityThresh = ONE_BTC * 144 / 250
   if dPriority < priorityThresh:
      priorityFactor = 0
   elif dPriority < 10.0*priorityThresh:
      priorityFactor = 0.7
   elif dPriority < 100.0*priorityThresh:
      priorityFactor = 0.9
   else:
      priorityFactor = 1.0


   ##################
   # AllowFree:  If three conditions are met, then the tx can be sent safely
   #             without a tx fee.  Granted, it may not be included in the
   #             current block if the free space is full, but definitely in
   #             the next one
   isFreeAllowed = 0
   haveDustOutputs = (0<totalChange<CENT or targetOutVal<CENT)
   if ((not haveDustOutputs) and \
       dPriority >= priorityThresh and \
       numBytes <= 3500):
      isFreeAllowed = 1


   ##################
   # Finish size-factor calculation -- if free is allowed, kB is irrelevant
   txSizeFactor = 0
   if isFreeAllowed or numKb<1:
      txSizeFactor = 1
   else:
      if numKb < 2:
         txSizeFactor=0.2
      elif numKb<3:
         txSizeFactor=0.1
      elif numKb<4:
         txSizeFactor=0
      else:
         txSizeFactor=-1  #if this is huge, actually subtract score

   return (isFreeAllowed, noZeroConf, priorityFactor, numAddrFactor, txSizeFactor, outAnonFactor)


################################################################################
# We define default preferences for weightings.  Weightings are used to
# determine the "priorities" for ranking various SelectCoins results
# By setting the weights to different orders of magnitude, you are essentially
# defining a sort-order:  order by FactorA, then sub-order by FactorB...
################################################################################
# TODO:  ADJUST WEIGHTING!
IDX_ALLOWFREE   = 0
IDX_NOZEROCONF  = 1
IDX_PRIORITY    = 2
IDX_NUMADDR     = 3
IDX_TXSIZE      = 4
IDX_OUTANONYM   = 5
WEIGHTS = [None]*6
WEIGHTS[IDX_ALLOWFREE]  =  100000
WEIGHTS[IDX_NOZEROCONF] = 1000000  # let's avoid zero-conf if possible
WEIGHTS[IDX_PRIORITY]   =      50
WEIGHTS[IDX_NUMADDR]    =  100000
WEIGHTS[IDX_TXSIZE]     =     100
WEIGHTS[IDX_OUTANONYM]  =      30

################################################################################
def PyEvalCoinSelect(utxoSelectList, targetOutVal, minFee, weights=WEIGHTS):
   """
   Use a specified set of weightings and sub-scores for a unspentTxOut list,
   to assign an absolute "fitness" of this particular selection.  The goal of
   getSelectCoinsScores() is to produce weighting-agnostic subscores -- then
   this method applies the weightings to these scores to get a final answer.

   If list A has a higher score than list B, then it's a better selection for
   that transaction.  If you the two scores don't look right to you, then you
   probably just need to adjust the weightings to your liking.

   These weightings may become user-configurable in the future -- likely as an
   option of coin-selection profiles -- such as "max anonymity", "min fee",
   "balanced", etc).
   """
   SCORES = getSelectCoinsScores(utxoSelectList, targetOutVal, minFee)
   if SCORES==-1:
      return -1

   # Combine all the scores
   score  = 0
   score += WEIGHTS[IDX_NOZEROCONF] * SCORES[IDX_NOZEROCONF]
   score += WEIGHTS[IDX_PRIORITY]   * SCORES[IDX_PRIORITY]
   score += WEIGHTS[IDX_NUMADDR]    * SCORES[IDX_NUMADDR]
   score += WEIGHTS[IDX_TXSIZE]     * SCORES[IDX_TXSIZE]
   score += WEIGHTS[IDX_OUTANONYM]  * SCORES[IDX_OUTANONYM]

   # If we're already paying a fee, why bother including this weight?
   if minFee < 0.0005:
      score += WEIGHTS[IDX_ALLOWFREE]  * SCORES[IDX_ALLOWFREE]

   return score


################################################################################
def PySelectCoins(unspentTxOutInfo, targetOutVal, minFee=0, numRand=10, margin=CENT):
   """
   Intense algorithm for coin selection:  computes about 30 different ways to
   select coins based on the desired target output and the min tx fee.  Then
   ranks the various solutions and picks the best one
   """
   if sum([u.getValue() for u in unspentTxOutInfo]) < targetOutVal:
      return []

   targExact  = targetOutVal
   targMargin = targetOutVal+margin

   selectLists = []

   # Start with the intelligent solutions with different sortings
   for sortMethod in range(8):
      diffSortList = PySortCoins(unspentTxOutInfo, sortMethod)
      selectLists.append(PySelectCoins_SingleInput_SingleValue( diffSortList, targExact,  minFee ))
      selectLists.append(PySelectCoins_MultiInput_SingleValue(  diffSortList, targExact,  minFee ))
      selectLists.append(PySelectCoins_SingleInput_SingleValue( diffSortList, targMargin, minFee ))
      selectLists.append(PySelectCoins_MultiInput_SingleValue(  diffSortList, targMargin, minFee ))
      selectLists.append(PySelectCoins_SingleInput_DoubleValue( diffSortList, targExact,  minFee ))
      selectLists.append(PySelectCoins_MultiInput_DoubleValue(  diffSortList, targExact,  minFee ))
      selectLists.append(PySelectCoins_SingleInput_DoubleValue( diffSortList, targMargin, minFee ))
      selectLists.append(PySelectCoins_MultiInput_DoubleValue(  diffSortList, targMargin, minFee ))

   # Throw in a couple random solutions, maybe we get lucky
   # But first, make a copy before in-place shuffling
   # NOTE:  using list[:] like below, really causes a swig::vector<type> to freak out!
   #utxos = unspentTxOutInfo[:]
   #utxos = list(unspentTxOutInfo)
   for method in range(8,10):
      for i in range(numRand):
         utxos = PySortCoins(unspentTxOutInfo, method)
         selectLists.append(PySelectCoins_MultiInput_SingleValue(utxos, targExact,  minFee))
         selectLists.append(PySelectCoins_MultiInput_DoubleValue(utxos, targExact,  minFee))
         selectLists.append(PySelectCoins_MultiInput_SingleValue(utxos, targMargin, minFee))
         selectLists.append(PySelectCoins_MultiInput_DoubleValue(utxos, targMargin, minFee))

   # Now we define PyEvalCoinSelect as our sorting metric, and find the best solution
   scoreFunc = lambda ulist: PyEvalCoinSelect(ulist, targetOutVal, minFee)
   finalSelection = max(selectLists, key=scoreFunc)
   SCORES = getSelectCoinsScores(finalSelection, targetOutVal, minFee)
   if len(finalSelection)==0:
      return []

   # If we selected a list that has only one or two inputs, and we have
   # other, tiny, unspent outputs from the same addresses, we should
   # throw one or two of them in to help clear them out.  However, we
   # only do so if a plethora of conditions exist:
   #
   # First, we only consider doing this if the tx has <5 inputs already.
   # Also, we skip this process if the current tx doesn't have excessive
   # priority already -- we don't want to risk de-prioritizing a tx for
   # this purpose.
   #
   # Next we sort by LOWEST value, because we really benefit from this most
   # by clearing out tiny outputs.  Along those lines, we don't even do
   # unless it has low priority -- don't want to take a high-priority utxo
   # and convert it to one that will be low-priority to start.
   #
   # Finally, we shouldn't do this if a high score was assigned to output
   # anonymity: this extra output may cause a tx with good output anonymity
   # to no longer possess this property
   IDEAL_NUM_INPUTS = 5
   if len(finalSelection)>=IDEAL_NUM_INPUTS or SCORES[IDX_PRIORITY]<0.5:
      return finalSelection
   else:
      for sel in finalSelection:
         addrAlreadyUsed = sel.getRecipientAddr()
         for other in sorted(unspentTxOutInfo, key=(lambda a: a.getValue())):
            # First 3 conditions make sure we're not picking txOut already selected
            if(  addrAlreadyUsed == other.getRecipientAddr() and \
                 sel.getValue() != other.getValue() and \
                 sel.getNumConfirm() != other.getNumConfirm() and \
                 other not in finalSelection and \
                 other.getValue()*other.getNumConfirm() < 10*ONE_BTC*144./250. and \
                 other.getNumConfirm() > 0 and \
                 SCORES[IDX_OUTANONYM] == 0):
               finalSelection.append(other)
               if len(finalSelection)>=IDEAL_NUM_INPUTS:
                  return finalSelection

   return finalSelection


def calcMinSuggestedFees(selectCoinsResult, targetOutVal, preSelectedFee):
   """
   Returns two fee options:  one for relay, one for include-in-block.
   In general, relay fees are required to get your block propagated
   (since most nodes are Satoshi clients), but there's no guarantee
   it will be included in a block -- though I'm sure there's plenty
   of miners out there will include your tx for sub-standard fee.
   However, it's virtually guaranteed that a miner will accept a fee
   equal to the second return value from this method.

   We have to supply the fee that was used in the selection algorithm,
   so that we can figure out how much change there will be.  Without
   this information, we might accidentally declare a tx to be freeAllow
   when it actually is not.
   """

   if len(selectCoinsResult)==0:
      return [-1,-1]

   paid = targetOutVal + preSelectedFee
   change = sum([u.getValue() for u in selectCoinsResult]) - paid

   # Calc approx tx size
   numBytes  =  10
   numBytes += 180 * len(selectCoinsResult)
   numBytes +=  35 * (1 if change==0 else 2)
   numKb = int(numBytes / 1000)

   # Compute raw priority of tx
   prioritySum = 0
   for utxo in selectCoinsResult:
      prioritySum += utxo.getValue() * utxo.getNumConfirm()
   prioritySum = prioritySum / numBytes

   # Any tiny/dust outputs?
   haveDustOutputs = (0<change<CENT or targetOutVal<CENT)

   if((not haveDustOutputs) and \
      prioritySum >= ONE_BTC * 144 / 250. and \
      numBytes <= 3600):
      return [0,0]

   # This cannot be a free transaction.
   minFeeMultiplier = (1 + numKb)

   # At the moment this condition never triggers
   if minFeeMultiplier<1.0 and haveDustOutputs:
      minFeeMultiplier = 1.0


   return [minFeeMultiplier * MIN_RELAY_TX_FEE, \
           minFeeMultiplier * MIN_TX_FEE]






################################################################################
################################################################################
# This class can be used for both multi-signature tx collection, as well as
# offline wallet signing (you are collecting signatures for a 1-of-1 tx only
# involving yourself).
class PyTxDistProposal(object):
   """
   PyTxDistProposal is created from a PyTx object, and represents
   an unsigned transaction, that may require the signatures of
   multiple parties before being accepted by the network.

   This technique (https://en.bitcoin.it/wiki/BIP_0010) is that 
   once TxDP is created, the system signing it only needs the 
   ECDSA private keys and nothing else.   This enables the device
   providing the signatures to be extremely lightweight, since it
   doesn't have to store the blockchain.

   For a given TxDP, we will be storing the following structure
   in memory.  Use a 3-input tx as an example, with the first 
   being a 2-of-3 multi-sig transaction (unsigned)
      
      self.scriptTypes    = [TXOUT_SCRIPT_MULTISIG, 
                             TXOUT_SCRIPT_STANDARD,   
                             TXOUT_SCRIPT_STANDARD]

      self.inputValues    = [ 2313000000, 
                              400000000, 
                              1000000000]

      self.signatures     = [ ['', '', ''],
                              [''],
                              [''],         ]

      self.inAddr20Lists  = [ [addr1, addr2, addr3],
                              [addr4]
                              [addr5]         ]

      # Usually only have public keys on multi-sig TxOuts
      self.inPubKeyLists  = [ [pubKey1, pubKey2, pubKey3],
                              ['']
                              ['']         ]   

      self.numSigsNeeded  = [ 2
                              1
                              1 ]

      self.relevantTxMap  = [ prevTx0Hash: prevTx0.serialize(),
                              prevTx1Hash: prevTx1.serialize(),
                              prevTx2Hash: prevTx2.serialize() ]
      
   UPDATE Feb 2012:  Before Jan 29, 2012, BIP 0010 used a different technique
                     for communicating blockchain information to the offline
                     device.  This is no longer the case
                     
                     Gregory Maxwell identified a reasonable-enough security
                     risk with the fact that previous BIP 0010 cannot guarantee 
                     validity of stated input values in a TxDP.  This is solved
                     by adding the supporting transactions to the TxDP, so that 
                     the signing device can get the input values from those 
                     tx and verify the hash matches the OutPoint on the tx 
                     being signed (which *is* part of what's being signed).  
                     The concern was that someone could manipulate your online
                     computer to misrepresent the inputs, and cause you to 
                     send you entire wallet to tx-fees.  Not the most useful
                     attack (for someone trying to steal your coins), but it is
                     still a risk that can be avoided by adding some "bloat" to
                     the TxDP

                     
   
   """
   #############################################################################
   def __init__(self, pytx=None, txMap={}):
      self.pytxObj       = UNINITIALIZED
      self.uniqueB58     = ''
      self.scriptTypes   = []
      self.signatures    = []
      self.txOutScripts  = []
      self.inAddr20Lists = []
      self.inPubKeyLists = []
      self.inputValues   = []
      self.numSigsNeeded = []
      self.relevantTxMap = {}  # needed to support input values of each TxIn
      if pytx:
         self.createFromPyTx(pytx, txMap)

   #############################################################################
   def createFromPyTx(self, pytx, txMap={}):
      sz = len(pytx.inputs)
      self.pytxObj        = pytx.copy()
      self.uniqueB58 = binary_to_base58(hash256(pytx.serialize()))[:8]
      self.scriptTypes    = []
      self.signatures     = []
      self.txOutScripts   = []
      self.inAddr20Lists  = []
      self.inPubKeyLists  = []
      self.inputValues    = []
      self.numSigsNeeded  = []
      self.relevantTxMap  = {}  # needed to support input values of each TxIn

      if len(txMap)==0 and not TheBDM.isInitialized():
         raise BlockchainUnavailableError, ('Must input supporting transactions '
                                            'or access to the blockchain, to '
                                            'create the TxDP')
      for i in range(sz):
         # First, make sure that we have the previous Tx data available
         # We can't continue without it, since BIP 0010 will now require
         # the full tx of outputs being spent
         outpt = self.pytxObj.inputs[i].outpoint
         txhash = outpt.txHash
         txidx  = outpt.txOutIndex
         pyPrevTx = None
         if TheBDM.isInitialized():
            cppPrevTx = TheBDM.getTxByHash(txhash)
            if not cppPrevTx:
               raise InvalidHashError, 'Could not find the referenced tx'
            pyPrevTx = PyTx().unserialize(cppPrevTx.serialize())
         else:
            if not txMap.has_key(txhash):
               raise InvalidHashError, ('Could not find the referenced tx '
                                        'in supplied txMap')
            pyPrevTx = txMap[txhash].copy()
         self.relevantTxMap[txhash] = pyPrevTx.copy()
               
           
         # Now we have the previous transaction.  We need to pull the 
         # script out of the specific TxOut so we know how it can be
         # spent.
         script =  pyPrevTx.outputs[txidx].binScript
         value  =  pyPrevTx.outputs[txidx].value
         scrType = getTxOutScriptType(script)

         self.inputValues.append(value)
         self.txOutScripts.append(str(script)) # copy it
         self.scriptTypes.append(scrType)
         self.inAddr20Lists.append([])
         self.inPubKeyLists.append([])
         self.signatures.append([])
         if scrType in (TXOUT_SCRIPT_STANDARD, TXOUT_SCRIPT_COINBASE):
            self.inAddr20Lists[-1].append(TxOutScriptExtractAddr160(script))
            self.inPubKeyLists[-1].append('')
            self.signatures[-1].append('')
            self.numSigsNeeded.append(1)
         elif scrType==TXOUT_SCRIPT_MULTISIG:
            mstype, addrs, pubs = getTxOutMultiSigInfo(script)
            self.inAddr20Lists[-1] = addrs
            self.inPubKeyLists[-1] = pubs
            self.signatures[-1]    = ['']*len(addrs)
            self.numSigsNeeded[-1] = mstype[0]  # mstype for M-of-N tx is (M,N)
         elif scrType in (TXOUT_SCRIPT_OP_EVAL, TXOUT_SCRIPT_UNKNOWN):
            pass

      return self


   #############################################################################
   def createFromTxOutSelection(self, utxoSelection, recip160ValPairs, txMap={}):
      """
      This creates a TxDP for a standard transaction from a list of inputs and 
      a list of recipient-value-pairs.  

      NOTE:  I have modified this so that if the "recip" is not a 20-byte binary
             string, it is instead interpretted as a SCRIPT -- which could be
             anything, including a multi-signature transaction
      """

      pprintUnspentTxOutList(utxoSelection)
      print sumTxOutList(utxoSelection)
      print sum([a[1] for a in recip160ValPairs])
      assert(sumTxOutList(utxoSelection) >= sum([a[1] for a in recip160ValPairs]))
      thePyTx = PyTx()
      thePyTx.version = 1
      thePyTx.lockTime = 0
      thePyTx.inputs = []
      thePyTx.outputs = []

      # We can prepare the outputs, first
      for recipObj,value in recip160ValPairs:
         txout = PyTxOut()
         txout.value = long(value)

         # Assume recipObj is either a PBA or a string
         if isinstance(recipObj, PyBtcAddress):
            recipObj = recipObj.getAddr160()

         # Now recipObj is def a string
         if len(recipObj)!=20:
            # If not an address, it's a full script
            txout.binScript = recipObj
         else:
            # Construct a std TxOut from addr160 str
            txout.binScript = ''.join([  getOpCode('OP_DUP'        ), \
                                         getOpCode('OP_HASH160'    ), \
                                         '\x14',                      \
                                         recipObj,
                                         getOpCode('OP_EQUALVERIFY'), \
                                         getOpCode('OP_CHECKSIG'   )])
         thePyTx.outputs.append(txout)

      # Prepare the inputs based on the utxo objects
      for iin,utxo in enumerate(utxoSelection):
         # First, make sure that we have the previous Tx data available
         # We can't continue without it, since BIP 0010 will now require
         # the full tx of outputs being spent
         txin = PyTxIn()
         txin.outpoint = PyOutPoint()
         txin.binScript = ''
         txin.intSeq = 2**32-1

         txhash = utxo.getTxHash()
         txidx  = utxo.getTxOutIndex()
         txin.outpoint.txHash = str(txhash)
         txin.outpoint.txOutIndex = txidx
         thePyTx.inputs.append(txin)

      return self.createFromPyTx(thePyTx, txMap)



   #############################################################################
   def appendSignature(self, binSig, txinIndex=None):
      """
      Use this to add a signature to the TxDP object in memory.
      """
      idx, pos, addr = self.processSignature(binSig, txinIndex, checkAllInputs=True)
      if addr:
         self.signatures[validIdx].append(binSig)
         return True
   
      return False


   #############################################################################
   def processSignature(self, sigStr, txinIdx, checkAllInputs=False):
      """
      For standard transaction types, the signature field is actually the raw
      script to be plugged into the final transaction that allows it to eval
      to true -- except for multi-sig transactions.  We have to mess with the 
      data a little bit if we want to use the script-processor to verify the
      signature.  Instead, we will use the crypto ops directly.

      The return value is everything we need to know about this signature:
      -- TxIn-index:    if checkAllInputs=True, we need to know which one worked
      -- Addr-position: for multi-sig tx, we need to know which addr it matches
      -- Addr160:       address to which this signature corresponds
      """

      if txinIdx==None or txinIdx<0 or txinIdx>=len(self.pytxObj.inputs):
         pass
      else:
         scriptType = self.scriptTypes[txinIdx]
         txCopy = self.pytxObj.copy()
         if scriptType in (TXOUT_SCRIPT_STANDARD, TXOUT_SCRIPT_COINBASE):
            # For standard Tx types, sigStr is the full script itself (copy it)
            txCopy.inputs[txinIdx].binScript = str(sigStr)
            prevOutScript = str(self.txOutScripts[txinIdx])
            psp = PyScriptProcessor(prevOutScript, txCopy, txinIdx)
            if psp.verifyTransactionValid():
               return txinIdx, 0, TxOutScriptExtractAddr160(prevOutScript)
         elif scriptType == TXOUT_SCRIPT_MULTISIG:
            # For multi-sig, sigStr is the raw ECDSA sig ... we will have to
            # manually construct a tx that the script processor can check,
            # without the other signatures
            for i in range(len(txCopy.inputs)):
               if not i==idx:
                  txCopy.inputs[i].binScript = ''
               else:
                  txCopy.inputs[i].binScript = self.txOutScripts[i]
   
            hashCode   = binary_to_int(sigStr[-1])
            hashCode4  = int_to_binary(hashcode, widthBytes=4)
            preHashMsg = txCopy.serialize() + hashCode4
            if not hashCode==1:
               raise NotImplementedError, 'Non-standard hashcodes not supported!'
   
            # Now check all public keys in the multi-sig TxOut script
            for i,pubkey in enumerate(self.inPubKeyLists):
               tempAddr = PyBtcAddress().createFromPublicKeyData(pubkey)
               if tempAddr.verifyDERSignature(preHashMsg, sigStr):
                  return txInIdx, i, hash160(pubkey)
         

      if checkAllInputs:
         for i in range(len(self.pytxObj.inputs)):
            idx, pos, addr160 = self.processSignature(sigStr, i)
            if idx>0:
               return idx, pos, addr160
         
      return -1,-1,''
      

   #############################################################################
   def checkTxHasEnoughSignatures(self, alsoVerify=False):
      """
      This method only counts signatures, unless verify==True
      """
      for i in range(len(self.pytxObj.inputs)):
         numSigsHave = sum( [(1 if sig else 0) for sig in self.signatures[i]] )
         if numSigsHave<self.numSigsNeeded[i]:
            return False

      if not alsoVerify:
         return True

      if not self.getBroadcastTxIfReady():
         return False

      return True
      
      
      
            

   #############################################################################
   def getBroadcastTxIfReady(self):
      try:
         return self.prepareFinalTx()
      except SignatureError, msg:
         return None
      # Let all other exceptions go on up the chain
   

   
   #############################################################################
   def isSigValidForInput(self, i):
      """
      For now we assume that each input only requires one signature, and thus 
      we have it or we don't.  In the future, this will be expanded for the 
      multi-sig case, and return a list signatures needed and which ones are 
      signed/valid
      """
      psp = PyScriptProcessor()
      # STUB -- will get to this when I need it



   #############################################################################
   def prepareFinalTx(self):
      """
      This converts the TxDP back into a regular PyTx object, verifying
      signatures as it goes.  Throw an error if the TxDP does not have
      the complete set of valid signatures needed to be accepted by the 
      network.
      """
      if not self.checkTxHasEnoughSignatures():
         return None

      # We must make/modify a copy of the TxDP, because serialization relies
      # on having the original TxDP intact.
      finalTx = self.pytxObj.copy()

      # Put the txIn scripts together (non-trivial for multi-sig cases)
      # then run them through the script evaluator to make sure they
      # are valid. 
      psp = PyScriptProcessor()
      for i,txin in enumerate(finalTx.inputs):
         if self.scriptTypes[i] in (TXOUT_SCRIPT_STANDARD, TXOUT_SCRIPT_COINBASE):
            finalTx.inputs[i].binScript = self.signatures[i][0]
         elif self.scriptTypes[i]==TXOUT_SCRIPT_MULTISIG:
            sortedSigs = ['']*len(self.inAddr20Lists[i])
            for sig in self.signatures[i]:
               idx, pos, addr = self.processSignature(sig, i)
               if not addr:
                  raise SignatureError, 'Sig is not valid for input', i
               else:
                  sortedSigs[pos] = sig
            finalTx.inputs[i].binScript = getOpCode('OP_0') + ''.join(sortedSigs)

         psp.setTxObjects(self.txOutScripts[i], finalTx, i)
         totalScriptValid = psp.verifyTransactionValid()
         if not totalScriptValid:
            print 'Invalid script for input %d:'
            pprintScript(finalTx.inputs[i].binScript, 2)
            print 'Spending txout script:'
            pprintScript(self.txOutScripts[i], 2)
            raise SignatureError, 'Invalid script for input %d' % i
         else:
            if len(self.inAddr20Lists)==1: print 'Signature', i, 'is valid!'
            else: print 'Signatures for input', i, 'are valid!'
      return finalTx


   #############################################################################
   def serializeAscii(self):
      txdpLines = []
      headline = ('-----BEGIN-TRANSACTION-' + self.uniqueB58 + '-----').ljust(80,'-')
      txdpLines.append( headline )
      dpsz = len(self.pytxObj.serialize())
      pieces = ['', 'TXDIST', binary_to_hex(MAGIC_BYTES), self.uniqueB58, \
                      int_to_hex(dpsz, widthBytes=2, endOut=BIGENDIAN)]
      txdpLines.append('_'.join(pieces))
      
      # First tx is always the tx being created/signed, others are supporting tx
      try:
         txList = [self.pytxObj.serialize()]
         txList.extend([self.relevantTxMap[txin.outpoint.txHash].serialize() \
                                                for txin in self.pytxObj.inputs])
      except KeyError:
         raise InvalidHashError, ('One or more OutPoints could not be found -- '
                                  'the TxDP could not be serialized')

      txHex = binary_to_hex(''.join(txList))
      for byte in range(0,len(txHex),80):
         txdpLines.append( txHex[byte:byte+80] )

      for iin,txin in enumerate(self.pytxObj.inputs):
         if self.inputValues[iin]:
            formattedVal = coin2str(self.inputValues[iin], ndec=8)
         else:
            formattedVal = '0'

         txdpLines.append('_TXINPUT_%02d_%s' % (iin, formattedVal.strip()))
         for s,sig in enumerate(self.signatures[iin]):
            if len(sig)==0:
               continue
            addrB58 = hash160_to_addrStr(self.inAddr20Lists[iin][s])
            sigsz = int_to_hex(len(sig), widthBytes=2, endOut=BIGENDIAN)
            txdpLines.append('_SIG_%s_%02d_%s' % (addrB58, iin, sigsz))
            sigHex = binary_to_hex(sig)
            for byte in range(0,len(sigHex),80):
               txdpLines.append( sigHex[byte:byte+80] )

      endline = ('-------END-TRANSACTION-' + self.uniqueB58 + '-----').ljust(80,'-')
      txdpLines.append( endline )
      self.pprint()
      return '\n'.join(txdpLines)
      

   #############################################################################
   def unserializeAscii(self, asciiStr):
      txdpTxt = [line.strip() for line in asciiStr.split('\n')]

      # Why can't I figure out the best way to do this with generators?
      # I know there's a bettery [python-]way to do this...
      L = [0]
      def nextLine(i):
         s = txdpTxt[i[0]].strip()
         i[0] += 1
         return s

      line = nextLine(L)
      while not ('BEGIN-TRANSACTION' in line):
         line = nextLine(L)

      # Get the network, dp ID and number of bytes
      line = nextLine(L)
      magicBytesHex, dpIdB58, dpsz = line.split('_')[2:]
      magic = hex_to_binary(magicBytesHex)

      # Read in the full, hex, tx list: first one is to be signed, remaining
      # are there to support verification of input values
      dpser = ''
      line = nextLine(L)
      while not 'TXINPUT' in line:
         dpser += line
         line = nextLine(L)

      txListBin = hex_to_binary(dpser) 
      binUnpacker = BinaryUnpacker(txListBin)
      txList = []
      targetTx = PyTx().unserialize(binUnpacker)
      while binUnpacker.getRemainingSize() > 0:
         nextTx = PyTx().unserialize(binUnpacker)
         self.relevantTxMap[nextTx.getHash()] = nextTx

      for txin in targetTx.inputs:
         if not self.relevantTxMap.has_key(txin.outpoint.txHash):
            raise TxdpError, 'Not all inputs can be verified for TxDP.  Aborting!'

      self.createFromPyTx( targetTx, self.relevantTxMap )
      numIn = len(self.pytxObj.inputs)

      # Do some sanity checks
      if not self.uniqueB58 == dpIdB58:
         raise UnserializeError, 'TxDP: Actual DPID does not match listed ID'
      if not MAGIC_BYTES==magic:
         raise NetworkIDError, 'TxDP is for diff blockchain! (%s)' % \
                                                         BLOCKCHAINS[magic]

      # At this point, we should have a TxDP constructed, now we need to 
      # simply scan the rest of the serialized structure looking for any
      # signatures that may be included
      while not 'END-TRANSACTION' in line: 
         [iin, val] = line.split('_')[2:]
         iin = int(iin)
         self.inputValues[iin] = long(float(val)*ONE_BTC)
         
         line = nextLine(L)
         while '_SIG_' in line:
            addrB58, sz, sigszHex = line.split('_')[2:]
            sz = int(sz) 
            sigsz = hex_to_int(sigszHex, endIn=BIGENDIAN)
            hexSig = ''
            line = nextLine(L)
            while (not '_SIG_' in line)   and \
                  (not 'TXINPUT' in line) and \
                  (not 'END-TRANSACTION' in line):
               hexSig += line
               line = nextLine(L)
            binSig = hex_to_binary(hexSig)
            idx, sigOrder, addr160 = self.processSignature(binSig, iin)
            if idx == -1:
               #raise SignatureError, 'Invalid sig: Input %d, addr=%s' % (iin, addrB58)
               print  'Invalid sig: Input %d, addr=%s' % (iin, addrB58)
            elif not hash160_to_addrStr(addr160)== addrB58:
               raise BadAddressError, 'Listed addr does not match computed addr'
            # If we got here, the signature is valid!
            self.signatures[iin][sigOrder] = binSig

      return self
      


   #############################################################################
   def pprint(self, indent='   '):
      tx = self.pytxObj
      propID = hash256(tx.serialize())
      print indent+'Distribution Proposal : ', binary_to_base58(propID)[:8]
      print indent+'Transaction Version   : ', tx.version
      print indent+'Transaction Lock Time : ', tx.lockTime
      print indent+'Num Inputs            : ', len(tx.inputs)
      for i,txin in enumerate(tx.inputs):
         prevHash = txin.outpoint.txHash
         prevIndex = txin.outpoint.txOutIndex
         #print '   PrevOut: (%s, index=%d)' % (binary_to_hex(prevHash[:8]),prevIndex),
         print indent*2 + 'Value: %s' % self.inputValues[i]
         print indent*2 + 'SrcScript:   %s' % binary_to_hex(self.txOutScripts[i])
         for ns, sig in enumerate(self.signatures[i]):
            print indent*2 + 'Sig%d = "%s"'%(ns, binary_to_hex(sig))
      print indent+'Num Outputs           : ', len(tx.outputs)
      for i,txout in enumerate(tx.outputs):
         print '   Recipient: %s BTC' % coin2str(txout.value),
         scrType = getTxOutScriptType(txout.binScript)
         if scrType in (TXOUT_SCRIPT_STANDARD, TXOUT_SCRIPT_COINBASE):
            print hash160_to_addrStr(TxOutScriptExtractAddr160(txout.binScript))
         elif scrType in (TXOUT_SCRIPT_MULTISIG,):
            mstype, addrs, pubs = getTxOutMultiSigInfo(txout.binScript)
            print 'MULTI-SIG-SCRIPT:%d-of-%d' % mstype
            for addr in addrs:
               print indent*2, hash160_to_addrStr(addr)
            
         

# Random method for creating
def touchFile(fname):
   try:
      os.utime(fname, None)
   except:
      open(fname, 'a').close()

BLOCKCHAIN_READONLY   = 0
BLOCKCHAIN_READWRITE  = 1
BLOCKCHAIN_DONOTUSE   = 2

WLT_UPDATE_ADD = 0
WLT_UPDATE_MODIFY = 1

WLT_DATATYPE_KEYDATA     = 0
WLT_DATATYPE_ADDRCOMMENT = 1
WLT_DATATYPE_TXCOMMENT   = 2
WLT_DATATYPE_OPEVAL      = 3
WLT_DATATYPE_DELETED     = 4

DEFAULT_COMPUTE_TIME_TARGET = 0.25
DEFAULT_MAXMEM_LIMIT        = 32*1024*1024



################################################################################
################################################################################
class PyBtcWallet(object):
   """
   This class encapsulates all the concepts and variables in a "wallet",
   and maintains the passphrase protection, key stretching, encryption,
   etc, required to maintain the wallet.  This class also includes the
   file I/O methods for storing and loading wallets.

   ***NOTE:  I have ONLY implemented deterministic wallets, using ECDSA
             Diffie-Hellman shared-secret crypto operations.  This allows
             one to actually determine the next PUBLIC KEY in the address
             chain without actually having access to the private keys.
             This makes it possible to synchronize online-offline computers
             once and never again.

             You can import random keys into your wallet, but if it is
             encrypted, you will have to supply a passphrase to make sure
             it can be encrypted as well.

   Presumably, wallets will be used for one of three purposes:

   (1) Spend money and receive payments
   (2) Watching-only wallets - have the private keys, just not on this computer
   (3) May be watching *other* people's addrs.  There's a variety of reasons
       we might want to watch other peoples' addresses, but most them are not
       relevant to a "basic" BTC user.  Nonetheless it should be supported to
       watch money without considering it part of our own assets

   This class is included in the combined-python-cpp module, because we really
   need to maintain a persistent Cpp.BtcWallet if this class is to be useful
   (we don't want to have to rescan the entire blockchain every time we do any
   wallet operations).

   The file format was designed from the outset with lots of unused space to
   allow for expansion without having to redefine the file format and break
   previous wallets.  Luckily, wallet information is cheap, so we don't have
   to stress too much about saving space (100,000 addresses should take 15 MB)

   This file is NOT for storing Tx-related information.  I want this file to
   be the minimal amount of information you need to secure and backup your
   entire wallet.  Tx information can always be recovered from examining the
   blockchain... your private keys cannot be.

   We track version numbers, just in case.  We start with 1.0

   Version 1.0:
   ---
   fileID      -- (8)  '\xbaWALLET\x00' for wallet files
   version     -- (4)   getVersionInt(PYBTCWALLET_VERSION)
   magic bytes -- (4)   defines the blockchain for this wallet (BTC, NMC)
   wlt flags   -- (8)   64 bits/flags representing info about wallet
   binUniqueID -- (6)   first 5 bytes of first address in wallet
                        (rootAddr25Bytes[:5][::-1]), reversed
                        This is not intended to look like the root addr str
                        and is reversed to avoid having all wallet IDs start 
                        with the same characters (since the network byte is front)
   create date -- (8)   unix timestamp of when this wallet was created
                        (actually, the earliest creation date of any addr
                        in this wallet -- in the case of importing addr
                        data).  This is used to improve blockchain searching
   Short Name  -- (32)  Null-terminated user-supplied short name for wlt
   Long Name   -- (256) Null-terminated user-supplied description for wlt
   Highest Used-- (8)   The chain index of the highest used address
   ---
   Crypto/KDF  -- (512) information identifying the types and parameters
                        of encryption used to secure wallet, and key
                        stretching used to secure your passphrase.
                        Includes salt. (the breakdown of this field will
                        be described separately)
   KeyGenerator-- (237) The base address for a determinstic wallet.
                        Just a serialized PyBtcAddress object.
   ---
   UNUSED     -- (1024) unused space for future expansion of wallet file
   ---
   Remainder of file is for key storage and various other things.  Each
   "entry" will start with a 4-byte code identifying the entry type, then
   20 bytes identifying what address the data is for, and finally then
   the subsequent data .  So far, I have three types of entries that can
   be included:

      \x01 -- Address/Key data (as of PyBtcAddress version 1.0, 237 bytes)
      \x02 -- Address comments (variable-width field)
      \x03 -- Address comments (variable-width field)
      \x04 -- OP_EVAL subscript (when this is enabled, in the future)

   Please see PyBtcAddress for information on how key data is serialized.
   Comments (\x02) are var-width, and if a comment is changed to
   something longer than the existing one, we'll just blank out the old
   one and append a new one to the end of the file.  It looks like

   02000000 01 <Addr> 4f This comment is enabled (01) with 4f characters


   For file syncing, we protect against corrupted wallets by doing atomic
   operations before even telling the user that new data has been added.
   We do this by copying the wallet file, and creating a walletUpdateFailed
   file.  We then modify the original, verify its integrity, and then delete
   the walletUpdateFailed file.  Then we create a backupUpdateFailed flag,
   do the identical update on the backup file, and delete the failed flag. 
   This guaranatees that no matter which nanosecond the power goes out,
   there will be an uncorrupted wallet and we know which one it is.

   We never let the user see any data until the atomic write-to-file operation
   has completed


   Additionally, we implement key locking and unlocking, with timeout.  These
   key locking features are only DEFINED here, not actually enforced (because
   this is a library, not an application).  You can set the default/temporary
   time that the KDF key is maintained in memory after the passphrase is
   entered, and this class will keep track of when the wallet should be next
   locked.  It is up to the application to check whether the current time
   exceeds the lock time.  This will probably be done in a kind of heartbeat
   method, which checks every few seconds for all sorts of things -- including
   wallet locking.
   """

   #############################################################################
   def __init__(self):
      self.fileTypeStr    = '\xbaWALLET\x00'
      self.magicBytes     = MAGIC_BYTES
      self.version        = PYBTCWALLET_VERSION  # (Major, Minor, Minor++, even-more-minor)
      self.eofByte        = 0
      self.cppWallet      = None   # Mirror of PyBtcWallet in C++ object
      self.cppInfo        = {}     # Extra info about each address to help sync
      self.watchingOnly   = False
      self.wltCreateDate  = 0

      # Three dictionaries hold all data
      self.addrMap     = {}  # maps 20-byte addresses to PyBtcAddress objects
      self.commentsMap = {}  # maps 20-byte addresses to user-created comments
      self.commentLocs = {}  # map comment keys to wallet file locations
      self.opevalMap   = {}  # maps 20-byte addresses to OP_EVAL data (future)
      self.labelName   = ''
      self.labelDescr  = ''
      self.linearAddr160List = []
      self.chainIndexMap = {}
      if USE_TESTNET:
         self.addrPoolSize = 10  # this makes debugging so much easier!
      else:
         self.addrPoolSize = 100

      # For file sync features
      self.walletPath = ''
      self.doBlockchainSync = BLOCKCHAIN_READONLY
      self.lastSyncBlockNum = 0

      # Private key encryption details
      self.useEncryption  = False
      self.kdf            = None
      self.crypto         = None
      self.kdfKey         = None
      self.defaultKeyLifetime = 10    # seconds after unlock, that key is discarded
      self.lockWalletAtTime   = 0    # seconds after unlock, that key is discarded
      self.isLocked       = False
      self.testedComputeTime=None

      # Deterministic wallet, need a root key.  Though we can still import keys.
      # The unique ID contains the network byte (id[-1]) but is not intended to
      # resemble the address of the root key
      self.uniqueIDBin = ''
      self.uniqueIDB58 = ''   # Base58 version of reversed-uniqueIDBin
      self.lastComputedChainAddr160  = ''
      self.lastComputedChainIndex = 0
      self.highestUsedChainIndex  = 0 

      # All PyBtcAddress serializations are exact same size, figure it out now
      self.pybtcaddrSize = len(PyBtcAddress().serialize())


      # Finally, a bunch of offsets that tell us where data is stored in the
      # file: this can be generated automatically on unpacking (meaning it
      # doesn't require manually updating offsets if I change the format), and
      # will save us a couple lines of code later, when we need to update things
      self.offsetWltFlags  = -1
      self.offsetLabelName = -1
      self.offsetLabelDescr  = -1
      self.offsetTopUsed   = -1
      self.offsetRootAddr  = -1
      self.offsetKdfParams = -1
      self.offsetCrypto    = -1

      # These flags are ONLY for unit-testing the walletFileSafeUpdate function
      self.interruptTest1  = False
      self.interruptTest2  = False
      self.interruptTest3  = False

   #############################################################################
   def getWalletVersion(self):
      return (getVersionInt(self.version), getVersionString(self.version))

   #############################################################################
   def getWalletVersion(self):
      return (getVersionInt(self.version), getVersionString(self.version))


   #############################################################################
   def getWalletPath(self):
      return self.walletPath

   #############################################################################
   def getTimeRangeForAddress(self, addr160):
      if not self.addrMap.has_key(addr160):
         return None
      else:
          return self.addrMap[addr160].getTimeRange()

   #############################################################################
   def getBlockRangeForAddress(self, addr20):
      if not self.addrMap.has_key(addr160):
         return None
      else:
          return self.addrMap[addr160].getBlockRange()

   #############################################################################
   def setBlockchainSyncFlag(self, syncYes=True):
      self.doBlockchainSync = syncYes

   #############################################################################
   def syncWithBlockchain(self, startBlk=None):
      if not self.doBlockchainSync==BLOCKCHAIN_DONOTUSE:
         assert(TheBDM.isInitialized())
         if startBlk==None:
            startBlk = self.lastSyncBlockNum
         TheBDM.scanBlockchainForTx(self.cppWallet, startBlk)
         self.lastSyncBlockNum = TheBDM.getTopBlockHeader().getBlockHeight()
      else:
         print '***WARNING: Blockchain-sync requested, but current wallet'
         print '            is set to BLOCKCHAIN_DONOTUSE'

   #############################################################################
   def getBalance(self, balType="Spendable"):
      if not TheBDM.isInitialized():
         return -1
      else:
         if balType.lower() in ('spendable','spend'):
            return self.cppWallet.getSpendableBalance()
         elif balType.lower() in ('unconfirmed','unconf'):
            currBlk = TheBDM.getTopBlockHeader().getBlockHeight()
            return self.cppWallet.getUnconfirmedBalance(currBlk)
         elif balType.lower() in ('total','ultimate','unspent','full'):
            return self.cppWallet.getFullBalance()
         else:
            raise TypeError, 'Unknown balance type! "' + balType + '"'


   #############################################################################
   def getAddrBalance(self, addr160, balType="Spendable", currBlk=UINT32_MAX):
      if not TheBDM.isInitialized() or not self.hasAddr(addr160):
         return -1
      else:
         addr = self.cppWallet.getAddrByHash160(addr160)
         if balType.lower() in ('spendable','spend'):
            return addr.getSpendableBalance()
         elif balType.lower() in ('unconfirmed','unconf'):
            return addr.getUnconfirmedBalance(currBlk)
         elif balType.lower() in ('ultimate','unspent','full'):
            return addr.getFullBalance()
         else:
            raise TypeError, 'Unknown balance type!'

   #############################################################################
   def getTxLedger(self, ledgType='Full'):
      """ 
      Gets the ledger entries for the entire wallet, from C++/SWIG data structs
      """
      if not TheBDM.isInitialized():
         return []
      else:
         ledgBlkChain = self.cppWallet.getTxLedger()
         ledgZeroConf = self.cppWallet.getZeroConfLedger()
         if ledgType.lower() in ('full','all','ultimate'):
            ledg = []
            ledg.extend(ledgBlkChain)
            ledg.extend(ledgZeroConf)
            return ledg
         elif ledgType.lower() in ('blk', 'blkchain', 'blockchain'):
            return ledgBlkChain
         elif ledgType.lower() in ('zeroconf', 'zero'):
            return ledgZeroConf
         else:
            raise TypeError, 'Unknown ledger type! "' + ledgType + '"'


   #############################################################################
   def getAddrTxLedger(self, addr160, ledgType='Full'):
      """ 
      Gets the ledger entries for the entire wallet, from C++/SWIG data structs
      """
      if not TheBDM.isInitialized() or not self.hasAddr(addr160):
         return []
      else:
         ledgBlkChain = self.cppWallet.getAddrByHash160(addr160).getTxLedger()
         ledgZeroConf = self.cppWallet.getAddrByHash160(addr160).getZeroConfLedger()
         if ledgType.lower() in ('full','all','ultimate'):
            ledg = []
            ledg.extend(ledgBlkChain)
            ledg.extend(ledgZeroConf)
            return ledg
         elif ledgType.lower() in ('blk', 'blkchain', 'blockchain'):
            return ledgBlkChain
         elif ledgType.lower() in ('zeroconf', 'zero'):
            return ledgZeroConf
         else:
            raise TypeError, 'Unknown balance type! "' + ledgType + '"'


   #############################################################################
   def getTxOutList(self, txType='Spendable'):
      """ Returns UnspentTxOut/C++ objects """
      if TheBDM.isInitialized() and not self.doBlockchainSync==BLOCKCHAIN_DONOTUSE:
         currBlk = TheBDM.getTopBlockHeader().getBlockHeight()
         self.syncWithBlockchain()
         if txType.lower() in ('spend', 'spendable'):
            return self.cppWallet.getSpendableTxOutList(currBlk);
         elif txType.lower() in ('full', 'all', 'unspent', 'ultimate'):
            return self.cppWallet.getFullTxOutList(currBlk);
         else:
            raise TypeError, 'Unknown balance type! ' + txType
      else:
         print '***Blockchain is not available for accessing wallet-tx data'
         return []

   #############################################################################
   def getAddrTxOutList(self, addr160, txType='Spendable'):
      """ Returns UnspentTxOut/C++ objects """
      if TheBDM.isInitialized() and self.hasAddr(addr160) and \
                        not self.doBlockchainSync==BLOCKCHAIN_DONOTUSE:
         currBlk = TheBDM.getTopBlockHeader().getBlockHeight()
         self.syncWithBlockchain()
         if txType.lower() in ('spend', 'spendable'):
            return self.cppWallet.getAddrByHash160(addr160).getSpendableTxOutList(currBlk);
         elif txType.lower() in ('full', 'all', 'unspent', 'ultimate'):
            return self.cppWallet.getAddrByHash160(addr160).getFullTxOutList(currBlk);
         else:
            raise TypeError, 'Unknown TxOutList type! ' + txType
      else:
         print '***Blockchain is not available for accessing wallet-tx data'
         return []


   #############################################################################
   def getAddrByHash160(self, addr160):
      return (None if not self.hasAddr(addr160) else self.addrMap[addr160])

   #############################################################################
   def hasAddr(self, addrData):
      if isinstance(addrData, str):
         if len(addrData) == 20:
            return self.addrMap.has_key(addrData)
         else:
            return self.addrMap.has_key(addrStr_to_hash160(addrData))
      elif isinstance(addrData, PyBtcAddress):
         return self.addrMap.has_key(addrData.getAddr160())
      else:
         return False


   #############################################################################
   def setDefaultKeyLifetime(self, newlifetime):
      """ Set a new default lifetime for holding the unlock key. Min 2 sec """
      self.defaultKeyLifetime = max(newlifetime, 2)

   #############################################################################
   def checkWalletLockTimeout(self):
      if not self.isLocked and self.kdfKey and RightNow()>self.lockWalletAtTime:
         self.lock()
         if self.kdfKey:
            self.kdfKey.destroy()
         self.kdfKey = None

         if self.useEncryption:
            self.isLocked = True



   #############################################################################
   def lockTxOutsOnNewTx(self, pytxObj):
      for txin in pytxObj.inputs:
         self.cppWallet.lockTxOutSwig(txin.outpoint.txHash, txin.outpoint.txOutIndex)
         
   

   #############################################################################
   def setDefaultKeyLifetime(self, lifetimeInSec):
      """
      This is used to set (in memory only) the default time to keep the encrypt
      key in memory after the encryption passphrase has been entered.  This is
      NOT enforced by PyBtcWallet, but the unlock method will use it to calc a
      unix timestamp when the wallet SHOULD be locked, and the external program
      can use that to decide when to call the lock method.
      """
      self.defaultKeyLifetime = lifetimeInSec

   #############################################################################
   def createNewWallet(self, newWalletFilePath=None, \
                             plainRootKey=None, chaincode=None, \
                             withEncrypt=True, IV=None, securePassphrase=None, \
                             kdfTargSec=DEFAULT_COMPUTE_TIME_TARGET, \
                             kdfMaxMem=DEFAULT_MAXMEM_LIMIT, \
                             shortLabel='', longLabel=''):
      """
      This method will create a new wallet, using as much customizability
      as you want.  You can enable encryption, and set the target params
      of the key-derivation function (compute-time and max memory usage).
      The KDF parameters will be experimentally determined to be as hard
      as possible for your computer within the specified time target
      (default, 0.25s).  It will aim for maximizing memory usage and using
      only 1 or 2 iterations of it, but this can be changed by scaling
      down the kdfMaxMem parameter (default 32 MB).

      If you use encryption, don't forget to supply a 32-byte passphrase,
      created via SecureBinaryData(pythonStr).  This method will apply
      the passphrase so that the wallet is "born" encrypted.

      The field plainRootKey could be used to recover a written backup
      of a wallet, since all addresses are deterministically computed
      from the root address.  This obviously won't reocver any imported
      keys, but does mean that you can recover your ENTIRE WALLET from
      only those 32 plaintext bytes AND the 32-byte chaincode.

      We skip the atomic file operations since we don't even have
      a wallet file yet to safely update.
      """

      if securePassphrase:
         securePassphrase = SecureBinaryData(securePassphrase)
      if plainRootKey:
         plainRootKey = SecureBinaryData(plainRootKey)
      if chaincode:
         chaincode = SecureBinaryData(chaincode)

      if withEncrypt and not securePassphrase:
         raise EncryptionError, 'Cannot create encrypted wallet without passphrase'

      print '***Creating new deterministic wallet'

      # Set up the KDF
      if not withEncrypt:
         self.kdfKey = None
      else:
         print '(with encryption)',
         self.kdf = KdfRomix()
         print kdfTargSec, kdfMaxMem
         (mem,niter,salt) = self.computeSystemSpecificKdfParams( \
                                                kdfTargSec, kdfMaxMem)
         self.kdf.usePrecomputedKdfParams(mem, niter, salt)
         self.kdfKey = self.kdf.DeriveKey(securePassphrase)

      if not plainRootKey:
         # TODO: We should find a source for injecting extra entropy
         #       At least, Crypto++ grabs from a few different sources, itself
         plainRootKey = SecureBinaryData().GenerateRandom(32)

      if not chaincode:
         chaincode = SecureBinaryData().GenerateRandom(32)

      # Create the root address object
      rootAddr = PyBtcAddress().createFromPlainKeyData( \
                                             plainRootKey, \
                                             IV16=IV, \
                                             willBeEncr=withEncrypt, \
                                             generateIVIfNecessary=True)
      rootAddr.markAsRootAddr(chaincode)

      # This does nothing if no encryption
      rootAddr.lock(self.kdfKey)
      rootAddr.unlock(self.kdfKey)

      firstAddr = rootAddr.extendAddressChain(self.kdfKey)
      first160  = firstAddr.getAddr160()

      # Update wallet object with the new data
      # NEW IN WALLET VERSION 1.35:  unique ID is now based on
      # the first chained address: this guarantees that the unique ID
      # is based not only on the private key, BUT ALSO THE CHAIN CODE
      self.useEncryption = withEncrypt
      self.addrMap['ROOT'] = rootAddr
      self.addrMap[firstAddr.getAddr160()] = firstAddr
      self.uniqueIDBin = (ADDRBYTE + firstAddr.getAddr160()[:5])[::-1]
      self.uniqueIDB58 = binary_to_base58(self.uniqueIDBin)
      self.labelName  = shortLabel[:32]
      self.labelDescr  = longLabel[:256]
      self.lastComputedChainAddr160 = first160
      self.lastComputedChainIndex  = firstAddr.chainIndex
      self.highestUsedChainIndex   = firstAddr.chainIndex-1
      self.wltCreateDate = long(RightNow())
      self.linearAddr160List = [first160]
      self.chainIndexMap[firstAddr.chainIndex] = first160

      # We don't have to worry about atomic file operations when
      # creating the wallet: so we just do it naively here.
      self.walletPath = newWalletFilePath
      if not newWalletFilePath:
         shortName = self.labelName .replace(' ','_')
         # This was really only needed when we were putting name in filename
         #for c in ',?;:\'"?/\\=+-|[]{}<>':
            #shortName = shortName.replace(c,'_')
         newName = 'armory_%s_.wallet' % self.uniqueIDB58
         self.walletPath = os.path.join(ARMORY_HOME_DIR, newName)

      print '   New wallet will be written to:', self.walletPath
      newfile = open(self.walletPath, 'wb')
      fileData = BinaryPacker()

      # packHeader method writes KDF params and root address
      headerBytes = self.packHeader(fileData)

      # We make sure we have byte locations of the two addresses, to start
      self.addrMap[first160].walletByteLoc = headerBytes + 21

      fileData.put(BINARY_CHUNK, '\x00' + first160 + firstAddr.serialize())

      firstBlk = 0
      if TheBDM.isInitialized():
         firstBlk = TheBDM.getTopBlockHeader().getBlockHeight()

      # Don't forget to sync the C++ wallet object
      self.cppWallet = Cpp.BtcWallet()

      # Temporarily disabling first/last-seen times
      self.cppWallet.addAddress_5_(rootAddr.getAddr160(), 0,0,0,0)
      self.cppWallet.addAddress_5_(first160, 0,0,0,0)


      newfile.write(fileData.getBinaryString())
      newfile.close()

      walletFileBackup = self.getWalletPath('backup')
      shutil.copy(self.walletPath, walletFileBackup)

      # Let's fill the address pool while we have the KDF key in memory.
      # It will get a lot more expensive if we do it on the next unlock
      self.fillAddressPool(self.addrPoolSize)

      if self.useEncryption:
         self.unlock(secureKdfOutput=self.kdfKey)
         self.lock()
      return self

   #############################################################################
   def advanceHighestIndex(self, ct=1):
      topIndex = self.highestUsedChainIndex + ct
      topIndex = min(topIndex, self.lastComputedChainIndex)
      topIndex = max(topIndex, 0)

      self.highestUsedChainIndex = topIndex
      self.walletFileSafeUpdate( [[WLT_UPDATE_MODIFY, self.offsetTopUsed, \
                    int_to_binary(self.highestUsedChainIndex, widthBytes=8)]])
      self.fillAddressPool()
      
   #############################################################################
   def rewindHighestIndex(self, ct=1):
      self.advanceHighestIndex(-ct)


   #############################################################################
   def getNextUnusedAddress(self):
      if self.lastComputedChainIndex - self.highestUsedChainIndex < \
                                              max(self.addrPoolSize-1,1):
         self.fillAddressPool(self.addrPoolSize)

      self.advanceHighestIndex(1)
      new160 = self.getAddress160ByChainIndex(self.highestUsedChainIndex)
      self.addrMap[new160].touch()
      self.walletFileSafeUpdate( [[WLT_UPDATE_MODIFY, \
                                  self.addrMap[new160].walletByteLoc, \
                                  self.addrMap[new160].serialize()]]  )
      return self.addrMap[new160]

      """
      if len(self.lastComputedChainAddr160) == 20:
         mostRecentAddr = self.addrMap[self.lastComputedChainAddr160]
         newAddr = mostRecentAddr.extendAddressChain(self.kdfKey)
         new160 = newAddr.getAddr160()
         self.linearAddr160List.append(new160)

         newDataLoc = self.walletFileSafeUpdate( \
            [[WLT_UPDATE_ADD, WLT_DATATYPE_KEYDATA, new160, newAddr]])
         self.addrMap[new160] = newAddr
         self.addrMap[new160].walletByteLoc = newDataLoc[0] + 21

         self.lastComputedChainAddr160 = new160
         self.lastComputedChainIndex = newAddr.chainIndex
         # In the future we will enable first/last seen, but not yet
         self.cppWallet.addAddress_5_(new160, 0, 0, 0, 0)
         return self.addrMap[new160]
      else:
         raise WalletAddressError, 'Deterministic wallet not initialized yet'
      """

   #############################################################################
   #def getNewUnusedAddress(self):
      


   #############################################################################
   def computeNextAddress(self, addr160=None):
      """
      Use this to extend the chain beyond the last-computed address.

      We will usually be computing the next address from the tip of the 
      chain, but I suppose someone messing with the file format may
      leave gaps in the chain requiring some to be generated in the middle
      """
      if not addr160:
         addr160 = self.lastComputedChainAddr160

      newAddr = self.addrMap[addr160].extendAddressChain(self.kdfKey)
      new160 = newAddr.getAddr160()
      newDataLoc = self.walletFileSafeUpdate( \
         [[WLT_UPDATE_ADD, WLT_DATATYPE_KEYDATA, new160, newAddr]])
      self.addrMap[new160] = newAddr
      self.addrMap[new160].walletByteLoc = newDataLoc[0] + 21

      if newAddr.chainIndex > self.lastComputedChainIndex:
         self.lastComputedChainAddr160 = new160
         self.lastComputedChainIndex = newAddr.chainIndex

      self.linearAddr160List.append(new160)
      self.chainIndexMap[newAddr.chainIndex] = new160

      # In the future we will enable first/last seen, but not yet
      self.cppWallet.addAddress_5_(new160, 0, 0, 0, 0)
      return new160
      



   #############################################################################
   def fillAddressPool(self, numPool=None):
      if not numPool:
         numPool = self.addrPoolSize

      gap = self.lastComputedChainIndex - self.highestUsedChainIndex
      numToCreate = max(numPool - gap, 0)
      for i in range(numToCreate):
         self.computeNextAddress()
      return self.lastComputedChainIndex

   #############################################################################
   def setAddrPoolSize(self, newSize):
      if newSize<5:
         print 'Will not allow address pool sizes smaller than 5...'
         return

      self.addrPoolSize = newSize
      self.fillAddressPool(newSize)


   #############################################################################
   def getHighestUsedIndex(self):
      """ 
      This only retrieves the stored value, but it may not be correct if,
      for instance, the wallet was just imported but has been used before.
      """
      return self.highestUsedChainIndex

          
   #############################################################################
   def getHighestComputedIndex(self):
      """ 
      This only retrieves the stored value, but it may not be correct if,
      for instance, the wallet was just imported but has been used before.
      """
      return self.lastComputedChainIndex
      

         
   #############################################################################
   def detectHighestUsedIndex(self, writeResultToWallet=False):
      """
      This method is used to find the highestUsedChainIndex value of the 
      wallet WITHIN its address pool.  It will NOT extend its address pool
      in this search, because it is assumed that the wallet couldn't have
      used any addresses it had not calculated yet.

      If you have a wallet IMPORT, though, or a wallet that has been used
      before but does not have this information stored with it, then you
      should be using the next method:

            self.freshImportFindHighestIndex()

      which will actually extend the address pool as necessary to find the
      highest address used.      
      """
      if not TheBDM.isInitialized():
         print 'Cannot detect any usage information without the blockchain'
         return -1

      oldSync = self.doBlockchainSync
      self.doBlockchainSync = BLOCKCHAIN_READONLY
      self.syncWithBlockchain(0)  # make sure we're always starting from blk 0
      self.doBlockchainSync = oldSync

      highestIndex = 0
      for addr in self.getLinearAddrList(withAddrPool=True):
         a160 = addr.getAddr160()
         if len(self.getAddrTxLedger(a160)) > 0:
            highestIndex = max(highestIndex, addr.chainIndex)

      if writeResultToWallet:
         self.highestUsedChainIndex = highestIndex
         self.walletFileSafeUpdate( [[WLT_UPDATE_MODIFY, self.offsetTopUsed, \
                                      int_to_binary(highestIndex, widthBytes=8)]])


      return highestIndex


   #############################################################################
   def freshImportFindHighestIndex(self, stepSize=None):
      """ 
      This is much like detectHighestUsedIndex, except this will extend the
      address pool as necessary.  It assumes that you have a fresh wallet
      that has been used before, but was deleted and restored from its root
      key and chaincode, and thus we don't know if only 10 or 10,000 addresses
      were used.

      If this was an exceptionally active wallet, it's possible that we
      may need to manually increase the step size to be sure we find  
      everything.  In fact, there is no way to tell FOR SURE what is the
      last addressed used: one must make an assumption that the wallet 
      never calculated more than X addresses without receiving a payment...
      """
      if not stepSize:
         stepSize = self.addrPoolSize

      topCompute = 0
      topUsed    = 0
      oldPoolSize = self.addrPoolSize
      self.addrPoolSize = stepSize
      # When we hit the highest address, the topCompute value will extend
      # out [stepsize] addresses beyond topUsed, and the topUsed will not
      # change, thus escaping the while loop
      nWhile = 0
      while topCompute - topUsed < 0.9*stepSize:
         topCompute = self.fillAddressPool(stepSize)
         topUsed = self.detectHighestUsedIndex(True)
         nWhile += 1
         if nWhile>10000:
            raise WalletAddressError, 'Escaping inf loop in freshImport...'
            

      self.addrPoolSize = oldPoolSize
      return topUsed


   #############################################################################
   def writeFreshWalletFile(self, path, newName='', newDescr=''):
      newFile = open(path, 'wb')
      bp = BinaryPacker()
      self.packHeader(bp)
      newFile.write(bp.getBinaryString())

      for addr160,addrObj in self.addrMap.iteritems():
         if not addr160=='ROOT':
            newFile.write('\x00' + addr160 + addrObj.serialize())

      for hashVal,comment in self.commentsMap.iteritems():
         twoByteLength = int_to_binary(len(comment), widthBytes=2)
         if len(hashVal)==20:
            typestr = int_to_binary(WLT_DATATYPE_ADDRCOMMENT)
            newFile.write(typestr + hashVal + twoByteLength + comment)
         elif len(hashVal)==32:
            typestr = int_to_binary(WLT_DATATYPE_TXCOMMENT)
            newFile.write(typestr + hashVal + twoByteLength + comment)

      for addr160,opevalData in self.opevalMap.iteritems():
         pass

      newFile.close()
   

   #############################################################################
   def forkOnlineWallet(self, newWalletFile, shortLabel='', longLabel=''):
      """
      Make a copy of this wallet that contains no private key data
      """
      if not self.addrMap['ROOT'].hasPrivKey():
         print 'This wallet is already void of any private key data!'

      onlineWallet = PyBtcWallet()
      onlineWallet.fileTypeStr = self.fileTypeStr
      onlineWallet.version = self.version
      onlineWallet.magicBytes = self.magicBytes
      onlineWallet.wltCreateDate = self.wltCreateDate
      onlineWallet.useEncryption = False
      onlineWallet.watchingOnly = True

      if not shortLabel:
         shortLabel = self.labelName
      if not longLabel:
         longLabel = self.labelDescr

      onlineWallet.labelName  = (shortLabel + ' (Watch)')[:32]
      onlineWallet.labelDescr = (longLabel + ' (Watching-only copy)')[:256]

      newAddrMap = {}
      for addr160,addrObj in self.addrMap.iteritems():
         onlineWallet.addrMap[addr160] = addrObj.copy()
         onlineWallet.addrMap[addr160].binPrivKey32_Encr  = SecureBinaryData()
         onlineWallet.addrMap[addr160].binPrivKey32_Plain = SecureBinaryData()
         onlineWallet.addrMap[addr160].useEncryption = False
         onlineWallet.addrMap[addr160].createPrivKeyNextUnlock = False

      onlineWallet.commentsMap = self.commentsMap
      onlineWallet.opevalMap = self.opevalMap

      onlineWallet.uniqueIDBin = self.uniqueIDBin
      onlineWallet.highestUsedChainIndex     = self.highestUsedChainIndex
      onlineWallet.lastComputedChainAddr160  = self.lastComputedChainAddr160
      onlineWallet.lastComputedChainIndex    = self.lastComputedChainIndex

      onlineWallet.writeFreshWalletFile(newWalletFile, shortLabel, longLabel)
      return onlineWallet


   #############################################################################
   def supplyRootKeyForWatchingOnlyWallet(self, securePlainRootKey32, \
                                                permanent=False):
      """
      If you have a watching only wallet, you might want to upgrade it to a
      full wallet by supplying the 32-byte root private key.  Generally, this
      will be used to make a 'permanent' upgrade to your wallet, and the new
      keys will be written to file ( NOTE:  you should setup encryption just
      after doing this, to make sure that the plaintext keys get wiped from
      your wallet file).

      On the other hand, if you don't want this to be a permanent upgrade,
      this could potentially be used to maintain a watching only wallet on your
      harddrive, and actually plug in your plaintext root key instead of an
      encryption password whenever you want sign transactions. 
      """
      pass


   #############################################################################
   def touchAddress(self, addr20):
      """
      Use this to update your wallet file to recognize the first/last times
      seen for the address.  This information will improve blockchain search
      speed, if it knows not to search transactions that happened before they
      were created.
      """
      pass

   #############################################################################
   def testKdfComputeTime(self):
      """
      Experimentally determines the compute time required by this computer
      to execute with the current key-derivation parameters.  This may be
      useful for when you transfer a wallet to a new computer that has
      different speed/memory characteristic.
      """
      if self.testedComputeTime==None:
         testPassphrase = SecureBinaryData('This is a simple passphrase')
         start = RightNow()
         self.kdf.DeriveKey(testPassphrase)
         self.testedComputeTime = (RightNow()-start)
      return self.testedComputeTime

   #############################################################################
   def serializeKdfParams(self, kdfObj=None, binWidth=256):
      """
      Pack key-derivation function parameters into a binary stream.
      As of wallet version 1.0, there is only one KDF technique used
      in these wallets, and thus we only need to store the parameters
      of this KDF.  In the future, we may have multiple KDFs and have
      to store the selection in this serialization.
      """
      if not kdfObj:
         kdfObj = self.kdf

      if not kdfObj:
         return '\x00'*binWidth

      binPacker = BinaryPacker()
      binPacker.put(UINT64, kdfObj.getMemoryReqtBytes())
      binPacker.put(UINT32, kdfObj.getNumIterations())
      binPacker.put(BINARY_CHUNK, kdfObj.getSalt().toBinStr(), width=32)

      kdfStr = binPacker.getBinaryString()
      binPacker.put(BINARY_CHUNK, computeChecksum(kdfStr,4), width=4)
      padSize = binWidth - binPacker.getSize()
      binPacker.put(BINARY_CHUNK, '\x00'*padSize)

      return binPacker.getBinaryString()



   #############################################################################
   def unserializeKdfParams(self, toUnpack, binWidth=256):

      if isinstance(toUnpack, BinaryUnpacker):
         binUnpacker = toUnpack
      else:
         binUnpacker = BinaryUnpacker(toUnpack)



      allKdfData = binUnpacker.get(BINARY_CHUNK, 44)
      kdfChksum  = binUnpacker.get(BINARY_CHUNK,  4)
      kdfBytes   = len(allKdfData) + len(kdfChksum)
      padding    = binUnpacker.get(BINARY_CHUNK, binWidth-kdfBytes)

      if allKdfData=='\x00'*44:
         return None

      fixedKdfData = verifyChecksum(allKdfData, kdfChksum)
      if len(fixedKdfData)==0:
         raise UnserializeError, 'Corrupted KDF params, could not fix'
      elif not fixedKdfData==allKdfData:
         self.walletFileSafeUpdate( \
               [[WLT_UPDATE_MODIFY, self.offsetKdfParams, fixedKdfData]])
         allKdfData = fixedKdfData
         print '***WARNING: KDF params in wallet were corrupted, but fixed'

      kdfUnpacker = BinaryUnpacker(allKdfData)
      mem   = kdfUnpacker.get(UINT64)
      nIter = kdfUnpacker.get(UINT32)
      salt  = kdfUnpacker.get(BINARY_CHUNK, 32)

      kdf = KdfRomix(mem, nIter, SecureBinaryData(salt))
      return kdf


   #############################################################################
   def serializeCryptoParams(self, binWidth=256):
      """
      As of wallet version 1.0, all wallets use the exact same encryption types,
      so there is nothing to serialize or unserialize.  The 256 bytes here may
      be used in the future, though.
      """
      return '\x00'*binWidth

   #############################################################################
   def unserializeCryptoParams(self, toUnpack, binWidth=256):
      """
      As of wallet version 1.0, all wallets use the exact same encryption types,
      so there is nothing to serialize or unserialize.  The 256 bytes here may
      be used in the future, though.
      """
      if isinstance(toUnpack, BinaryUnpacker):
         binUnpacker = toUnpack
      else:
         binUnpacker = BinaryUnpacker(toUnpack)

      binUnpacker.get(BINARY_CHUNK, binWidth)
      return CryptoAES()

   #############################################################################
   def verifyPassphrase(self, securePassphrase):
      """
      Verify a user-submitted passphrase.  This passphrase goes into
      the key-derivation function to get actual encryption key, which
      is what actually needs to be verified

      Since all addresses should have the same encryption, we only need
      to verify correctness on the root key
      """
      kdfOutput = self.kdf.DeriveKey(securePassphrase)
      try:
         isValid = self.addrMap['ROOT'].verifyEncryptionKey(kdfOutput)
         return isValid
      finally:
         kdfOutput.destroy()


   #############################################################################
   def verifyEncryptionKey(self, secureKdfOutput):
      """
      Verify the underlying encryption key (from KDF).
      Since all addresses should have the same encryption,
      we only need to verify correctness on the root key.
      """
      return self.addrMap['ROOT'].verifyEncryptionKey(secureKdfOutput)


   #############################################################################
   def computeSystemSpecificKdfParams(self, targetSec=0.25, maxMem=32*1024*1024):
      """
      WARNING!!! DO NOT CHANGE KDF PARAMS AFTER ALREADY ENCRYPTED THE WALLET
                 By changing them on an already-encrypted wallet, we are going
                 to lose the original AES256-encryption keys -- which are
                 uniquely determined by (numIter, memReqt, salt, passphrase)

                 Only use this method before you have encrypted your wallet,
                 in order to determine good KDF parameters based on your
                 computer's specific speed/memory capabilities.
      """
      kdf = KdfRomix()
      kdf.computeKdfParams(targetSec, long(maxMem))

      mem   = kdf.getMemoryReqtBytes()
      nIter = kdf.getNumIterations()
      salt  = SecureBinaryData(kdf.getSalt().toBinStr())
      return (mem, nIter, salt)

   #############################################################################
   def restoreKdfParams(self, mem, numIter, secureSalt):
      """
      This method should only be used when we are loading an encrypted wallet
      from file.  DO NOT USE THIS TO CHANGE KDF PARAMETERS.  Doing so may
      result in data loss!
      """
      self.kdf = KdfRomix(mem, numIter, secureSalt)


   #############################################################################
   def changeKdfParams(self, mem, numIter, salt, securePassphrase=None):
      """
      Changing KDF changes the wallet encryption key which means that a KDF
      change is essentially the same as an encryption key change.  As such,
      the wallet must be unlocked if you intend to change an already-
      encrypted wallet with KDF.

      TODO: this comment doesn't belong here...where does it go? :
      If the KDF is NOT yet setup, this method will do it.  Supply the target
      compute time, and maximum memory requirements, and the underlying C++
      code will experimentally determine the "hardest" key-derivation params
      that will run within the specified time and memory usage on the system
      executing this method.  You should set the max memory usage very low
      (a few kB) for devices like smartphones, which have limited memory
      availability.  The KDF will then use less memory but more iterations
      to achieve the same compute time.
      """
      if self.useEncryption:
         if not securePassphrase:
            print ''
            print '***ERROR:  You have requested changing the key-derivation'
            print '           parameters on an already-encrypted wallet, which'
            print '           requires modifying the encryption on this wallet.'
            print '           Please unlock your wallet before attempting to'
            print '           change the KDF parameters.'
            raise WalletLockError, 'Cannot change KDF without unlocking wallet'
         elif not self.verifyPassphrase(securePassphrase):
            raise PassphraseError, 'Incorrect passphrase to unlock wallet'

      secureSalt = SecureBinaryData(salt)
      newkdf = KdfRomix(mem, numIter, secureSalt)
      bp = BinaryPacker()
      bp.put(BINARY_CHUNK, self.serializeKdfParams(newkdf), width=256)
      updList = [[WLT_UPDATE_MODIFY, self.offsetKdfParams, bp.getBinaryString()]]

      if not self.useEncryption:
         # We may be setting the kdf params before enabling encryption
         self.walletFileSafeUpdate(updList)
      else:
         # Must change the encryption key: and we won't get here unless
         # we have a passphrase to use.  This call will take the
         self.changeWalletEncryption(securePassphrase=securePassphrase, \
                                     extraFileUpdates=updList, kdfObj=newkdf)

      self.kdf = newkdf




   #############################################################################
   def changeWalletEncryption(self, secureKdfOutput=None, \
                                    securePassphrase=None, \
                                    extraFileUpdates=[],
                                    kdfObj=None):
      """
      Supply the passphrase you would like to use to encrypt this wallet
      (or supply the KDF output directly, to skip the passphrase part).
      This method will attempt to re-encrypt with the new passphrase.
      This fails if the wallet is already locked with a different passphrase.
      If encryption is already enabled, please unlock the wallet before
      calling this method.

      Make sure you set up the key-derivation function (KDF) before changing
      from an unencrypted to an encrypted wallet.  An error will be thrown
      if you don't.  You can use something like the following

         # For a target of 0.05-0.1s compute time:
         (mem,nIter,salt) = wlt.computeSystemSpecificKdfParams(0.1)
         wlt.changeKdfParams(mem, nIter, salt)

      Use the extraFileUpdates to pass in other changes that need to be
      written to the wallet file in the same atomic operation as the
      encryption key modifications.
      """

      if not kdfObj:
         kdfObj = self.kdf

      oldUsedEncryption = self.useEncryption
      if securePassphrase or secureKdfOutput:
         newUsesEncryption = True
      else:
         newUsesEncryption = False

      oldKdfKey = None
      if oldUsedEncryption:
         if self.isLocked:
            raise WalletLockError, 'Must unlock wallet to change passphrase'
         else:
            oldKdfKey = self.kdfKey.copy()


      if newUsesEncryption and not self.kdf:
         raise EncryptionError, 'KDF must be setup before encrypting wallet'

      # Prep the file-update list with extras passed in as argument
      walletUpdateInfo = list(extraFileUpdates)

      # Derive the new KDF key if a passphrase was supplied
      newKdfKey = secureKdfOutput
      if securePassphrase:
         newKdfKey = self.kdf.DeriveKey(securePassphrase)

      if oldUsedEncryption and newUsesEncryption and self.verifyEncryptionKey(newKdfKey):
         print 'Attempting to change encryption to same passphrase!'
         return # Wallet is encrypted with the new passphrase already


      # With unlocked key data, put the rest in a try/except/finally block
      # To make sure we destroy the temporary kdf outputs
      try:
         # If keys were previously unencrypted, they will be not have
         # initialization vectors and need to be generated before encrypting.
         # This is why we have the enableKeyEncryption() call

         if not oldUsedEncryption==newUsesEncryption:
            # If there was an encryption change, we must change the flags
            # in the wallet file in the same atomic operation as changing
            # the stored keys.  We can't let them get out of sync.
            self.useEncryption = newUsesEncryption
            walletUpdateInfo.append(self.createChangeFlagsEntry())
            self.useEncryption = oldUsedEncryption
            # Restore the old flag just in case the file write fails

         newAddrMap  = {}
         for addr160,addr in self.addrMap.iteritems():
            newAddrMap[addr160] = addr.copy()
            newAddrMap[addr160].enableKeyEncryption(generateIVIfNecessary=True)
            newAddrMap[addr160].changeEncryptionKey(oldKdfKey, newKdfKey)
            newAddrMap[addr160].walletByteLoc = addr.walletByteLoc
            walletUpdateInfo.append( \
               [WLT_UPDATE_MODIFY, addr.walletByteLoc, newAddrMap[addr160].serialize()])


         # Try to update the wallet file with the new encrypted key data
         updateSuccess = self.walletFileSafeUpdate( walletUpdateInfo )

         if updateSuccess:
            # Finally give the new data to the user
            for addr160,addr in newAddrMap.iteritems():
               self.addrMap[addr160] = addr.copy()

         self.useEncryption = newUsesEncryption
         if newKdfKey:
            self.unlock(newKdfKey)
      finally:
         # Make sure we always destroy the temporary passphrase results
         if newKdfKey: newKdfKey.destroy()
         if oldKdfKey: oldKdfKey.destroy()



   #############################################################################
   def getWalletPath(self, nameSuffix=None):
      fpath = self.walletPath

      if self.walletPath=='':
         fpath = os.path.join(ARMORY_HOME_DIR, 'armory_%s_.wallet' % self.uniqueIDB58)

      if not nameSuffix==None:
         pieces = os.path.splitext(fpath)
         if not pieces[0].endswith('_'):
            fpath = pieces[0] + '_' + nameSuffix + pieces[1]
         else:
            fpath = pieces[0] + nameSuffix + pieces[1]
      return fpath

   #############################################################################
   def upgradeWalletVersion(self ):
      """
      This function will be called on any wallet that has a version older than
      the current PYBTCWALLET_VERSION.  It will incrementally apply version
      upgrade logic, starting at the current version.  Every time the version
      in increased, I will add another conditional to the end to further 
      the upgrade process
      """
      if self.version==PYBTCWALLET_VERSION:
         return

      if getVersionInt(self.version) < getVersionInt( (1, 35, 0, 0) ):
         print '   Upgrading from version', self.version, '...'
         firstAddr = self.addrMap['ROOT'].extendAddressChain()
         self.uniqueIDBin =  (ADDRBYTE + firstAddr.getAddr160()[:5])[::-1]
         self.uniqueIDB58 = binary_to_base58(self.uniqueIDBin)
         self.version = (1, 35, 0, 0)

      #if getVersionInt(self.version) < getVersionInt( (1, 50, 0, 0) ):
      # ...

      self.version = PYBTCWALLET_VERSION

      # Shuffle wallet files:  save new one to temp, delete old, rename new
      print self.walletPath
      oldBackupOrig = self.getWalletPath('backup')
      oldBackupSave = self.getWalletPath('oldversion_backup')

      shutil.move(self.walletPath, oldBackupSave) 
      os.remove(oldBackupOrig)

      # With the old version copied, we can overwrite the current wallet.
      # When the new 
      self.writeFreshWalletFile(self.walletPath)
      self.readWalletFile(self.walletPath)

      print '   Upgraded wallet to version', PYBTCWALLET_VERSION


   #############################################################################
   def getCommentForAddress(self, addr160):
      if self.commentsMap.has_key(addr160):
         return self.commentsMap[addr160]
      else:
         return ''

   #############################################################################
   def getComment(self, hashVal):
      """
      This method is used for both address comments, as well as tx comments
      In the first case, use the 20-byte binary pubkeyhash.  Use 32-byte tx
      hash for the tx-comment case.
      """
      if self.commentsMap.has_key(hashVal):
         return self.commentsMap[hashVal]
      else:
         return ''

   #############################################################################
   def setComment(self, hashVal, newComment):
      """
      This method is used for both address comments, as well as tx comments
      In the first case, use the 20-byte binary pubkeyhash.  Use 32-byte tx
      hash for the tx-comment case.
      """
      updEntry = []
      isNewComment = False
      if self.commentsMap.has_key(hashVal):
         print binary_to_hex(hashVal)
         # If there is already a comment for this address, overwrite it
         oldCommentLen = len(self.commentsMap[hashVal])
         oldCommentLoc = self.commentLocs[hashVal]
         # The first 23 bytes are the datatype, hashVal, and 2-byte comment size
         offset = 1 + len(hashVal) + 2
         updEntry.append([WLT_UPDATE_MODIFY, oldCommentLoc+offset, '\x00'*oldCommentLen])
      else:
         isNewComment = True


      dtype = WLT_DATATYPE_ADDRCOMMENT
      if len(hashVal)>20:
         dtype = WLT_DATATYPE_TXCOMMENT
         
      updEntry.append([WLT_UPDATE_ADD, dtype, hashVal, newComment])
      newCommentLoc = self.walletFileSafeUpdate(updEntry)
      self.commentsMap[hashVal] = newComment

      # If there was a wallet overwrite, it's location is the first element
      self.commentLocs[hashVal] = newCommentLoc[-1]

   
   #############################################################################
   def setWalletLabels(self, lshort, llong=''):
      toWriteS = lshort.ljust( 32, '\x00')
      toWriteL = llong.ljust(256, '\x00')

      updList = []
      updList.append([WLT_UPDATE_MODIFY, self.offsetLabelName,  toWriteS])
      updList.append([WLT_UPDATE_MODIFY, self.offsetLabelDescr, toWriteL])
      self.walletFileSafeUpdate(updList)
      self.labelName = toWriteS
      self.labelDescr = toWriteL


   #############################################################################
   def packWalletFlags(self, binPacker):
      nFlagBytes = 8
      flags = [False]*nFlagBytes*8
      flags[0] = self.useEncryption
      flags[1] = self.watchingOnly
      flagsBitset = ''.join([('1' if f else '0') for f in flags])
      binPacker.put(UINT64, bitset_to_int(flagsBitset))

   #############################################################################
   def createChangeFlagsEntry(self):
      """
      Packs up the wallet flags and returns a update-entry that can be included
      in a walletFileSafeUpdate call.
      """
      bp = BinaryPacker()
      self.packWalletFlags(bp)
      toWrite = bp.getBinaryString()
      return [WLT_UPDATE_MODIFY, self.offsetWltFlags, toWrite]

   #############################################################################
   def unpackWalletFlags(self, toUnpack):
      if isinstance(toUnpack, BinaryUnpacker):
         flagData = toUnpack
      else:
         flagData = BinaryUnpacker( toUnpack )

      wltflags = flagData.get(UINT64, 8)
      wltflags = int_to_bitset(wltflags, widthBytes=8)
      self.useEncryption = (wltflags[0]=='1')
      self.watchingOnly  = (wltflags[1]=='1')


   #############################################################################
   def packHeader(self, binPacker):
      if not self.addrMap['ROOT']:
         raise WalletAddressError, 'Cannot serialize uninitialzed wallet!'

      startByte = binPacker.getSize()

      binPacker.put(BINARY_CHUNK, self.fileTypeStr, width=8)
      binPacker.put(UINT32, getVersionInt(self.version))
      binPacker.put(BINARY_CHUNK, self.magicBytes,  width=4)

      # Wallet info flags
      self.offsetWltFlags = binPacker.getSize() - startByte
      self.packWalletFlags(binPacker)

      # Binary Unique ID (firstAddr25bytes[:5][::-1])
      binPacker.put(BINARY_CHUNK, self.uniqueIDBin, width=6)

      # Unix time of wallet creations
      binPacker.put(UINT64, self.wltCreateDate)

      # User-supplied wallet label (short)
      self.offsetLabelName = binPacker.getSize() - startByte
      binPacker.put(BINARY_CHUNK, self.labelName , width=32)

      # User-supplied wallet label (long)
      self.offsetLabelDescr = binPacker.getSize() - startByte
      binPacker.put(BINARY_CHUNK, self.labelDescr,  width=256)

      # Highest used address: 
      self.offsetTopUsed = binPacker.getSize() - startByte
      binPacker.put(INT64, self.highestUsedChainIndex)

      # Key-derivation function parameters
      self.offsetKdfParams = binPacker.getSize() - startByte
      binPacker.put(BINARY_CHUNK, self.serializeKdfParams(), width=256)

      # Wallet encryption parameters (currently nothing to put here)
      self.offsetCrypto = binPacker.getSize() - startByte
      binPacker.put(BINARY_CHUNK, self.serializeCryptoParams(), width=256)

      # Address-chain root, (base-address for deterministic wallets)
      self.offsetRootAddr = binPacker.getSize() - startByte
      self.addrMap['ROOT'].walletByteLoc = self.offsetRootAddr
      binPacker.put(BINARY_CHUNK, self.addrMap['ROOT'].serialize())

      # In wallet version 1.0, this next kB is unused -- may be used in future
      binPacker.put(BINARY_CHUNK, '\x00'*1024)
      return binPacker.getSize() - startByte




   #############################################################################
   def unpackHeader(self, binUnpacker):
      """
      Unpacking the header information from a wallet file.  See the help text
      on the base class, PyBtcWallet, for more information on the wallet
      serialization.
      """
      self.fileTypeStr = binUnpacker.get(BINARY_CHUNK, 8)
      self.version     = readVersionInt(binUnpacker.get(UINT32))
      self.magicBytes  = binUnpacker.get(BINARY_CHUNK, 4)

      # Decode the bits to get the flags
      self.offsetWltFlags = binUnpacker.getPosition()
      self.unpackWalletFlags(binUnpacker)

      # This is the first 4 bytes of the 25-byte address-chain-root address
      # This includes the network byte (i.e. main network, testnet, namecoin)
      self.uniqueIDBin = binUnpacker.get(BINARY_CHUNK, 6)
      self.uniqueIDB58 = binary_to_base58(self.uniqueIDBin)
      self.wltCreateDate  = binUnpacker.get(UINT64)

      # We now have both the magic bytes and network byte
      if not self.magicBytes == MAGIC_BYTES:
         print '***ERROR:  Requested wallet is for a different blockchain!'
         print '           Wallet is for:   ', BLOCKCHAINS[self.magicBytes]
         print '           ArmoryEngine:    ', BLOCKCHAINS[MAGIC_BYTES]
         return
      if not self.uniqueIDBin[-1] == ADDRBYTE:
         print '***ERROR:  Requested wallet is for a different network!'
         print '           Wallet is for:   ', NETWORKS[netByte]
         print '           ArmoryEngine:    ', NETWORKS[ADDRBYTE]
         return

      # User-supplied description/name for wallet
      self.offsetLabelName = binUnpacker.getPosition()
      self.labelName  = binUnpacker.get(BINARY_CHUNK, 32).strip('\x00')


      # Longer user-supplied description/name for wallet
      self.offsetLabelDescr  = binUnpacker.getPosition()
      self.labelDescr  = binUnpacker.get(BINARY_CHUNK, 256).strip('\x00')


      self.offsetTopUsed = binUnpacker.getPosition()
      self.highestUsedChainIndex = binUnpacker.get(INT64)


      # Read the key-derivation function parameters
      self.offsetKdfParams = binUnpacker.getPosition()
      self.kdf = self.unserializeKdfParams(binUnpacker)

      # Read the crypto parameters
      self.offsetCrypto    = binUnpacker.getPosition()
      self.crypto = self.unserializeCryptoParams(binUnpacker)

      # Read address-chain root address data
      self.offsetRootAddr  = binUnpacker.getPosition()
      

      rawAddrData = binUnpacker.get(BINARY_CHUNK, self.pybtcaddrSize)
      self.addrMap['ROOT'] = PyBtcAddress().unserialize(rawAddrData)
      fixedAddrData = self.addrMap['ROOT'].serialize()
      if not rawAddrData==fixedAddrData:
         self.walletFileSafeUpdate([ \
            [WLT_UPDATE_MODIFY, self.offsetRootAddr, fixedAddrData]])

      self.addrMap['ROOT'].walletByteLoc = self.offsetRootAddr
      if self.useEncryption:
         self.addrMap['ROOT'].isLocked = True
         self.isLocked = True

      # In wallet version 1.0, this next kB is unused -- may be used in future
      binUnpacker.advance(1024)

      # TODO: automatic conversion if the code uses a newer wallet
      #       version than the wallet... got a manual script, but it
      #       would be nice to autodetect and correct
      #convertVersion


   #############################################################################
   def unpackNextEntry(self, binUnpacker):
      dtype   = binUnpacker.get(UINT8)
      hashVal = ''
      binData = ''
      if dtype==WLT_DATATYPE_KEYDATA:
         hashVal = binUnpacker.get(BINARY_CHUNK, 20)
         binData = binUnpacker.get(BINARY_CHUNK, self.pybtcaddrSize)
      elif dtype==WLT_DATATYPE_ADDRCOMMENT:
         hashVal = binUnpacker.get(BINARY_CHUNK, 20)
         commentLen = binUnpacker.get(UINT16)
         binData = binUnpacker.get(BINARY_CHUNK, commentLen)
      elif dtype==WLT_DATATYPE_TXCOMMENT:
         hashVal = binUnpacker.get(BINARY_CHUNK, 32)
         commentLen = binUnpacker.get(UINT16)
         binData = binUnpacker.get(BINARY_CHUNK, commentLen)
      elif dtype==WLT_DATATYPE_OPEVAL:
         raise NotImplementedError, 'OP_EVAL not support in wallet yet'
      elif dtype==WLT_DATATYPE_DELETED:
         deletedLen = binUnpacker.get(UINT16)
         binUnpacker.advance(deletedLen)
         

      return (dtype, hashVal, binData)

   #############################################################################
   def readWalletFile(self, wltpath, verifyIntegrity=True, skipBlockChainScan=False):

      if not os.path.exists(wltpath):
         raise FileExistsError, "No wallet file:"+wltpath

      self.__init__()
      self.walletPath = wltpath

      if verifyIntegrity:
         try:
            nError = self.doWalletFileConsistencyCheck()
         except KeyDataError, errmsg:
            print '***ERROR:  Wallet file had unfixable errors.'
            print '***ERROR:', errmsg
            raise KeyDataError, errmsg

      print 'Reading wallet file:', self.walletPath

      wltfile = open(wltpath, 'rb')
      wltdata = BinaryUnpacker(wltfile.read())
      wltfile.close()

      self.cppWallet = Cpp.BtcWallet()

      print self.walletPath
      self.unpackHeader(wltdata)

      self.lastComputedChainIndex = -UINT32_MAX
      self.lastComputedChainAddr160  = None
      while wltdata.getRemainingSize()>0:
         byteLocation = wltdata.getPosition()
         dtype, hashVal, rawData = self.unpackNextEntry(wltdata)
         if dtype==WLT_DATATYPE_KEYDATA:
            newAddr = PyBtcAddress()
            newAddr.unserialize(rawData)
            newAddr.walletByteLoc = byteLocation + 21
            # Fix byte errors in the address data
            fixedAddrData = newAddr.serialize()
            if not rawData==fixedAddrData:
               self.walletFileSafeUpdate([ \
                  [WLT_UPDATE_MODIFY, newAddr.walletByteLoc, fixedAddrData]])
            if newAddr.useEncryption:
               newAddr.isLocked = True
            self.addrMap[hashVal] = newAddr
            if newAddr.chainIndex > self.lastComputedChainIndex:
               self.lastComputedChainIndex   = newAddr.chainIndex
               self.lastComputedChainAddr160 = newAddr.getAddr160()
            self.linearAddr160List.append(newAddr.getAddr160())
            self.chainIndexMap[newAddr.chainIndex] = newAddr.getAddr160()

            # Update the parallel C++ object that scans the blockchain for us
            timeRng = newAddr.getTimeRange()
            blkRng  = newAddr.getBlockRange()
            self.cppWallet.addAddress_5_(hashVal, timeRng[0], blkRng[0], \
                                                  timeRng[1], blkRng[1])
         if dtype in (WLT_DATATYPE_ADDRCOMMENT, WLT_DATATYPE_TXCOMMENT):
            self.commentsMap[hashVal] = rawData # actually ASCII data, here
            self.commentLocs[hashVal] = byteLocation
         if dtype==WLT_DATATYPE_OPEVAL:
            raise NotImplementedError, 'OP_EVAL not support in wallet yet'
         if dtype==WLT_DATATYPE_DELETED:
            pass


      if (skipBlockChainScan or \
          not TheBDM.isInitialized() or \
          self.doBlockchainSync==BLOCKCHAIN_DONOTUSE):
         pass
      else:
         self.syncWithBlockchain()


      ### Update the wallet version if necessary ###
      if getVersionInt(self.version) < getVersionInt(PYBTCWALLET_VERSION):
         if verifyIntegrity:
            print '*** UPGRADING WALLET VERSION '
            self.upgradeWalletVersion()
            print '*** UPGRADE COMPLETE!'

      return self



   #############################################################################
   def walletFileSafeUpdate(self, updateList):
            
      """
      The input "toAddDataList" should be a list of triplets, such as:
      [
        [WLT_DATA_ADD,    WLT_DATATYPE_KEYDATA, addr160_1,  PyBtcAddrObj1]
        [WLT_DATA_ADD,    WLT_DATATYPE_KEYDATA, addr160_2,  PyBtcAddrObj2]
        [WLT_DATA_MODIFY, modifyStartByte1,  binDataForOverwrite1  ]
        [WLT_DATA_ADD,    WLT_DATATYPE_ADDRCOMMENT, addr160_3,  'Long-term savings']
        [WLT_DATA_MODIFY, modifyStartByte2,  binDataForOverwrite2 ]
      ]

      The return value is the list of new file byte offsets (from beginning of
      the file), that specify the start of each modification made to the
      wallet file.  For MODIFY fields, this just returns the modifyStartByte
      field that was provided as input.  For adding data, it specifies the
      starting byte of the new field (the DATATYPE byte).  We keep this data
      in PyBtcAddress objects so that we know where to apply modifications in
      case we need to change something, like converting from unencrypted to
      encrypted private keys.

      If this method fails, we simply return an empty list.  We can check for
      an empty list to know if the file update succeeded.

      WHY IS THIS SO COMPLICATED?  -- Because it's atomic!

      When we want to add data to the wallet file, we will do so in a completely
      recoverable way.  We define this method to make sure a backup exists when
      we start modifying the file, and keep a flag to identify when the wallet
      might be corrupt.  If we ever try to load the wallet file and see another
      file with the _update_unsuccessful suffix, we should instead just restore
      from backup.

      Similarly, we have to update the backup file after updating the main file
      so we will use a similar technique with the backup_unsuccessful suffix.
      We don't want to rely on a backup if somehow *the backup* got corrupted
      and the original file is fine.  THEREFORE -- this is implemented in such
      a way that the user should know two things:

         (1) No matter when the power goes out, we ALWAYS have a uncorrupted
             wallet file, and know which one it is.  Either the backup is safe,
             or the original is safe.  Based on the flag files, we know which
             one is guaranteed to be not corrupted.
         (2) ALWAYS DO YOUR FILE OPERATIONS BEFORE SETTING DATA IN MEMORY
             You must write it to disk FIRST using this SafeUpdate method,
             THEN give the new data to the user -- never give it to them
             until you are sure that it was written safely to disk.

      Number (2) is easy to screw up because you plan to write the file just
      AFTER the data is created and stored in local memory.  But an error
      might be thrown halfway which is handled higher up, and instead the data
      never made it to file.  Then there is a risk that the user uses their
      new address that never made it into the wallet file.
      """

      if not os.path.exists(self.walletPath):
         raise FileExistsError, 'No wallet file exists to be updated!'

      if len(updateList)==0:
         return []

      # Make sure that the primary and backup files are synced before update
      self.doWalletFileConsistencyCheck()

      walletFileBackup = self.getWalletPath('backup')
      mainUpdateFlag   = self.getWalletPath('update_unsuccessful')
      backupUpdateFlag = self.getWalletPath('backup_unsuccessful')


      # Will be passing back info about all data successfully added
      oldWalletSize = os.path.getsize(self.walletPath)
      updateLocations = []
      dataToChange    = []
      toAppend = BinaryPacker()

      try:
         for entry in updateList:
            modType    = entry[0]
            updateInfo = entry[1:]

            if(modType==WLT_UPDATE_ADD):
               dtype = updateInfo[0]
               updateLocations.append(toAppend.getSize()+oldWalletSize)
               if dtype==WLT_DATATYPE_KEYDATA:
                  if len(updateInfo[1])!=20 or not isinstance(updateInfo[2], PyBtcAddress):
                     raise Exception, 'Data type does not match update type'
                  toAppend.put(UINT8, WLT_DATATYPE_KEYDATA)
                  toAppend.put(BINARY_CHUNK, updateInfo[1])
                  toAppend.put(BINARY_CHUNK, updateInfo[2].serialize())

               elif dtype in (WLT_DATATYPE_ADDRCOMMENT, WLT_DATATYPE_TXCOMMENT):
                  if not isinstance(updateInfo[2], str):
                     raise Exception, 'Data type does not match update type'
                  toAppend.put(UINT8, dtype)
                  toAppend.put(BINARY_CHUNK, updateInfo[1])
                  toAppend.put(UINT16, len(updateInfo[2]))
                  toAppend.put(BINARY_CHUNK, updateInfo[2])

               elif dtype==WLT_DATATYPE_OPEVAL:
                  raise Exception, 'OP_EVAL not support in wallet yet'

            elif(modType==WLT_UPDATE_MODIFY):
               updateLocations.append(updateInfo[0])
               dataToChange.append( updateInfo )
            else:
               print '***ERROR:  Unknown wallet-update type!'
               raise Exception, 'Unknown wallet-update type!'
      except Exception:
         print '***ERROR: '
         print '***ERROR:  Bad input to walletFileSafeUpdate'
         return []

      binaryToAppend = toAppend.getBinaryString()


      # We need to safely modify both the main wallet file and backup
      # Start with main wallet
      touchFile(mainUpdateFlag)

      try:
         wltfile = open(self.walletPath, 'ab')
         wltfile.write(binaryToAppend)
         wltfile.close()

         # This is for unit-testing the atomic-wallet-file-update robustness
         if self.interruptTest1: raise InterruptTestError

         wltfile = open(self.walletPath, 'r+b')
         for loc,replStr in dataToChange:
            wltfile.seek(loc)
            wltfile.write(replStr)
         wltfile.close()

      except IOError:
         print '***ERROR: could not write data to wallet.  Permissions?'
         shutil.copy(walletFileBackup, self.walletPath)
         os.remove(mainUpdateFlag)
         return []

      # Write backup flag before removing main-update flag.  If we see
      # both flags, we know file IO was interrupted RIGHT HERE
      touchFile(backupUpdateFlag)

      # This is for unit-testing the atomic-wallet-file-update robustness
      if self.interruptTest2: raise InterruptTestError

      os.remove(mainUpdateFlag)

      # Modify backup
      try:
         # This is for unit-testing the atomic-wallet-file-update robustness
         if self.interruptTest3: raise InterruptTestError

         backupfile = open(walletFileBackup, 'ab')
         backupfile.write(binaryToAppend)
         backupfile.close()

         backupfile = open(walletFileBackup, 'r+b')
         for loc,replStr in dataToChange:
            backupfile.seek(loc)
            backupfile.write(replStr)
         backupfile.close()

      except IOError:
         print '***WARNING: could not write backup wallet.  Permissions?'
         shutil.copy(self.walletPath, walletFileBackup)
         os.remove(mainUpdateFlag)
         return []

      os.remove(backupUpdateFlag)

      return updateLocations



   #############################################################################
   def doWalletFileConsistencyCheck(self, onlySyncBackup=True):
      """
      First we check the file-update flags (files we touched/removed during
      file modification operations), and then restore the primary wallet file
      and backup file to the exact same state -- we know that at least one of
      them is guaranteed to not be corrupt, and we know based on the flags
      which one that is -- so we execute the appropriate copy operation.

      ***NOTE:  For now, the remaining steps are untested and unused!

      After we have guaranteed that main wallet and backup wallet are the
      same, we want to do a check that the data is consistent.  We do this
      by simply reading in the key-data from the wallet, unserializing it
      and reserializing it to see if it matches -- this works due to the
      way the PyBtcAddress::unserialize() method works:  it verifies the
      checksums in the address data, and corrects errors automatically!
      And it's part of the unit-tests that serialize/unserialize round-trip
      is guaranteed to match for all address types if there's no byte errors.

      If an error is detected, we do a safe-file-modify operation to re-write
      the corrected information to the wallet file, in-place.  We DO NOT
      check comment fields, since they do not have checksums, and are not
      critical to protect against byte errors.
      """



      if not os.path.exists(self.walletPath):
         raise FileExistsError, 'No wallet file exists to be checked!'

      walletFileBackup = self.getWalletPath('backup')
      mainUpdateFlag   = self.getWalletPath('update_unsuccessful')
      backupUpdateFlag = self.getWalletPath('backup_unsuccessful')

      if not os.path.exists(walletFileBackup):
         # We haven't even created a backup file, yet
         print 'Creating backup file', walletFileBackup
         touchFile(backupUpdateFlag)
         shutil.copy(self.walletPath, walletFileBackup)
         os.remove(backupUpdateFlag)

      if os.path.exists(backupUpdateFlag) and os.path.exists(mainUpdateFlag):
         # Here we actually have a good main file, but backup never succeeded
         print '***WARNING: error in backup file... how did that happen?'
         shutil.copy(self.walletPath, walletFileBackup)
         os.remove(mainUpdateFlag)
         os.remove(backupUpdateFlag)
      elif os.path.exists(mainUpdateFlag):
         print '***WARNING: last file operation failed!  Restoring wallet from backup'
         # main wallet file might be corrupt, copy from backup
         shutil.copy(walletFileBackup, self.walletPath)
         os.remove(mainUpdateFlag)
      elif os.path.exists(backupUpdateFlag):
         print '***WARNING: creation of backup was interrupted -- fixing'
         shutil.copy(self.walletPath, walletFileBackup)
         os.remove(backupUpdateFlag)

      if onlySyncBackup:
         return 0



      """ I have absolutely no idea if any of this works, but I do think
          it is unecessary, as I'm already handling header byte-fixes,
          in-place when reading the header.  Just need to update all the
          other addresses to self correct, too.
      # If we got here, we want to do a thorough check for byte-errors
      errorsFound = 0
      updateList = []

      wltfile = open(self.walletPath, 'rb')
      wltdata = wltfile.read()
      wltfile.close()

      buRaw = BinaryUnpacker(wltdata)
      buUnpack = BinaryUnpacker(wltdata)

      # The following line sets all the offsets for us to pull original
      # data from buOrig.  Then we can compare that data to the what was
      # unserialized -- and corrected -- to check whether there was byte
      # errors (the unserializing automatically corrects byte errors,
      # but only in memory).
      self.unpackHeader(buUnpack)
      buRaw.advance(self.offsetKdfParams)
      kdfRaw = buRaw.get(BINARY_CHUNK, 256)
      kdfFixed = self.serializeKdfParams()
   

      # Check the header data for consistency of private-key-generator
      offset = self.offsetRootAddr
      self.unpackHeader(wltdata)
      binChainRoot = self.addrMap['ROOT'].serialize()
      binChainRootFixed = PyBtcAddress().unserialize(binChainRoot).serialize()

      if len(binChainRootFixed)==0:
         raise KeyDataError, 'Deterministic key generator has unfixable error!'
      elif not binChainRoot==binChainRootFixed:
         errorsFound += 1
         updateList.append([WLT_UPDATE_MODIFY, offset, binChainRootFixed])

      while wltdata.getRemainingSize() > 0:
         dtype, addr, fileAddr = self.unpackNextEntry(wltdata)
         if dtype==WLT_DATATYPE_KEYDATA:
            fixedAddr = PyBtcAddress().unserialize(fileAddr).serialize()
            if len(fixedAddr)==0:
               raise KeyDataError, 'Unfixable error in wallet for addr:' \
                                                + hash160_to_addrStr(addr)
            elif not fixedAddr==fileAddr:
               errorsFound += 1
               updateList.append( \
                     [WLT_UPDATE_MODIFY, wltdata.getPosition(), fixedAddr])

      self.walletFileSafeUpdate(updateList)
      return errorsFound
      """




   #############################################################################
   #def getAddrByIndex(self, i):
      #return self.addrMap.values()[i]

   #############################################################################
   def deleteImportedAddress(self, addr160):
      """
      We want to overwrite a particular key in the wallet.  Before overwriting
      the data looks like this:
         [  \x00  |  <20-byte addr160>  |  <237-byte keydata> ]
      And we want it to look like:
         [  \x04  |  <2-byte length>  | \x00\x00\x00... ]
      So we need to construct a wallet-update vector to modify the data
      starting at the first byte, replace it with 0x04, specifies how many
      bytes are in the deleted entry, and then actually overwrite those 
      bytes with 0s
      """

      if not self.addrMap[addr160].chainIndex==-2:
         raise WalletAddressError, 'You can only delete imported addresses!'

      overwriteLoc = self.addrMap[addr160].walletByteLoc - 21
      overwriteLen = 20 + self.pybtcaddrSize - 2

      overwriteBin = ''
      overwriteBin += int_to_binary(WLT_DATATYPE_DELETED, widthBytes=1)
      overwriteBin += int_to_binary(overwriteLen,         widthBytes=2)
      overwriteBin += '\x00'*overwriteLen

      self.walletFileSafeUpdate([[WLT_UPDATE_MODIFY, overwriteLoc, overwriteBin]])

      # IMPORTANT:  we need to update the wallet structures to reflect the
      #             new state of the wallet.  This will actually be easiest
      #             if we just "forget" the current wallet state and re-read
      #             the wallet from file
      wltPath = self.walletPath
      self.readWalletFile(wltPath)
      

   #############################################################################
   def importExternalAddressData(self, privKey=None, privChk=None, \
                                       pubKey=None,  pubChk=None, \
                                       addr20=None,  addrChk=None, \
                                       firstTime=0,  firstBlk=0, \
                                       lastTime=0,   lastBlk=0):
      """
      This wallet fully supports importing external keys, even though it is
      a deterministic wallet: determinism only adds keys to the pool based
      on the address-chain, but there's nothing wrong with adding new keys
      not on the chain.

      We don't know when this address was created, so we have to set its
      first/last-seen times to 0, to make sure we search the whole blockchain
      for tx related to it.  This data will be updated later after we've done
      the search and know for sure when it is "relevant".
      (alternatively, if you know it's first-seen time for some reason, you
      can supply it as an input, but this seems rare: we don't want to get it
      wrong or we could end up missing wallet-relevant transactions)
      """

      if not privKey and not self.watchingOnly:
         print ''
         print '***ERROR:  This wallet is strictly for addresses that you'
         print '           own.  You cannot import addresses without the'
         print '           the associated private key.  Instead, use a'
         print '           watching-only wallet to import this address.'
         print '           (actually, this is currently, completely disabled)'
         raise WalletAddressError, 'Cannot import non-private-key addresses'



      # First do all the necessary type conversions and error corrections
      computedPubKey = None
      computedAddr20 = None
      if privKey:
         if isinstance(privKey, str):
            privKey = SecureBinaryData(privKey)

         if privChk:
            privKey = SecureBinaryData(verifyChecksum(privKey.toBinStr(), privChk))

         computedPubkey = CryptoECDSA().ComputePublicKey(privKey)
         computedAddr20 = convertKeyDataToAddress(pubKey=computedPubkey)

      # If public key is provided, we prep it so we can verify Pub/Priv match
      if pubKey:
         if isinstance(pubKey, str):
            pubKey = SecureBinaryData(pubKey)
         if pubChk:
            pubKey = SecureBinaryData(verifyChecksum(pubKey.toBinStr(), pubChk))

         if not computedAddr20:
            computedAddr20 = convertKeyDataToAddress(pubKey=pubKey)

      # The 20-byte address (pubkey hash160) should always be a python string
      if addr20:
         if not isinstance(pubKey, str):
            addr20 = addr20.toBinStr()
         if addrChk:
            addr20 = verifyChecksum(addr20, addrChk)


      # Now a few sanity checks
      if self.addrMap.has_key(addr20):
         print 'This address is already in your wallet!'
         return

      if pubKey and not computedPubkey==pubKey:
         raise ECDSA_Error, 'Private and public keys to be imported do not match!'
      if addr20 and not computedAddr20==addr20:
         raise ECDSA_Error, 'Supplied address hash does not match key data!'

      addr20 = computedAddr20
      
      if self.addrMap.has_key(addr20):
         return None

      # If a private key is supplied and this wallet is encrypted&locked, then 
      # we have no way to secure the private key without unlocking the wallet.
      if self.useEncryption and privKey and not self.kdfKey:
         raise WalletLockError, 'Cannot import private key when wallet is locked!'


      if privKey:
         # For priv key, lots of extra encryption and verification options
         newAddr = PyBtcAddress().createFromPlainKeyData( addr160=addr20, \
                                  plainPrivKey=privKey, publicKey65=computedPubkey,  \
                                  willBeEncr=self.useEncryption, \
                                  generateIVIfNecessary=self.useEncryption, \
                                  skipCheck=True, skipPubCompute=True)
         if self.useEncryption:
            newAddr.lock(self.kdfKey)
            newAddr.unlock(self.kdfKey)

      elif pubKey:
         newAddr = PyBtcAddress().createFromPublicKeyData(securePubKey)
      else:
         newAddr = PyBtcAddress().createFromPublicKeyHash160(addr20)


      newAddr.chaincode  = SecureBinaryData('\xff'*32)
      newAddr.chainIndex = -2
      newAddr.timeRange = [firstTime, lastTime]
      newAddr.blkRange  = [firstBlk,  lastBlk ]
      #newAddr.binInitVect16  = SecureBinaryData().GenerateRandom(16)
      newAddr160 = newAddr.getAddr160()

      newDataLoc = self.walletFileSafeUpdate( \
         [[WLT_UPDATE_ADD, WLT_DATATYPE_KEYDATA, newAddr160, newAddr]])
      self.addrMap[newAddr160] = newAddr.copy()
      self.addrMap[newAddr160].walletByteLoc = newDataLoc[0] + 21
      self.linearAddr160List.append(newAddr160)
      if self.useEncryption and self.kdfKey:
         self.addrMap[newAddr160].lock(self.kdfKey)
         if not self.isLocked:
            self.addrMap[newAddr160].unlock(self.kdfKey)

      self.cppWallet.addAddress_5_(newAddr160, \
                                   firstTime, firstBlk, lastTime, lastBlk)


      return newAddr160


   #############################################################################
   def importAddressesFromFile(self, filename, privKeyEndian=BIGENDIAN, \
                     sepList=":;'[]()=-_*&^%$#@!,./?"):
      """
      Attempts to import plaintext key data stored in a file.  This method
      expects all data to be in hex or Base58:

         20 bytes / 40  hex chars -- public key hashes
         25 bytes / 50  hex chars -- full binary addresses
         65 bytes / 130 hex chars -- public key
         32 bytes / 64  hex chars -- private key

         33 or 34 Base58 chars    -- address strings
         50 to 52 Base58 chars    -- base58-encoded private key

      Since this is python, I don't have to require any particular format:
      I can pretty easily break apart the entire file into individual strings,
      search for addresses and public keys, then, search for private keys that
      correspond to that data.  Obviously, simpler is better, but as long as
      the data is encoded as in the above list and separated by whitespace or
      punctuation, this method should succeed.

      We must throw an error if this is NOT a watching-only address and we
      find an address without a private key.  We will need to create a
      separate watching-only wallet in order to import these keys.

      TODO: will finish this later
      """
      self.__init__()

      newfile = open(filename,'rb')
      newdata = newfile.read()
      newfile.close()

      # Change all punctuation to the same char so split() works easier
      for ch in sepList:
         newdata.replace(ch, ' ')

      newdata = newdata.split('\n')
      hexChars = '01234567890abcdef'
      b58Chars = '123456789ABCDEFGHJKLMNPQRSTUVWXYZabcdefghijkmnopqrstuvwxyz'
      DATATYPES = enum( 'Addr_Hex_20', \
                        'Addr_B58_25', \
                        'PubX_Hex_32', \
                        'PubY_Hex_32', \
                        'PubK_Hex_65', \
                        'Priv_Hex_32', \
                        'Priv_Hex_36', \
                        'Priv_Hex_37', \
                        'Priv_B58_32', \
                        'Priv_B58_37', \
                        'Priv_MiniPriv')
      

      lastAddr = None
      lastPubK = None
      lastPriv = None
      nextIsProbPub = None
      nextIsProbPriv = None
      for theStr in newdata:
         hexCount = sum([1 if c in hexChars else 0 for c in theStr])
         b58Count = sum([1 if c in b58Chars else 0 for c in theStr])
         canBeHex = hexCount==len(theStr)
         canBeB58 = b58Count==len(theStr)
         isHex = canBeHex and len(theStr)>=20
         isB58 = canBeB58 and not canBeHex
         isStr = not isHex and not isB58
         

         
      #### STUB:  Haven't finished this one, yet



      allPieces = newdata.split()
      for piece in allPieces:
         if len(piece)==64:
            potentialKey = SecureBinaryData('\x04' + piece)
            isValid = CryptoECDSA().VerifyPublicKeyValid(potentialKey)

      return self






   #############################################################################
   def signTxDistProposal(self, txdp, hashcode=1):
      if not hashcode==1:
         print '***ERROR: hashcode!=1 is not supported at this time!'
         return

      # If the wallet is locked, we better bail now
      if self.isLocked:
         raise WalletLockError, "Cannot sign Tx when wallet is locked!"

      numInputs = len(txdp.pytxObj.inputs)
      wltAddr = []
      for index,txin in enumerate(txdp.pytxObj.inputs):
         scriptType = getTxOutScriptType(txdp.txOutScripts[index])
         
         if scriptType in (TXOUT_SCRIPT_STANDARD, TXOUT_SCRIPT_COINBASE):
            addr160 = TxOutScriptExtractAddr160(txdp.txOutScripts[index])
            if self.hasAddr(addr160) and self.addrMap[addr160].hasPrivKey():
               wltAddr.append( (self.addrMap[addr160], index, 0))
         elif scriptType==TXOUT_SCRIPT_MULTISIG:
            # Basically the same check but multiple addresses to consider
            addrList = getTxOutMultiSigInfo(txdp.txOutScripts[index])[1]
            for addrIdx, addr in enumerate(addrList):
               if self.hasAddr(addr) and self.addrMap[addr].hasPrivKey():
                  wltAddr.append( (self.addrMap[addr], index, addrIdx) )
                  break
                  

      # WltAddr now contains a list of every input we can sign for, and the
      # PyBtcAddress object that can be used to sign it.  Let's do it.
      numMyAddr = len(wltAddr)
      print 'Total number of inputs in transaction:  ', numInputs
      print 'Number of inputs that you can sign for: ', numMyAddr


      # The TxOut script is already in the TxIn script location, correctly
      # But we still need to blank out all other scripts when signing
      maxChainIndex = -1
      for addrObj,idx, sigIdx in wltAddr:
         maxChainIndex = max(maxChainIndex, addrObj.chainIndex)
         if addrObj.isLocked:
            if self.kdfKey:
               addrObj.unlock(self.kdfKey)
            else:
               raise WalletLockError, 'Cannot sign tx without unlocking wallet'

         if not addrObj.hasPubKey():
            # Make sure the public key is available for this address
            addrObj.binPublicKey65 = CryptoECDSA().ComputePublicKey(addrObj.binPrivKey32_Plain)

         # Copy the script, blank out out all other scripts (assume hashcode==1)
         txCopy = PyTx().unserialize(txdp.pytxObj.serialize())
         for i in range(len(txCopy.inputs)):
            if not i==idx:
               txCopy.inputs[i].binScript = ''
            else:
               txCopy.inputs[i].binScript = txdp.txOutScripts[i]

         hashCode1  = int_to_binary(hashcode, widthBytes=1)
         hashCode4  = int_to_binary(hashcode, widthBytes=4)
         preHashMsg = txCopy.serialize() + hashCode4
         signature  = addrObj.generateDERSignature(preHashMsg) + hashCode1

         # Now we attach a binary signature or full script, depending on the type
         if txdp.scriptTypes[idx]==TXOUT_SCRIPT_COINBASE:
            # Only need the signature to complete coinbase TxOut
            sigLenInBinary = int_to_binary(len(signature))
            txdp.signatures[idx][0] = sigLenInBinary + signature
         elif txdp.scriptTypes[idx]==TXOUT_SCRIPT_STANDARD:
            # Gotta include the public key, too, for standard TxOuts
            pubkey = addrObj.binPublicKey65.toBinStr()
            sigLenInBinary    = int_to_binary(len(signature))
            pubkeyLenInBinary = int_to_binary(len(pubkey)   )
            txdp.signatures[idx][0] = sigLenInBinary    + signature + \
                                      pubkeyLenInBinary + pubkey
         elif txdp.scriptTypes[idx]==TXOUT_SCRIPT_MULTISIG:
            # We attach just the sig for multi-sig transactions
            sigLenInBinary = int_to_binary(len(signature))
            txdp.signatures[idx][sigIdx] = (sigLenInBinary + signature)
         else:
            print '***WARNING: unknown txOut script type'

      
      prevHighestIndex = self.highestUsedChainIndex  
      if prevHighestIndex<maxChainIndex:
         self.advanceHighestIndex(maxChainIndex-prevHighestIndex)
         self.fillAddressPool()
      
      return txdp



   #############################################################################
   def unlock(self, secureKdfOutput=None, \
                    securePassphrase=None, \
                    tempKeyLifetime=0):
      """
      We must assume that the kdfResultKey is a SecureBinaryData object
      containing the result of the KDF-passphrase.  The wallet unlocked-
      lifetime will be set to X seconds from time.time() [now] and next
      time the checkWalletLockTimeout function is called it will be re-
      locked.
      """
      
      if not secureKdfOutput and not securePassphrase:
         raise PassphraseError, "No passphrase/key provided to unlock wallet!"
         
      if not secureKdfOutput:
         if not self.kdf:
            raise EncryptionError, 'How do we have a locked wallet w/o KDF???'
         secureKdfOutput = self.kdf.DeriveKey(securePassphrase)


      if not self.verifyEncryptionKey(secureKdfOutput):
         raise PassphraseError, "Incorrect passphrase for wallet"

      # For now, I assume that all keys have the same passphrase and all
      # unlocked successfully at the same time.
      # It's an awful lot of work to design a wallet to consider partially-
      # successful unlockings.
      self.kdfKey = secureKdfOutput
      if tempKeyLifetime==0:
         self.lockWalletAtTime = RightNow() + self.defaultKeyLifetime
      else:
         self.lockWalletAtTime = RightNow() + tempKeyLifetime

      for addrObj in self.addrMap.values():
         needToSaveAddrAfterUnlock = addrObj.createPrivKeyNextUnlock
         addrObj.unlock(self.kdfKey)
         if needToSaveAddrAfterUnlock:
            updateLoc = addrObj.walletByteLoc 
            self.walletFileSafeUpdate( [[WLT_UPDATE_MODIFY, addrObj.walletByteLoc, \
                                                addrObj.serialize()]])

      self.isLocked = False


   #############################################################################
   def lock(self):
      """
      We assume that we have already set all encryption parameters (such as
      IVs for each key) and thus all we need to do is call the "lock" method
      on each PyBtcAddress object.

      If wallet is unlocked, try to re-lock addresses, regardless of whether
      we have a kdfKey or not.  In some circumstances (such as when the addrs
      have never been locked before) we will need the key to encrypt them.
      However, in most cases, the encrypted versions are already available
      and the PyBtcAddress objects can destroy the plaintext keys without
      ever needing access to the encryption keys.

      ANY METHOD THAT CALLS THIS MUST CATCH WALLETLOCKERRORS UNLESS YOU ARE
      POSITIVE THAT THE KEYS HAVE ALREADY BEEN ENCRYPTED BEFORE, OR ARE
      ALREADY SITTING IN THE ENCRYPTED WALLET FILE.  PyBtcAddress objects
      were designed to do this, but in case of a bug, you don't want the
      program crashing with money-bearing private keys sitting in memory only.

      TODO: If things like IVs are not set properly, we should implement
            a way to check for this, correct it, and update the wallet
            file if necessary
      """

      # Wallet is unlocked, will try to re-lock addresses, regardless of whether
      # we have a kdfKey or not.  If a key is required, we will throw a
      # WalletLockError, and the caller can get the passphrase from the user,
      # unlock the wallet, then try locking again.
      # NOTE: If we don't have kdfKey, it is set to None, which is the default
      #       input for PyBtcAddress::lock for "I don't have it".  In most 
      #       cases, it is actually possible to lock the wallet without the 
      #       kdfKey because we saved the encrypted versions before unlocking
      try:
         for addr160,addrObj in self.addrMap.iteritems():
            self.addrMap[addr160].lock(self.kdfKey)

         if self.kdfKey:
            self.kdfKey.destroy()
            self.kdfKey = None
         self.isLocked = True
      except WalletLockError:
         print '***ERROR: Locking wallet requires encryption key.  This error'
         print '          Usually occurs on newly-encrypted wallets that have'
         print '          never been encrypted before.'
         raise WalletLockError, 'Unlock with passphrase before locking again'

   #############################################################################
   def getAddrListSortedByChainIndex(self, withRoot=False):
      """ Returns Addr160 list """
      addrList = []
      for addr160 in self.linearAddr160List:
         addr=self.addrMap[addr160]
         addrList.append( [addr.chainIndex, addr160, addr] )

      addrList.sort(key=lambda x: x[0])
      return addrList

   #############################################################################
   def getAddrList(self):
      """ Returns list of PyBtcAddress objects """
      addrList = []
      for addr160,addrObj in self.addrMap.iteritems():
         if addr160=='ROOT':
            continue
         # I assume these will be references, not copies
         addrList.append( addrObj )
      return addrList


   #############################################################################
   def getLinearAddrList(self, withImported=True, withAddrPool=False):
      """ 
      Retrieves a list of addresses, by hash, in the order they 
      appear in the wallet file.  Can ignore the imported addresses
      to get only chained addresses, if necessary.

      I could do this with one list comprehension, but it would be long.
      I'm resisting the urge...
      """
      addrList = []
      for a160 in self.linearAddr160List:
         addr = self.addrMap[a160]
         if not a160=='ROOT' and (withImported or addr.chainIndex>=0):
            # Either we want imported addresses, or this isn't one
            if (withAddrPool or addr.chainIndex<=self.highestUsedChainIndex):
               addrList.append(addr)
         
      return addrList
      

   #############################################################################
   def getAddress160ByChainIndex(self, desiredIdx):
      """
      It should be safe to assume that if the index is less than the highest 
      computed, it will be in the chainIndexMap, but I don't like making such
      assumptions.  Perhaps something went wrong with the wallet, or it was
      manually reconstructed and has holes in the chain.  We will regenerate
      addresses up to that point, if necessary (but nothing past the value
      self.lastComputedChainIndex.
      """
      if desiredIdx>self.lastComputedChainIndex or desiredIdx<0:
         # I removed the option for fillPoolIfNecessary, because of the risk
         # that a bug may lead to generation of billions of addresses, which
         # would saturate the system's resources and fill the HDD.
         raise WalletAddressError, 'Chain index is out of range'
         

      if self.chainIndexMap.has_key(desiredIdx):
         return self.chainIndexMap[desiredIdx]
      else:
         # Somehow the address isn't here, even though it is less than the
         # last computed index
         closestIdx = 0
         for idx,addr160 in self.chainIndexMap.iteritems():
            if closestIdx<idx<=desiredIdx:
               closestIdx = idx
               
         gap = desiredIdx - closestIdx
         extend160 = self.chainIndexMap[closestIdx]
         for i in range(gap+1):
            extend160 = computeNextAddress(extend160)
            if desiredIdx==self.addrMap[extend160].chainIndex:
               return self.chainIndexMap[desiredIdx]


   #############################################################################
   def pprint(self, indent='', allAddrInfo=True):
      print indent + 'PyBtcWallet  :', self.uniqueIDB58
      print indent + '   useEncrypt:', self.useEncryption
      print indent + '   watchOnly :', self.watchingOnly
      print indent + '   isLocked  :', self.isLocked
      print indent + '   ShortLabel:', self.labelName 
      print indent + '   LongLabel :', self.labelDescr
      print ''
      print indent + 'Root key:', self.addrMap['ROOT'].getAddrStr(),
      print '(this address is never used)'
      if allAddrInfo:
         self.addrMap['ROOT'].pprint(indent=indent)
      print indent + 'All usable keys:'
      sortedAddrList = self.getAddrListSortedByChainIndex()
      for i,addr160,addrObj in sortedAddrList:
         if not addr160=='ROOT':
            print '\n' + indent + 'Address:', addrObj.getAddrStr()
            if allAddrInfo:
               addrObj.pprint(indent=indent)



   #############################################################################
   def isEqualTo(self, wlt2, debug=False):
      isEqualTo = True
      isEqualTo = isEqualTo and (self.uniqueIDB58 == wlt2.uniqueIDB58)
      isEqualTo = isEqualTo and (self.labelName  == wlt2.labelName )
      isEqualTo = isEqualTo and (self.labelDescr == wlt2.labelDescr)
      try:

         rootstr1 = binary_to_hex(self.addrMap['ROOT'].serialize())
         rootstr2 = binary_to_hex(wlt2.addrMap['ROOT'].serialize())
         isEqualTo = isEqualTo and (rootstr1 == rootstr2)
         if debug:
            print ''
            print 'RootAddrSelf:'
            print prettyHex(rootstr1, indent=' '*5)
            print 'RootAddrWlt2:'
            print prettyHex(rootstr2, indent=' '*5)
            print 'RootAddrDiff:',
            pprintDiff(rootstr1, rootstr2, indent=' '*5)

         for addr160 in self.addrMap.keys():
            addrstr1 = binary_to_hex(self.addrMap[addr160].serialize())
            addrstr2 = binary_to_hex(wlt2.addrMap[addr160].serialize())
            isEqualTo = isEqualTo and (addrstr1 == addrstr2)
            if debug:
               print ''
               print 'AddrSelf:', binary_to_hex(addr160),
               print prettyHex(binary_to_hex(self.addrMap['ROOT'].serialize()), indent='     ')
               print 'AddrSelf:', binary_to_hex(addr160),
               print prettyHex(binary_to_hex(wlt2.addrMap['ROOT'].serialize()), indent='     ')
               print 'AddrDiff:',
               pprintDiff(addrstr1, addrstr2, indent=' '*5)
      except:
         return False

      return isEqualTo



def pprintLedgerEntry(le, indent=''):
   
   if len(le.getAddrStr20())==20:
      addrStr = hash160_to_addrStr(le.getAddrStr20())[:12]
   else:
      addrStr = ''

   leVal = coin2str(le.getValue(), maxZeros=1)
   txType = ''
   if le.isSentToSelf():
      txType = 'ToSelf'
   else:
      txType = 'Recv' if le.getValue()>0 else 'Sent'

   blkStr = str(le.getBlockNum())
   print indent + 'LE %s %s %s %s' % \
            (addrStr.ljust(15), leVal, txType.ljust(8), blkStr.ljust(8))

"""
class PyLedgerEntry(object):
   def __init__(self):
      self.addr20       = UNINITIALIZED
      self.value        = UNINITIALIZED
      self.blockNum     = UNINITIALIZED
      self.txHash       = UNINITIALIZED
      self.index        = UNINITIALIZED
      self.isValid      = UNINITIALIZED
      self.isSentToSelf = UNINITIALIZED
      self.isChangeBack = UNINITIALIZED

   def createForWalletFromTx(self, wlt, tx):
      numIn  = len(tx.inputs)
      numOut = len(tx.outputs)

      

   //    addr20_    -  useless - originally had a purpose, but lost it
   //    value_     -  total debit/credit on WALLET balance, in Satoshis (1e-8 BTC)
   //    blockNum_  -  block height of the block in which this tx was included
   //    txHash_    -  hash of this tx 
   //    index_     -  index of the tx in the block
   //    isValid_   -  default to true -- invalidated due to reorg/double-spend
   //    isSentToSelf_ - if we supplied inputs and rx ALL outputs
   //    isChangeBack_ - if we supplied inputs and rx ANY outputs
"""




###############################################################################
###############################################################################
# 
#  Networking Objects
# 
###############################################################################
###############################################################################

def quad_to_str( addrQuad):
   return '.'.join([str(a) for a in addrQuad])

def quad_to_binary( addrQuad):
   return ''.join([chr(a) for a in addrQuad])

def binary_to_quad(addrBin):
   return [ord(a) for a in addrBin]

def str_to_quad(addrBin):
   return [int(a) for a in addrBin.split('.')]

def str_to_binary(addrBin):
   """ I should come up with a better name for this -- it's net-addr only """
   return ''.join([chr(int(a)) for a in addrBin.split('.')])

def parseNetAddress(addrObj):
   if isinstance(addrObj, str):
      if len(addrObj)==4:
         return binary_to_quad(addrObj)
      else:
         return str_to_quad(addrObj)
   # Probably already in the right form
   return addrObj



MSG_INV_ERROR = 0
MSG_INV_TX    = 1
MSG_INV_BLOCK = 2


################################################################################
class PyMessage(object):
   """
   All payload objects have a serialize and unserialize method, making them
   easy to attach to PyMessage objects
   """
   def __init__(self, cmd='', payload=None):
      """
      Can create a message by the command name, or the payload (or neither)
      """
      self.magic   = MAGIC_BYTES
      self.cmd     = cmd
      self.payload = payload

      if payload:
         self.cmd = payload.command
      elif cmd:
         self.payload = PayloadMap[self.cmd]()



   def serialize(self):
      bp = BinaryPacker()
      bp.put(BINARY_CHUNK, self.magic,                    width= 4)
      bp.put(BINARY_CHUNK, self.cmd.ljust(12, '\x00'),    width=12)
      payloadBin = self.payload.serialize()
      bp.put(UINT32, len(payloadBin))
      bp.put(BINARY_CHUNK, hash256(payloadBin)[:4],     width= 4)
      bp.put(BINARY_CHUNK, payloadBin)
      return bp.getBinaryString()
    
   def unserialize(self, toUnpack):
      if isinstance(toUnpack, BinaryUnpacker):
         msgData = toUnpack
      else:
         msgData = BinaryUnpacker( toUnpack )


      self.magic = msgData.get(BINARY_CHUNK, 4)
      self.cmd   = msgData.get(BINARY_CHUNK, 12).strip('\x00')
      length     = msgData.get(UINT32)
      chksum     = msgData.get(BINARY_CHUNK, 4)
      payload    = msgData.get(BINARY_CHUNK, length)
      payload    = verifyChecksum(payload, chksum)

      self.payload = PayloadMap[self.cmd]().unserialize(payload)

      if self.magic != MAGIC_BYTES:
         raise NetworkIDError, 'Message has wrong network bytes!'
      return self


   def pprint(self, nIndent=0):
      indstr = indent*nIndent
      print ''
      print indstr + 'Bitcoin-Network-Message -- ' + self.cmd.upper()
      print indstr + indent + 'Magic:   ' + binary_to_hex(self.magic)
      print indstr + indent + 'Command: ' + self.cmd
      print indstr + indent + 'Payload: ' + str(len(self.payload.serialize())) + ' bytes'
      self.payload.pprint(nIndent+1)


################################################################################
class PyNetAddress(object):

   def __init__(self, time=-1, svcs='0'*16, netaddrObj=[], port=-1):
      """
      For our client we will ALWAYS use svcs=0 (NODE_NETWORK=0)

      time     is stored as a unix timestamp
      services is stored as a bitset -- a string of 16 '0's or '1's
      addrObj  is stored as a list/tuple of four UINT8s
      port     is a regular old port number...
      """
      self.time     = time
      self.services = svcs
      self.addrQuad = parseNetAddress(netaddrObj)
      self.port     = port

   def unserialize(self, toUnpack, hasTimeField=True):
      if isinstance(toUnpack, BinaryUnpacker):
         addrData = toUnpack
      else:
         addrData = BinaryUnpacker( toUnpack )

      if hasTimeField:
         self.time     = addrData.get(UINT32)

      self.services = addrData.get(UINT64)
      self.addrQuad = addrData.get(BINARY_CHUNK,16)[-4:]
      self.port     = addrData.get(UINT16, endianness=NETWORKENDIAN)

      self.services = int_to_bitset(self.services)
      self.addrQuad = binary_to_quad(self.addrQuad)
      return self

   def serialize(self, withTimeField=True):
      bp = BinaryPacker()
      if withTimeField:
         bp.put(UINT32,       self.time)
      bp.put(UINT64,       bitset_to_int(self.services))
      bp.put(BINARY_CHUNK, quad_to_binary(self.addrQuad).rjust(16,'\x00'))
      bp.put(UINT16,       self.port, endianness=NETWORKENDIAN)
      return bp.getBinaryString()

   def pprint(self, nIndent=0):
      indstr = indent*nIndent
      print ''
      print indstr + 'Network-Address:',
      print indstr + indent + 'Time:  ' + unixTimeToFormatStr(self.time)
      print indstr + indent + 'Svcs:  ' + self.services
      print indstr + indent + 'IPv4:  ' + quad_to_str(self.addrQuad)
      print indstr + indent + 'Port:  ' + self.port

   def pprintShort(self):
      print quad_to_str(self.addrQuad) + ':' + str(self.port)

################################################################################
################################################################################
class PayloadAddr(object):

   command = 'addr'
   
   def __init__(self, addrList=[]):
      self.addrList   = addrList  # PyNetAddress objs

   def unserialize(self, toUnpack):
      if isinstance(toUnpack, BinaryUnpacker):
         addrData = toUnpack
      else:
         addrData = BinaryUnpacker( toUnpack )

      self.addrList = []
      naddr = addrData.get(VAR_INT)
      for i in range(naddr):
         self.addrList.append( PyNetAddress().unserialize(addrData) )
      return self

   def serialize(self):
      bp = BinaryPacker()
      bp.put(VAR_INT, len(self.addrList))
      for netaddr in self.addrList:
         bp.put(BINARY_CHUNK, netaddr.serialize(), width=30)
      return bp.getBinaryString()

   def pprint(self, nIndent=0):
      indstr = indent*nIndent
      print ''
      print indstr + 'Message(addr):',
      for a in self.addrList:
         a.pprintShort()

   def pprintShort(self):
      for a in self.addrList:
         print '[' + quad_to_str(a.pprintShort()) + '], '

################################################################################
################################################################################
class PayloadPing(object):
   """
   All payload objects have a serialize and unserialize method, making them
   easy to attach to PyMessage objects
   """
   command = 'ping'

   def __init__(self):
      pass

   def unserialize(self, toUnpack):
      return self

   def serialize(self):
      return ''

   def pprint(self, nIndent=0):
      indstr = indent*nIndent
      print ''
      print indstr + 'Message(ping)'

      

################################################################################
################################################################################
class PayloadVersion(object):

   command = 'version'

   def __init__(self, version=0, svcs='0'*16, tstamp=-1, addrRcv=PyNetAddress(), \
                      addrFrm=PyNetAddress(), nonce=-1, sub=-1, height=-1):
      self.version  = version
      self.services = svcs
      self.time     = tstamp
      self.addrRecv = addrRcv
      self.addrFrom = addrFrm
      self.nonce    = nonce
      self.subver   = sub
      self.height0  = height

   def unserialize(self, toUnpack):
      if isinstance(toUnpack, BinaryUnpacker):
         verData = toUnpack
      else:
         verData = BinaryUnpacker( toUnpack )

      self.version  = verData.get(INT32)
      self.services = int_to_bitset(verData.get(UINT64), widthBytes=8)
      self.time     = verData.get(INT64)
      self.addrRecv = PyNetAddress().unserialize(verData, hasTimeField=False)
      self.addrFrom = PyNetAddress().unserialize(verData, hasTimeField=False)
      self.nonce    = verData.get(UINT64)
      self.subver   = verData.get(VAR_STR)
      self.height0  = verData.get(INT32)
      return self

   def serialize(self):
      bp = BinaryPacker()
      bp.put(INT32,   self.version )
      bp.put(UINT64,  bitset_to_int(self.services))
      bp.put(INT64,   self.time    )  # todo, should this really be int64?
      bp.put(BINARY_CHUNK, self.addrRecv.serialize(withTimeField=False))
      bp.put(BINARY_CHUNK, self.addrFrom.serialize(withTimeField=False))
      bp.put(UINT64,  self.nonce   )
      bp.put(VAR_STR, self.subver  )
      bp.put(INT32,   self.height0 )
      return bp.getBinaryString()

   def pprint(self, nIndent=0):
      indstr = indent*nIndent
      print ''
      print indstr + 'Message(version):'
      print indstr + indent + 'Version:  ' + str(self.version)
      print indstr + indent + 'Services: ' + self.services
      print indstr + indent + 'Time:     ' + unixTimeToFormatStr(self.time)
      print indstr + indent + 'AddrTo:  ',;  self.addrRecv.pprintShort()
      print indstr + indent + 'AddrFrom:',;  self.addrFrom.pprintShort()
      print indstr + indent + 'Nonce:    ' + str(self.nonce)
      print indstr + indent + 'SubVer:  ',   self.subver
      print indstr + indent + 'StartHgt: ' + str(self.height0)

################################################################################
class PayloadVerack(object):
   """
   All payload objects have a serialize and unserialize method, making them
   easy to attach to PyMessage objects
   """

   command = 'verack'

   def __init__(self):
      pass

   def unserialize(self, toUnpack):
      return self

   def serialize(self):
      return ''

   def pprint(self, nIndent=0):
      indstr = indent*nIndent
      print ''
      print indstr + 'Message(verack)'


################################################################################
################################################################################
class PayloadInv(object):
   """
   All payload objects have a serialize and unserialize method, making them
   easy to attach to PyMessage objects
   """

   command = 'inv'

   def __init__(self):
      self.invList = []  # list of (type, hash) pairs

   def unserialize(self, toUnpack):
      if isinstance(toUnpack, BinaryUnpacker):
         invData = toUnpack
      else:
         invData = BinaryUnpacker( toUnpack )

      numInv = invData.get(VAR_INT)
      for i in range(numInv):
         invType = invData.get(UINT32)
         invHash = invData.get(BINARY_CHUNK, 32)
         self.invList.append( [invType, invHash] )
      return self

   def serialize(self):
      bp = BinaryPacker()
      bp.put(VAR_INT, len(self.invList))
      for inv in self.invList:
         bp.put(UINT32, inv[0])
         bp.put(BINARY_CHUNK, inv[1], width=32)
      return bp.getBinaryString()
      

   def pprint(self, nIndent=0):
      indstr = indent*nIndent
      print ''
      print indstr + 'Message(inv):'
      for inv in self.invList:
         print indstr + indent + ('BLOCK: ' if inv[0]==2 else 'TX   : ') + \
                                 binary_to_hex(inv[1])



################################################################################
################################################################################
class PayloadGetData(object):
   """
   All payload objects have a serialize and unserialize method, making them
   easy to attach to PyMessage objects
   """

   command = 'getdata'

   def __init__(self, invList=[]):
      if invList:
         self.invList = invList
      else:
         self.invList = []
   

   def unserialize(self, toUnpack):
      if isinstance(toUnpack, BinaryUnpacker):
         invData = toUnpack
      else:
         invData = BinaryUnpacker( toUnpack )

      numInv = invData.get(VAR_INT)
      for i in range(numInv):
         invType = invData.get(UINT32)
         invHash = invData.get(BINARY_CHUNK, 32)
         self.invList.append( [invType, invHash] )
      return self

   def serialize(self):
      bp = BinaryPacker()
      bp.put(VAR_INT, len(self.invList))
      for inv in self.invList:
         bp.put(UINT32, inv[0])
         bp.put(BINARY_CHUNK, inv[1], width=32)
      return bp.getBinaryString()
      

   def pprint(self, nIndent=0):
      indstr = indent*nIndent
      print ''
      print indstr + 'Message(getdata):'
      for inv in self.invList:
         print indstr + indent + ('BLOCK: ' if inv[0]==2 else 'TX   : ') + \
                                 binary_to_hex(inv[1])
      

################################################################################
################################################################################
class PayloadGetHeaders(object):
   command = 'getheaders'

   def __init__(self, startCt=-1, hashStartList=[], hashStop=''):
      self.startCount = startCt
      self.hashStart  = hashStartList
      self.hashStop   = hashStop
   

   def unserialize(self, toUnpack):
      if isinstance(toUnpack, BinaryUnpacker):
         ghData = toUnpack
      else:
         ghData = BinaryUnpacker( toUnpack )

      self.startCount = ghData.get(VAR_INT)
      for i in range(self.startCount):
         self.hashStart.append(ghData.get(BINARY_CHUNK, 32))
      self.hashStop = ghData.get(BINARY_CHUNK, 32)
      return self

   def serialize(self):
      bp = BinaryPacker()
      bp.put(VAR_INT, self.startCount)
      for i in range(self.startCount):
         bp.put(BINARY_CHUNK, self.hashStart[i], width=32)
      bp.put(BINARY_CHUNK, self.hashStop, width=32)
      return bp.getBinaryString()
   
   def pprint(self, nIndent=0):
      indstr = indent*nIndent
      print ''
      print indstr + 'Message(getheaders):'
      print indstr + indent + 'HashStart(s) :' + binary_to_hex(self.hashStart[0])
      for i in range(1,len(self.hashStart)):
         print indstr + indent + '             :' + binary_to_hex(self.hashStart[i])
      print indstr + indent + 'HashStop     :' + binary_to_hex(self.hashStop)
         


################################################################################
################################################################################
class PayloadGetBlocks(object):
   command = 'getblocks'

   def __init__(self, version=1, startCt=-1, hashStartList=[], hashStop=''):
      self.version    = 1
      self.startCount = startCt
      self.hashStart  = hashStartList
      self.hashStop   = hashStop
   

   def unserialize(self, toUnpack):
      if isinstance(toUnpack, BinaryUnpacker):
         gbData = toUnpack
      else:
         gbData = BinaryUnpacker( toUnpack )

      self.version = gbData.get(UINT32)
      self.startCount = gbData.get(VAR_INT)
      for i in range(self.startCount):
         self.hashStart.append(gbData.get(BINARY_CHUNK, 32))
      self.hashStop = gbData.get(BINARY_CHUNK, 32)
      return self

   def serialize(self):
      bp = BinaryPacker()
      bp.put(UINT32, self.version)
      bp.put(VAR_INT, self.startCount)
      for i in range(self.startCount):
         bp.put(BINARY_CHUNK,  self.hashStart[i], width=32)
      bp.put(BINARY_CHUNK, self.hashStart, width=32)
      return bp.getBinaryString()

   def pprint(self, nIndent=0):
      indstr = indent*nIndent
      print ''
      print indstr + 'Message(getheaders):'
      print indstr + indent + 'Version      :' + str(self.version)
      print indstr + indent + 'HashStart(s) :' + binary_to_hex(self.hashStart[0])
      for i in range(1,len(self.hashStart)):
         print indstr + indent + '             :' + binary_to_hex(self.hashStart[i])
      print indstr + indent + 'HashStop     :' + binary_to_hex(self.hashStop)


################################################################################
################################################################################
class PayloadTx(object):
   command = 'tx'

   def __init__(self, tx=PyTx()):
      self.tx = tx

   def unserialize(self, toUnpack):
      self.tx.unserialize(toUnpack)
      return self

   def serialize(self):
      return self.tx.serialize()

   def pprint(self, nIndent=0):
      indstr = indent*nIndent
      print ''
      print indstr + 'Message(tx):'
      self.tx.pprint(nIndent+1)



################################################################################
################################################################################
class PayloadBlock(object):
   command = 'block'

   def __init__(self, header=PyBlockHeader(), txlist=[]):
      self.header = header
      self.txList = txlist
   

   def unserialize(self, toUnpack):
      if isinstance(toUnpack, BinaryUnpacker):
         blkData = toUnpack
      else:
         blkData = BinaryUnpacker( toUnpack )

      self.txList = []
      self.header.unserialize(blkData)
      numTx = blkData.get(VAR_INT)
      for i in range(numTx):
         self.txList.append(PyTx().unserialize(blkData))
      return self

   def serialize(self):
      bp = BinaryPacker()
      bp.put(BINARY_CHUNK, self.header.serialize())
      bp.put(VAR_INT, len(self.txList))
      for tx in self.txList:
         bp.put(BINARY_CHUNK, tx.serialize())
      return bp.getBinaryString()

   def pprint(self, nIndent=0):
      indstr = indent*nIndent
      print ''
      print indstr + 'Message(block):'
      self.header.pprint(nIndent+1)
      for tx in self.txList:
         print indstr + indent + 'Tx:', tx.getHashHex()


################################################################################
class PayloadAlert(object):
   command = 'alert'

   def __init__(self):
      self.version = 1
      self.relayUntil = 0
      self.expiration = 0
      self.uniqueID   = 0
      self.cancelVal  = 0
      self.cancelSet  = []
      self.minVersion = 0
      self.maxVersion = 0
      self.subVerSet  = []
      self.comment    = ''
      self.statusBar  = ''
      self.reserved   = ''
      self.signature   = ''
   

   def unserialize(self, toUnpack):
      if isinstance(toUnpack, BinaryUnpacker):
         blkData = toUnpack
      else:
         blkData = BinaryUnpacker( toUnpack )

      return self

   def serialize(self):
      bp = BinaryPacker()
      return bp.getBinaryString()


################################################################################
# Use this map to figure out which object to serialize/unserialize from a cmd
PayloadMap = {
   'ping':        PayloadPing,
   'tx':          PayloadTx,
   'inv':         PayloadInv,
   'version':     PayloadVersion,
   'verack':      PayloadVerack,
   'addr':        PayloadAddr,
   'getdata':     PayloadGetData,
   'getheaders':  PayloadGetHeaders,
   'getblocks':   PayloadGetBlocks,
   'block':       PayloadBlock,
   'alert':       PayloadAlert }





try:
   from twisted.internet.protocol import Protocol, ReconnectingClientFactory
   from twisted.internet.defer import Deferred
except ImportError:
   print '***Python-Twisted is not installed -- cannot enable'
   print '   networking-related methods for ArmoryEngine' 


################################################################################
def forceDeferred(callbk):
   if callbk:
      if isinstance(callbk, Deferred):
         return callbk
      else:
         d = Deferred()
         d.addCallback(callbk)


################################################################################
#
# Armory Networking:
# 
#    This is where I will define all the network operations needed for 
#    Armory to operate, using python-twisted.  There are "better"
#    ways to do this with "reusable" code structures (i.e. using huge
#    deferred callback chains), but this is not the central "creative" 
#    part of the Bitcoin protocol.  I need just enough to broadcast tx
#    and receive new tx that aren't in the blockchain yet.  Beyond that,
#    I'll just be ignoring everything else.
#
################################################################################
class ArmoryClient(Protocol):
   """
   This is where all the Bitcoin-specific networking stuff goes.
   In the Twisted way, you need to inject your own chains of 
   callbacks through the factory in order to get this class to do
   the right thing on the various events.
   """

   ############################################################
   def __init__(self):
      self.recvData = ''
      self.handshakeFinished = False
      self.peer = []

   ############################################################
   def connectionMade(self):
      """
      Construct the initial version message and send it right away.
      Everything else will be handled by dataReceived.
      """
      addrTo   = str_to_quad(self.transport.getPeer().host)
      portTo   =             self.transport.getPeer().port
      addrFrom = str_to_quad(self.transport.getHost().host)
      portFrom =             self.transport.getHost().port

      self.peer = [addrTo, portTo]

      services = '0'*16
      msgVersion = PayloadVersion()
      msgVersion.version  = 40000   # TODO: this is what my Satoshi client says
      msgVersion.services = services
      msgVersion.time     = long(RightNow())
      msgVersion.addrRecv = PyNetAddress(0, services, addrTo,   portTo  )
      msgVersion.addrFrom = PyNetAddress(0, services, addrFrom, portFrom)
      msgVersion.nonce    = random.randint(2**60, 2**64-1)
      msgVersion.subver   = ''
      msgVersion.height0  = -1
      self.sendMessage( msgVersion )
      
   ############################################################
   def dataReceived(self, data):
      """
      Called by the reactor when data is received over the connection. 
      This method will do nothing if we don't receive a full message.
      """

      
      #print '\n\nData Received:',
      #pprintHex(binary_to_hex(data))

      # Put the current buffer into an unpacker, process until empty
      self.recvData += data
      buf = BinaryUnpacker(self.recvData)

      messages = []
      while True:
         try:
            # recvData is only modified if the unserialize succeeds
            messages.append( PyMessage().unserialize(buf) )
            self.recvData = buf.getRemainingString()
            #print '\n  Message', len(messages), 'read: ',
            #print messages[-1].cmd.upper(),
         except NetworkIDError:
            print 'Message for a different network!' 
            if BLOCKCHAINS.has_key(self.recvData[:4]):
               print '(for network:', BLOCKCHAINS[self.recvData[:4]], ')'
            # Before raising the error, we should've finished reading the msg
            # So pop it off the front of the buffer
            self.recvData = buf.getRemainingString()
            return
         except UnpackerError:
            # Expect this error when buffer isn't full enough for a whole msg
            break

      # We might've gotten here without anything to process -- if so, bail
      if len(messages)==0:
         return

      # Finally, we have some message to process, let's do it
      for msg in messages:
         cmd = msg.cmd
         #print '\nBuffer: '
         #pprintHex(binary_to_hex(data), indent=' '*6)

         # We process version and verackk regardless of handshakeFinished
         if cmd=='version' and not self.handshakeFinished:
            self.sendMessage( PayloadVerack() )
         elif cmd=='verack':
            self.handshakeFinished = True
            self.factory.handshakeFinished(self)

         ####################################################################
         # Don't process any other messages unless the handshake is finished
         if self.handshakeFinished:
            self.processMessage(msg)


   ############################################################
   #def connectionLost(self, reason):
      #"""
      #Try to reopen connection (not impl yet)
      #"""
      #self.factory.connectionFailed(self, reason)


   ############################################################
   def processMessage(self, msg):
      # TODO:  when I start expanding this class to be more versatile,
      #        I'll consider chaining/setting callbacks from the calling
      #        application.  For now, it's pretty static.
      #msg.payload.pprint(nIndent=2)
      if msg.cmd=='inv':
         #print 'Received inv message'
         invobj = msg.payload
         getdataMsg = PyMessage('getdata')
         for inv in invobj.invList:
            if inv[0]==MSG_INV_BLOCK:
               # We'll hear about the new block via blk0001.dat... and when
               # we do (within 5s), we should purge the zero-conf tx list
               from twisted.internet import reactor
            if inv[0]==MSG_INV_TX    and not TheBDM.getTxByHash(inv[1]):
               #print 'Requesting new tx data'
               getdataMsg.payload.invList.append(inv)
         self.sendMessage(getdataMsg)
      if msg.cmd=='tx':
         #print 'Received tx message'
         pytx = msg.payload.tx
         #newAlert = self.factory.checkForDoubleBroadcast(pytx)
         #if newAlert:
            #print '***!!!*** DOUBLE-BROADCAST DETECTED!'
            #print '***!!!*** The person who just send you money may be'
            #print '***!!!*** Attempting to defraud you.  It is especially'
            #print '***!!!*** important that you wait for 6+ confirmations'
            #print '***!!!*** before considering this transaction valid!'
         #else:
         self.factory.func_newTx(pytx)
      if msg.cmd=='block':
         # We don't care much about blocks right now --  We will find
         # out about them when the Satoshi client updates blk0001.dat
         #print 'Received block message (ignoring)'
         pass
                  

   ############################################################
   def sendMessage(self, msg):
      """
      Must pass in a PyMessage, or one of the Payload<X> types, which
      will be converted to a PyMessage -- and then sent to the peer.
      If you have a fully-serialized message (with header) already,
      easy enough to user PyMessage().unserialize(binMsg)
      """
      if isinstance(msg, PyMessage):
         #print '\n\nSending Message:', msg.payload.command.upper()
         #pprintHex(binary_to_hex(msg.serialize()), indent='   ')
         self.transport.write(msg.serialize())
      else:
         msg = PyMessage(payload=msg)
         #print '\n\nSending Message:', msg.payload.command.upper()
         #pprintHex(binary_to_hex(msg.serialize()), indent='   ')
         self.transport.write(msg.serialize())


   ############################################################
   def sendTx(self, txObj):
      """
      This is a convenience method for the special case of sending
      a locally-constructed transaction.  Pass in either a PyTx 
      object, or a binary serialized tx.  It will be converted to
      a PyMessage and forwarded to our peer(s)
      """
      if   isinstance(txObj, PyMessage):
         self.sendMessage( txObj )
      elif isinstance(txObj, PyTx):
         self.sendMessage( PayloadTx(txObj))
      elif isinstance(txObj, str):
         self.sendMessage( PayloadTx(PyTx().unserialize(txObj)) )
         




   


################################################################################
################################################################################
class ArmoryClientFactory(ReconnectingClientFactory):
   """
   Spawns Protocol objects used for communicating over the socket.  All such
   objects (ArmoryClients) can share information through this factory.
   However, at the moment, this class is designed to only create a single 
   connection -- to localhost.

   Note that I am implementing a special security feature:  besides collecting
   tx's not in the blockchain yet, I also monitor for double-broadcast events
   which are due to two transactions being sent at the same time with different
   recipients but the same inputs.  
   """
   protocol = ArmoryClient
   doubleBroadcastAlerts = {}  #   map[Addr160]  = txHash
   lastAlert = 0

   #############################################################################
   def __init__(self, \
                def_handshake=None, \
                func_loseConnect=None, \
                func_newTx=None, \
                func_doubleSpendAlert=None):
      """
      Initialize the ReconnectingClientFactory with a deferred for when the handshake 
      finishes:  there should be only one handshake, and thus one firing 
      of the handshake-finished callback
      """
      self.doubleBroadcastAlerts = {}
      self.lastAlert = 0
      self.deferred_handshake   = forceDeferred(def_handshake)
      self.fileMemPool = os.path.join(ARMORY_HOME_DIR, 'mempool.bin')

      # All other methods will be regular callbacks:  we plan to have a very
      # static set of behaviors for each message type
      # (NOTE:  The logic for what I need right now is so simple, that
      #         I finished implementing it in a few lines of code.  When I
      #         need to expand the versatility of this class, I'll start 
      #         doing more OOP/deferreds/etc
      self.func_loseConnect = func_loseConnect
      self.func_doubleSpendAlert = func_doubleSpendAlert
      self.func_newTx = func_newTx

      self.proto = None

   

   #############################################################################
   def addTxToMemoryPool(self, pytx):
      if TheBDM.isInitialized():
         txHash = pytx.getHash()
         TheBDM.addNewZeroConfTx(pytx.serialize(), RightNow(), True)    
      


   #############################################################################
   def handshakeFinished(self, protoObj):
      print 'Handshake finished, connection open!'
      self.proto = protoObj
      if self.deferred_handshake:
         d, self.deferred_handshake = self.deferred_handshake, None
         d.callback(protoObj)




   #############################################################################
   # CHANGED ALL THE ZERO-CONF CODE, so this is now broken.  Will re-implement
   # later.
   #def checkForDoubleBroadcast(self, pytxObj):
      #newAlerts = False
      #for txin in pytxObj.inputs:
         #op = (txin.outpoint.txHash, txin.outpoint.txOutIndex)
         #if self.zeroConfTxOutMap.has_key(op):
            ## !!! Someone tried to spend the same inputs twice !!!
            #newAlerts = True
            #self.lastAlert = RightNow()
            #prevHash = self.zeroConfTxOutMap[op]
            #prevTx = zeroConfTx[prevHash]
            #for tx in (pytxObj, prevTx):
               ## Add all recipients from both transactions
               #for txout in tx.outputs:
                  ## Search all the TxOuts for recipients
                  #addr = TxOutScriptExtractAddr160(txout.binScript)
                  #if isinstance(addrs, list):
                     #for addr in addrs:
                        #self.doubleBroadcastAlerts[addr] = tx.getHash()
                  #else:
                     #self.doubleBroadcastAlerts[addrs] = tx.getHash()

      #if self.func_doubleSpendAlert:
         #self.func_doubleSpendAlert()


   #############################################################################
   def clientConnectionLost(self, connector, reason):
      print '***Connection to Satoshi client LOST!  Attempting to reconnect...'
      ReconnectingClientFactory.clientConnectionLost(self,connector,reason)

      

   #############################################################################
   def connectionFailed(self, protoObj, reason):
      """
      This method needs some serious work... I don't quite know yet how
      to reopen the connection... and I'll need to copy the Deferred so
      that it is ready for the next connection failure
      """
      print '***Initial connection to Satoshi client failed!  Retrying...'
      ReconnectingClientFactory.connectionFailed(self, protoObj, reason)


   #############################################################################
   #def checkForTx(self, txHash):
      #if self.proto:
         #self.proto.sendTx(pytxObj)
      #else:
         #raise ConnectionError, 'Connection to localhost DNE.'
      
      

   #############################################################################
   def sendTx(self, pytxObj):
      if self.proto:
         self.proto.sendTx(pytxObj)
      else:
         raise ConnectionError, 'Connection to localhost DNE.'


   #############################################################################
   def sendMessage(self, msgObj):
      if self.proto:
         self.proto.sendMessage(msgObj)
      else:
         raise ConnectionError, 'Connection to localhost DNE.'


class FakeClientFactory(ReconnectingClientFactory):
   """
   A fake class that has the same methods as an ArmoryClientFactory,
   but doesn't do anything.  If there is no internet, then we want 
   to be able to use the same calls
   """
   #############################################################################
   doubleBroadcastAlerts = {}  #   map[Addr160]  = txHash
   def __init__(self, \
                def_handshake=None, \
                func_loseConnect=None, \
                func_newTx=None, \
                func_doubleSpendAlert=None): pass
   def addTxToMemoryPool(self, pytx): pass
   def handshakeFinished(self, protoObj): pass
   def checkForDoubleBroadcast(self, pytxObj): pass
   def clientConnectionLost(self, connector, reason): pass
   def connectionFailed(self, protoObj, reason): pass
   def sendTx(self, pytxObj): pass


################################################################################
################################################################################
class SettingsFile(object):
   """
   This class could be replaced by the built-in QSettings in PyQt, except
   that older versions of PyQt do not support the QSettings (or at least
   I never figured it out).  Easy enough to do it here

   All settings must populated with a simple datatype -- non-simple 
   datatypes should be broken down into pieces that are simple:  numbers 
   and strings, or lists/tuples of them.

   Will write all the settings to file.  Each line will look like:
         SingleValueSetting1 # 3824.8 
         SingleValueSetting2 # this is a string
         Tuple Or List Obj 1 # 12 | 43 | 13 | 33
         Tuple Or List Obj 2 # str1 | another str
   """

   #############################################################################
   def __init__(self, path=None):
      self.settingsPath = path
      self.settingsMap = {}
      if not path:
         self.settingsPath = os.path.join(ARMORY_HOME_DIR, 'ArmorySettings.txt') 

      print 'Using settings file:', self.settingsPath
      if os.path.exists(self.settingsPath):
         self.loadSettingsFile(path)



   #############################################################################
   def pprint(self, nIndent=0):
      indstr = indent*nIndent
      print indstr + 'Settings:'
      for k,v in self.settingsMap.iteritems():
         print indstr + indent + k.ljust(15), v


   #############################################################################
   def hasSetting(self, name):
      return self.settingsMap.has_key(name)
   
   #############################################################################
   def set(self, name, value):
      if isinstance(value, tuple):
         self.settingsMap[name] = list(value)
      else:
         self.settingsMap[name] = value
      self.writeSettingsFile()

   #############################################################################
   def extend(self, name, value):
      """ Adds/converts setting to list, appends value to the end of it """
      if not self.settingsMap.has_key(name):
         if isinstance(value, list):
            self.set(name, value)
         else:
            self.set(name, [value])
      else:
         origVal = self.get(name, expectList=True)
         if isinstance(value, list):
            origVal.extend(value)
         else:
            origVal.append(value)
         self.settingsMap[name] = origVal
      self.writeSettingsFile()

   #############################################################################
   def get(self, name, expectList=False):
      if not self.hasSetting(name) or self.settingsMap[name]=='':
         return ([] if expectList else '')
      else:
         val = self.settingsMap[name]
         if expectList:
            if isinstance(val, list):
               return val
            else:
               return [val]
         else:
            return val

   #############################################################################
   def getAllSettings(self):
      return self.settingsMap

   #############################################################################
   def getSettingOrSetDefault(self, name, defaultVal, expectList=False):
      output = defaultVal
      if self.hasSetting(name):
         output = self.get(name)
      else:
         self.set(name, defaultVal)

      return output

 



   #############################################################################
   def delete(self, name):
      if self.hasSetting(name):
         del self.settingsMap[name]
      self.writeSettingsFile()

   #############################################################################
   def writeSettingsFile(self, path=None):
      if not path:
         path = self.settingsPath
      f = open(path, 'w')
      for key,val in self.settingsMap.iteritems():
         try:
            # Skip anything that throws an exception
            valStr = '' 
            if isinstance(val, str) or \
               isinstance(val, unicode) or \
               isinstance(val, int) or \
               isinstance(val, float) or \
               isinstance(val, long):
               valStr = str(val)
            elif isinstance(val, list) or \
                 isinstance(val, tuple):
               valStr = ' $  '.join([str(v) for v in val])
            f.write(key.ljust(36) + ' | ' + valStr + '\n')
         except:
            print 'Invalid entry in SettingsFile... skipping'
      f.close()
      

   #############################################################################
   def loadSettingsFile(self, path=None):
      if not path:
         path = self.settingsPath

      if not os.path.exists(path):
         raise FileExistsError, 'Settings file DNE:', path

      f = open(path, 'rb')
      sdata = f.read()
      f.close()

      # Automatically convert settings to numeric if possible
      def castVal(v):
         v = v.strip()
         a,b = v.isdigit(), v.replace('.','').isdigit()
         if a:   
            return int(v)
         elif b: 
            return float(v)
         else:   
            if v.lower()=='true':
               return True
            elif v.lower()=='false':
               return False
            else:
               return v
         

      sdata = [line.strip() for line in sdata.split('\n')]
      for line in sdata:
         if len(line.strip())==0:
            continue

         try:
            key,vals = line.split('|')
            valList = [castVal(v) for v in vals.split('$')]
            if len(valList)==1:
               self.settingsMap[key.strip()] = valList[0]
            else:
               self.settingsMap[key.strip()] = valList
         except:
            print 'Invalid setting in', path, ' (skipping...)'








<|MERGE_RESOLUTION|>--- conflicted
+++ resolved
@@ -60,11 +60,7 @@
    
 
 # Version Numbers -- numDigits [var, 2, 2, 3]
-<<<<<<< HEAD
 BTCARMORY_VERSION    = (0, 55, 0, 0)  # (Major, Minor, Minor++, even-more-minor)
-=======
-BTCARMORY_VERSION    = (0, 53, 0, 0)  # (Major, Minor, Minor++, even-more-minor)
->>>>>>> 623e2b59
 PYBTCADDRESS_VERSION = (1, 00, 0, 0)  # (Major, Minor, Minor++, even-more-minor)
 PYBTCWALLET_VERSION  = (1, 35, 0, 0)  # (Major, Minor, Minor++, even-more-minor)
 
