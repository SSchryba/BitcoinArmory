################################################################################
#
# Copyright (C) 2011, Alan C. Reiner    <alan.reiner@gmail.com>
# Distributed under the GNU Affero General Public License (AGPL v3)
# See LICENSE or http://www.gnu.org/licenses/agpl.html
#
################################################################################
#
# Project:    Armory
# Author:     Alan Reiner
# Orig Date:  20 November, 2011
# Descr:      This file serves as an engine for python-based Bitcoin software.
#             I forked this from my own project -- PyBtcEngine -- because I
#             I needed to start including/rewriting code to use CppBlockUtils
#             but did not want to break the pure-python-ness of PyBtcEngine.
#             If you are interested in in a pure-python set of bitcoin utils
#             please go checkout the PyBtcEngine github project.
#
#             Of course, the biggest advatage here is that you have access to
#             the blockchain through BlockObj/BlockObjRef/BlockUtils, as found
#             in the CppForSWIG directory.  This is available in PyBtcEngine,
#             but I had to split out the modules, and I didn't have a good way
#             to maintain the pure-python module while also implementing all
#             the great SWIG-imported C++ utilities I built.
#
#             This module replaces the ECDSA operations, with faster ones
#             implemented in C++ from Crypto++.  This also enables the ability
#             to use SecureBinaryData objects for moving around private keys,
#             though I'm not entirely clear if python-based memory management
#             is going to properly clean up after itself, even with a page-
#             locked, self-destructing data container.
#
#
################################################################################



   

import copy
import hashlib
import random
import time
import os
import string
import sys
import shutil
import math
from struct import pack, unpack
from datetime import datetime


from sys import argv



# Use CLI args to determine testnet or not
USE_TESTNET = not ('--mainnet' in argv)
USE_TESTNET =     ('--testnet' in argv)
   

# Version Numbers -- numDigits [var, 2, 2, 3]
<<<<<<< HEAD
BTCARMORY_VERSION    = (0, 70, 0, 0)  # (Major, Minor, Minor++, even-more-minor)
=======
BTCARMORY_VERSION    = (0, 61, 0, 0)  # (Major, Minor, Minor++, even-more-minor)
>>>>>>> 77bbbfb8
PYBTCADDRESS_VERSION = (1, 00, 0, 0)  # (Major, Minor, Minor++, even-more-minor)
PYBTCWALLET_VERSION  = (1, 35, 0, 0)  # (Major, Minor, Minor++, even-more-minor)

ARMORY_DONATION_ADDR = '1ArmoryXcfq7TnCSuZa9fQjRYwJ4bkRKfv'

def getVersionString(vquad, numPieces=4):
   vstr = '%d.%02d' % vquad[:2]
   if (vquad[2] > 0 or vquad[3] > 0) and numPieces>2:
      vstr += '.%02d' % vquad[2]
   if vquad[3] > 0 and numPieces>3:
      vstr += '.%03d' % vquad[3]
   return vstr

def getVersionInt(vquad, numPieces=4):
   vint  = int(vquad[0] * 1e7)
   vint += int(vquad[1] * 1e5)
   if numPieces>2:
      vint += int(vquad[2] * 1e3)
   if numPieces>3:
      vint += int(vquad[3])
   return vint

def readVersionString(verStr):
   verList = [int(piece) for piece in verStr.split('.')]
   while len(verList)<4:
      verList.append(0)
   return tuple(verList)

def readVersionInt(verInt):
   verStr = str(verInt).rjust(10,'0')
   verList = []
   verList.append( int(verStr[       -3:]) )
   verList.append( int(verStr[    -5:-3 ]) )
   verList.append( int(verStr[ -7:-5    ]) )
   verList.append( int(verStr[:-7       ]) )
   return tuple(verList[::-1])

print '********************************************************************************'
print 'Loading Armory Engine:'
print '   Armory Version:      ', getVersionString(BTCARMORY_VERSION)
print '   PyBtcAddress Version:', getVersionString(PYBTCADDRESS_VERSION)
print '   PyBtcWallet  Version:', getVersionString(PYBTCWALLET_VERSION)

# Get the host operating system
import platform
opsys = platform.system()
OS_WINDOWS = 'win32'  in opsys.lower() or 'windows' in opsys.lower()
OS_LINUX   = 'nix'    in opsys.lower() or 'nux'     in opsys.lower()
OS_MACOSX  = 'darwin' in opsys.lower() or 'osx'     in opsys.lower()

# Figure out the default directories for Satoshi client, and BicoinArmory
OS_NAME          = ''
USER_HOME_DIR    = ''
BTC_HOME_DIR     = ''
ARMORY_HOME_DIR  = ''
SUBDIR = 'testnet' if USE_TESTNET else ''
if OS_WINDOWS:
   OS_NAME         = 'Windows'
   USER_HOME_DIR   = os.getenv('APPDATA')
   BTC_HOME_DIR    = os.path.join(USER_HOME_DIR, 'Bitcoin', SUBDIR)
   ARMORY_HOME_DIR = os.path.join(USER_HOME_DIR, 'Armory', SUBDIR)
elif OS_LINUX:
   OS_NAME         = 'Linux'
   USER_HOME_DIR   = os.getenv('HOME')
   BTC_HOME_DIR    = os.path.join(USER_HOME_DIR, '.bitcoin', SUBDIR)
   ARMORY_HOME_DIR = os.path.join(USER_HOME_DIR, '.armory', SUBDIR)
elif OS_MACOSX:
   OS_NAME         = 'Mac/OSX'
   USER_HOME_DIR   = os.path.expanduser('~/Library/Application Support')
   BTC_HOME_DIR    = os.path.join(USER_HOME_DIR, 'Bitcoin', SUBDIR)
   ARMORY_HOME_DIR = os.path.join(USER_HOME_DIR, 'Armory', SUBDIR)
else:
   print '***Unknown operating system!'
   print '***Cannot determine default directory locations'

BLK0001_PATH    = os.path.join(BTC_HOME_DIR, 'blk0001.dat')
SETTINGS_PATH   = os.path.join(BTC_HOME_DIR, 'ArmorySettings.txt')

print 'Detected Operating system:', OS_NAME
print '   User home-directory   :', USER_HOME_DIR
print '   Satoshi BTC directory :', BTC_HOME_DIR
print '   Satoshi blk0001.dat   :', BLK0001_PATH
print '   Armory home dir       :', ARMORY_HOME_DIR

if ARMORY_HOME_DIR and not os.path.exists(ARMORY_HOME_DIR):
   os.makedirs(ARMORY_HOME_DIR)



class UnserializeError(Exception): pass
class BadAddressError(Exception): pass
class VerifyScriptError(Exception): pass
class FileExistsError(Exception): pass
class ECDSA_Error(Exception): pass
class PackerError(Exception): pass
class UnpackerError(Exception): pass
class UnitializedBlockDataError(Exception): pass
class WalletLockError(Exception): pass
class SignatureError(Exception): pass
class KeyDataError(Exception): pass
class ChecksumError(Exception): pass
class WalletAddressError(Exception): pass
class PassphraseError(Exception): pass
class EncryptionError(Exception): pass
class InterruptTestError(Exception): pass
class NetworkIDError(Exception): pass
class WalletExistsError(Exception): pass
class ConnectionError(Exception): pass
class BlockchainUnavailableError(Exception): pass
class InvalidHashError(Exception): pass
class BadInputError(Exception): pass





##### MAIN NETWORK IS DEFAULT #####
if not USE_TESTNET:
   # TODO:  The testnet genesis tx hash can't be the same...?
   BITCOIN_PORT = 8333
   MAGIC_BYTES = '\xf9\xbe\xb4\xd9'
   GENESIS_BLOCK_HASH_HEX  = '6fe28c0ab6f1b372c1a6a246ae63f74f931e8365e15a089c68d6190000000000'
   GENESIS_BLOCK_HASH      = 'o\xe2\x8c\n\xb6\xf1\xb3r\xc1\xa6\xa2F\xaec\xf7O\x93\x1e\x83e\xe1Z\x08\x9ch\xd6\x19\x00\x00\x00\x00\x00'
   GENESIS_TX_HASH_HEX     = '3ba3edfd7a7b12b27ac72c3e67768f617fc81bc3888a51323a9fb8aa4b1e5e4a'
   GENESIS_TX_HASH         = ';\xa3\xed\xfdz{\x12\xb2z\xc7,>gv\x8fa\x7f\xc8\x1b\xc3\x88\x8aQ2:\x9f\xb8\xaaK\x1e^J'
   ADDRBYTE = '\x00'
else:
   BITCOIN_PORT = 18333
   MAGIC_BYTES  = '\xfa\xbf\xb5\xda'
   GENESIS_BLOCK_HASH_HEX  = '08b067b31dc139ee8e7a76a4f2cfcca477c4c06e1ef89f4ae308951907000000'
   GENESIS_BLOCK_HASH      = '\x08\xb0g\xb3\x1d\xc19\xee\x8ezv\xa4\xf2\xcf\xcc\xa4w\xc4\xc0n\x1e\xf8\x9fJ\xe3\x08\x95\x19\x07\x00\x00\x00'
   GENESIS_TX_HASH_HEX     = '3ba3edfd7a7b12b27ac72c3e67768f617fc81bc3888a51323a9fb8aa4b1e5e4a'
   GENESIS_TX_HASH         = ';\xa3\xed\xfdz{\x12\xb2z\xc7,>gv\x8fa\x7f\xc8\x1b\xc3\x88\x8aQ2:\x9f\xb8\xaaK\x1e^J'
   ADDRBYTE = '\x6f'


BLOCKCHAINS = {}
BLOCKCHAINS['\xf9\xbe\xb4\xd9'] = "Main Network"
BLOCKCHAINS['\xfa\xbf\xb5\xda'] = "Test Network"

NETWORKS = {}
NETWORKS['\x00'] = "Main Network"
NETWORKS['\x6f'] = "Test Network"
NETWORKS['\x34'] = "Namecoin Network"



def coin2str(nSatoshi, ndec=8, rJust=False, maxZeros=8):
   """
   Converts a raw value (1e-8 BTC) into a formatted string for display
   
   ndec, guarantees that we get get a least N decimal places in our result

   maxZeros means we will replace zeros with spaces up to M decimal places
   in order to declutter the amount field

   """

   nBtc = float(nSatoshi) / float(ONE_BTC)
   s = '0.0'
   if   ndec==8:  s = '%0.8f' % (nBtc,)
   elif ndec==7:  s = '%0.7f' % (nBtc,)
   elif ndec==6:  s = '%0.6f' % (nBtc,)
   elif ndec==5:  s = '%0.5f' % (nBtc,)
   elif ndec==4:  s = '%0.4f' % (nBtc,)
   elif ndec==3:  s = '%0.3f' % (nBtc,)
   elif ndec==2:  s = '%0.2f' % (nBtc,)
   elif ndec==1:  s = '%0.1f' % (nBtc,)
   elif ndec==0:  s = '%0.0f' % (nBtc,)

   s = s.rjust(18, ' ')


   if maxZeros < ndec:
      maxChop = ndec - maxZeros
      nChop = min(len(s) - len(str(s.strip('0'))), maxChop)
      if nChop>0:
         s  = s[:-nChop] + nChop*' '

   if not rJust:
      s.strip(' ')

   s = s.replace('. ','  ')

   return s
    

def coin2str_approx(nSatoshi, sigfig=3):
   posVal = nSatoshi
   isNeg = False
   if nSatoshi<0:
      isNeg = True
      posVal *= -1
      
   nDig = max(round(math.log(posVal+1, 10)-0.5), 0)
   nChop = max(nDig-2, 0 )
   approxVal = round((10**nChop) * round(posVal / (10**nChop)))
   return coin2str( (-1 if isNeg else 1)*approxVal,  maxZeros=0)


# This is a sweet trick for create enum-like dictionaries. 
# Either automatically numbers (*args), or name-val pairs (**kwargs)
#http://stackoverflow.com/questions/36932/whats-the-best-way-to-implement-an-enum-in-python
def enum(*sequential, **named):
    enums = dict(zip(sequential, range(len(sequential))), **named)
    return type('Enum', (), enums)



# Some useful constants to be used throughout everything
BASE58CHARS  = '123456789ABCDEFGHJKLMNPQRSTUVWXYZabcdefghijkmnopqrstuvwxyz'
BASE16CHARS  = 'abcd eghj knrs uwxy'.replace(' ','')
LITTLEENDIAN  = '<';
BIGENDIAN     = '>';
NETWORKENDIAN = '!';
ONE_BTC       = long(100000000)
CENT          = long(1000000)
UNINITIALIZED = None
UNKNOWN       = -2
MIN_TX_FEE    = 50000
MIN_RELAY_TX_FEE = 10000

UINT8_MAX  = 2**8-1
UINT16_MAX = 2**16-1
UINT32_MAX = 2**32-1
UINT64_MAX = 2**64-1

<<<<<<< HEAD
RightNow = time.time
RightNowUTC = time.time  # will be fixed when merged with master
=======
>>>>>>> 77bbbfb8
SECOND   = 1
MINUTE   = 60
HOUR     = 3600
DAY      = 24*HOUR
WEEK     = 7*DAY
MONTH    = 30*DAY
YEAR     = 365*DAY

# Some time methods (RightNow() return local unix timestamp)
RightNow = time.time
def RightNowUTC():
   return time.mktime(time.gmtime(RightNow()))



################################################################################
# Load the C++ utilites here
#
#    The SWIG/C++ block utilities give us access to the blockchain, fast ECDSA
#    operations, and general encryption/secure-binary containers
################################################################################
try:
   import CppBlockUtils as Cpp
   from CppBlockUtils import KdfRomix, CryptoECDSA, CryptoAES, SecureBinaryData
except:
   print '***ERROR:  C++ block utilities not available.'
   print '           Make sure that you have the SWIG-compiled modules'
   print '           in the current directory (or added to the PATH)'
   print '           Specifically, you need:'
   print '                  CppBlockUtils.py     and'
   if OS_LINUX or OS_MACOSX:
      print '                  _CppBlockUtils.so'
   elif OS_WINDOWS:
      print '                  _CppBlockUtils.pyd'
   else:
      print '\n\n... UNKNOWN operating system'
   raise
<<<<<<< HEAD
=======

>>>>>>> 77bbbfb8


################################################################################
# Might as well create the BDM right here -- there will only ever be one, anyway
TheBDM = Cpp.BlockDataManager().getBDM()


def getCurrTimeAndBlock():
   time0 = long(RightNowUTC())
   if TheBDM.isInitialized():
      return (time0, TheBDM.getTopBlockHeader().getBlockHeight())
   else:
      return (time0, UINT32_MAX)
   


# Define all the hashing functions we're going to need.  We don't actually
# use any of the first three directly (sha1, sha256, ripemd160), we only
# use hash256 and hash160 which use the first three to create the ONLY hash
# operations we ever do in the bitcoin network
# UPDATE:  mini-private-key format requires vanilla sha256... 
def sha1(bits):
   return hashlib.new('sha1', bits).digest()
def sha256(bits):
   return hashlib.new('sha256', bits).digest()
def sha512(bits):
   return hashlib.new('sha512', bits).digest()
def ripemd160(bits):
   # It turns out that not all python has ripemd160...?
   #return hashlib.new('ripemd160', bits).digest()
   return Cpp.BtcUtils().ripemd160_SWIG(bits)
def hash256(s):
   """ Double-SHA256 """
   return sha256(sha256(s))
def hash160(s):
   """ RIPEMD160( SHA256( binaryStr ) ) """
   return Cpp.BtcUtils().getHash160_SWIG(s)



################################################################################
def prettyHex(theStr, indent='', withAddr=True, major=8, minor=8):
   """
   This is the same as pprintHex(), but returns the string instead of
   printing it to console.  This is useful for redirecting output to
   files, or doing further modifications to the data before display
   """
   outStr = ''
   sz = len(theStr)
   nchunk = int((sz-1)/minor) + 1;
   for i in range(nchunk):
      if i%major==0:
         outStr += '\n'  + indent
         if withAddr:
            locStr = int_to_hex(i*minor/2, widthBytes=2, endOut=BIGENDIAN)
            outStr +=  '0x' + locStr + ':  '
      outStr += theStr[i*minor:(i+1)*minor] + ' '
   return outStr


################################################################################
def pprintHex(theStr, indent='', withAddr=True, major=8, minor=8):
   """
   This method takes in a long hex string and prints it out into rows
   of 64 hex chars, in chunks of 8 hex characters, and with address
   markings on each row.  This means that each row displays 32 bytes,
   which is usually pleasant.

   The format is customizable: you can adjust the indenting of the
   entire block, remove address markings, or change the major/minor
   grouping size (major * minor = hexCharsPerRow)
   """
   print prettyHex(theStr, indent, withAddr, major, minor)



def pprintDiff(str1, str2, indent=''):
   if not len(str1)==len(str2):
      print 'pprintDiff: Strings are different length!'
      return

   byteDiff = []
   for i in range(len(str1)):
      if str1[i]==str2[i]:
         byteDiff.append('-')
      else:
         byteDiff.append('X')

   pprintHex(''.join(byteDiff), indent=indent)




##### Switch endian-ness #####
def hex_switchEndian(s):
   """ Switches the endianness of a hex string (in pairs of hex chars) """
   pairList = [s[i]+s[i+1] for i in xrange(0,len(s),2)]
   return ''.join(pairList[::-1])
def binary_switchEndian(s):
   """ Switches the endianness of a binary string """
   return s[::-1]


##### INT/HEXSTR #####
def int_to_hex(i, widthBytes=0, endOut=LITTLEENDIAN):
   """
   Convert an integer (int() or long()) to hexadecimal.  Default behavior is
   to use the smallest even number of hex characters necessary, and using
   little-endian.   Use the widthBytes argument to add 0-padding where needed
   if you are expecting constant-length output.
   """
   h = hex(i)[2:]
   if isinstance(i,long):
      h = h[:-1]
   if len(h)%2 == 1:
      h = '0'+h
   if not widthBytes==0:
      nZero = 2*widthBytes - len(h)
      if nZero > 0:
         h = '0'*nZero + h
   if endOut==LITTLEENDIAN:
      h = hex_switchEndian(h)
   return h

def hex_to_int(h, endIn=LITTLEENDIAN):
   """
   Convert hex-string to integer (or long).  Default behavior is to interpret
   hex string as little-endian
   """
   hstr = h[:]  # copies data, no references
   if endIn==LITTLEENDIAN:
      hstr = hex_switchEndian(hstr)
   return( int(hstr, 16) )


##### HEXSTR/BINARYSTR #####
def hex_to_binary(h, endIn=LITTLEENDIAN, endOut=LITTLEENDIAN):
   """
   Converts hexadecimal to binary (in a python string).  Endianness is
   only switched if (endIn != endOut)
   """
   bout = h[:]  # copies data, no references
   if not endIn==endOut:
      bout = hex_switchEndian(bout)
   return bout.decode('hex_codec')


def binary_to_hex(b, endOut=LITTLEENDIAN, endIn=LITTLEENDIAN):
   """
   Converts binary to hexadecimal.  Endianness is only switched
   if (endIn != endOut)
   """
   hout = b.encode('hex_codec')
   if not endOut==endIn:
      hout = hex_switchEndian(hout)
   return hout


##### INT/BINARYSTR #####
def int_to_binary(i, widthBytes=0, endOut=LITTLEENDIAN):
   """
   Convert integer to binary.  Default behavior is use as few bytes
   as necessary, and to use little-endian.  This can be changed with
   the two optional input arguemnts.
   """
   h = int_to_hex(i,widthBytes)
   return hex_to_binary(h, endOut=endOut)

def binary_to_int(b, endIn=LITTLEENDIAN):
   """
   Converts binary to integer (or long).  Interpret as LE by default
   """
   h = binary_to_hex(b, endIn, LITTLEENDIAN)
   return hex_to_int(h)

##### INT/BITS #####

def int_to_bitset(i, widthBytes=0):
   bitsOut = []
   while i>0:
      i,r = divmod(i,2)
      bitsOut.append(['0','1'][r])
   result = ''.join(bitsOut)
   if widthBytes != 0:
      result = result.ljust(widthBytes*8,'0')
   return result

def bitset_to_int(bitset):
   n = 0
   for i,bit in enumerate(bitset):
      n += (0 if bit=='0' else 1) * 2**i
   return n



EmptyHash = hex_to_binary('00'*32)


################################################################################
# BINARY/BASE58 CONVERSIONS
def binary_to_base58(binstr):
   """
   This method applies the Bitcoin-specific conversion from binary to Base58
   which may includes some extra "zero" bytes, such as is the case with the
   main-network addresses.

   This method is labeled as outputting an "addrStr", but it's really this
   special kind of Base58 converter, which makes it usable for encoding other
   data, such as ECDSA keys or scripts.
   """
   padding = 0;
   for b in binstr:
      if b=='\x00':
         padding+=1
      else:
         break

   n = 0
   for ch in binstr:
      n *= 256
      n += ord(ch)

   b58 = ''
   while n > 0:
      n, r = divmod (n, 58)
      b58 = BASE58CHARS[r] + b58
   return '1'*padding + b58


################################################################################
def base58_to_binary(addr):
   """
   This method applies the Bitcoin-specific conversion from Base58 to binary
   which may includes some extra "zero" bytes, such as is the case with the
   main-network addresses.

   This method is labeled as inputting an "addrStr", but it's really this
   special kind of Base58 converter, which makes it usable for encoding other
   data, such as ECDSA keys or scripts.
   """
   # Count the zeros ('1' characters) at the beginning
   padding = 0;
   for c in addr:
      if c=='1':
         padding+=1
      else:
         break

   n = 0
   for ch in addr:
      n *= 58
      n += BASE58CHARS.index(ch)

   binOut = ''
   while n>0:
      d,m = divmod(n,256)
      binOut = chr(m) + binOut
      n = d
   return '\x00'*padding + binOut


   




################################################################################
def hash160_to_addrStr(binStr):
   """
   Converts the 20-byte pubKeyHash to 25-byte binary Bitcoin address
   which includes the network byte (prefix) and 4-byte checksum (suffix)
   """
   addr21 = ADDRBYTE + binStr
   addr25 = addr21 + hash256(addr21)[:4]
   return binary_to_base58(addr25);

################################################################################
def addrStr_to_hash160(binStr):
   return base58_to_binary(binStr)[1:-4]





##### FLOAT/BTC #####
# https://en.bitcoin.it/wiki/Proper_Money_Handling_(JSON-RPC)
def ubtc_to_floatStr(n):
   return '%d.%08d' % divmod (n, ONE_BTC)
def floatStr_to_ubtc(s):
   return long(round(float(s) * ONE_BTC))
def float_to_btc (f):
   return long (round(f * ONE_BTC))



##### And a few useful utilities #####
def unixTimeToFormatStr(unixTime, formatStr='%Y-%b-%d %I:%M%p'):
   """
   Converts a unix time (like those found in block headers) to a
   pleasant, human-readable format
   """
   dtobj = datetime.fromtimestamp(unixTime)
   dtstr = dtobj.strftime(formatStr)
   return dtstr[:-2] + dtstr[-2:].lower()

def secondsToHumanTime(nSec):
   strPieces = []
   floatSec = float(nSec)
   if floatSec < 0.9*MINUTE:
      strPieces = [floatSec, 'second']
   elif floatSec < 0.9*HOUR:
      strPieces = [floatSec/MINUTE, 'minute']
   elif floatSec < 0.9*DAY:
      strPieces = [floatSec/HOUR, 'hour']
   elif floatSec < 0.9*WEEK:
      strPieces = [floatSec/DAY, 'day']
   elif floatSec < 0.9*MONTH:
      strPieces = [floatSec/WEEK, 'week']
   else:
      strPieces = [floatSec/MONTH, 'month']

   if strPieces[0]<1.25:
      return '1 '+strPieces[1]
   elif strPieces[0]<=1.75:
      return '1.5 '+strPieces[1]+'s'
   else:
      return '%d %ss' % (int(strPieces[0]+0.5), strPieces[1])
      

##### HEXSTR/VARINT #####
def packVarInt(n):
   """ Writes 1,3,5 or 9 bytes depending on the size of n """
   if   n < 0xfd:  return [chr(n), 1]
   elif n < 1<<16: return ['\xfd'+pack('<H',n), 3]
   elif n < 1<<32: return ['\xfe'+pack('<I',n), 5]
   else:           return ['\xff'+pack('<Q',n), 9]

def unpackVarInt(hvi):
   """ Returns a pair: the integer value and number of bytes read """
   code = unpack('<B', hvi[0])[0]
   if   code  < 0xfd: return [code, 1]
   elif code == 0xfd: return [unpack('<H',hvi[1:3])[0], 3]
   elif code == 0xfe: return [unpack('<I',hvi[1:5])[0], 5]
   elif code == 0xff: return [unpack('<Q',hvi[1:9])[0], 9]
   else: assert(False)




def fixChecksumError(binaryStr, chksum, hashFunc=hash256):
   """
   Will only try to correct one byte, as that would be the most
   common error case.  Correcting two bytes is feasible, but I'm
   not going to bother implementing it until I need it.  If it's
   not a one-byte error, it's most likely a different problem
   """
   for byte in range(len(binaryStr)):
      binaryArray = [binaryStr[i] for i in range(len(binaryStr))]
      for val in range(256):
         binaryArray[byte] = chr(val)
         if hashFunc(''.join(binaryArray)).startswith(chksum):
            return ''.join(binaryArray)

   return ''

def computeChecksum(binaryStr, nBytes=4, hashFunc=hash256):
   return hashFunc(binaryStr)[:nBytes]


def verifyChecksum(binaryStr, chksum, hashFunc=hash256, fixIfNecessary=True, \
                                                              beQuiet=False):
   """
   Any time we are given a value and its checksum, we can use
   this method to verify it is valid.  If it's not valid, we
   try to correct up to a one-byte error.  Beyond that, we assume
   that the error is caused by something other than RAM/HDD error.

   The return value is:
      -- No error      :  return input
      -- One byte error:  return input with fixed byte
      -- 2+ bytes error:  return ''

   This method will check the checksum itself for errors, but not correct them.
   However, for PyBtcWallet serialization, if I determine that it is a chksum
   error and simply return the original string, then PyBtcWallet will correct
   the checksum in the file, next time it reserializes the data. 
   """
   bin1 = str(binaryStr)
   bin2 = binary_switchEndian(binaryStr)


   if hashFunc(bin1).startswith(chksum):
      return bin1
   elif hashFunc(bin2).startswith(chksum):
      if not beQuiet: print '***Checksum valid for input with reversed endianness'
      if fixIfNecessary:
         return bin2
   elif fixIfNecessary:
      if not beQuiet: print '***Checksum error!  Attempting to fix...',
      fixStr = fixChecksumError(bin1, chksum, hashFunc)
      if len(fixStr)>0:
         if not beQuiet: print 'fixed!'
         return fixStr
      else:
         # ONE LAST CHECK SPECIFIC TO MY SERIALIZATION SCHEME:
         # If the string was originally all zeros, chksum is hash256('')
         # ...which is a known value, and frequently used in my files
         if chksum==hex_to_binary('5df6e0e2'):
            if not beQuiet: print 'fixed!'
            return ''


   # ID a checksum byte error...
   origHash = hashFunc(bin1)
   for i in range(len(chksum)):
      chkArray = [chksum[j] for j in range(len(chksum))]
      for ch in range(256):
         chkArray[i] = chr(ch)
         if origHash.startswith(''.join(chkArray)):
            print '***Checksum error!  Incorrect byte in checksum!'
            return bin1

   print 'Checksum fix failed'
   return ''


# Taken directly from rpc.cpp in reference bitcoin client, 0.3.24
def binaryBits_to_difficulty(b):
   """ Converts the 4-byte binary difficulty string to a float """
   i = binary_to_int(b)
   nShift = (i >> 24) & 0xff
   dDiff = float(0x0000ffff) / float(i & 0x00ffffff)
   while nShift < 29:
      dDiff *= 256.0
      nShift += 1
   while nShift > 29:
      dDiff /= 256.0
      nShift -= 1
   return dDiff

# TODO:  I don't actually know how to do this, yet...
def difficulty_to_binaryBits(i):
   pass



################################################################################
def BDM_LoadBlockchainFile(blkfile=None, wltList=None):
   """
   Looks for the blk0001.dat file in the default location for your operating
   system.  If it is found, it is loaded into RAM and the longest chain is
   computed.  Access to any information in the blockchain can be found via
   the bdm object.
   """
   if blkfile==None:
      blkfile = BLK0001_PATH

   if not os.path.exists(blkfile):
      raise FileExistsError, ('File does not exist: %s' % blkfile)

   TheBDM.SetBtcNetworkParams( GENESIS_BLOCK_HASH, GENESIS_TX_HASH, MAGIC_BYTES)

   # Register wallets so that they can be included in the initial scan
   for wlt in wltList:
      TheBDM.registerWallet(wlt.cppWallet, False)  # isWltNew=False

   return TheBDM.readBlkFile_FromScratch(blkfile)


################################################################################
################################################################################
#  Classes for reading and writing large binary objects
################################################################################
################################################################################
UINT8, UINT16, UINT32, UINT64, INT8, INT16, INT32, INT64, VAR_INT, VAR_STR, FLOAT, BINARY_CHUNK = range(12)

# Seed this object with binary data, then read in its pieces sequentially
class BinaryUnpacker(object):
   """
   Class for helping unpack binary streams of data.  Typical usage is
      >> bup     = BinaryUnpacker(myBinaryData)
      >> int32   = bup.get(UINT32)
      >> int64   = bup.get(VAR_INT)
      >> bytes10 = bup.get(BINARY_CHUNK, 10)
      >> ...etc...
   """
   def __init__(self, binaryStr):
      self.binaryStr = binaryStr
      self.pos = 0

   def getSize(self): return len(self.binaryStr)
   def getRemainingSize(self): return len(self.binaryStr) - self.pos
   def getBinaryString(self): return self.binaryStr
   def getRemainingString(self): return self.binaryStr[self.pos:]
   def append(self, binaryStr): self.binaryStr += binaryStr
   def advance(self, bytesToAdvance): self.pos += bytesToAdvance
   def rewind(self, bytesToRewind): self.pos -= bytesToRewind
   def resetPosition(self, toPos=0): self.pos = toPos
   def getPosition(self): return self.pos

   def get(self, varType, sz=0, endianness=LITTLEENDIAN):
      """
      First argument is the data-type:  UINT32, VAR_INT, etc.
      If BINARY_CHUNK, need to supply a number of bytes to read, as well
      """
      def sizeCheck(sz):
         if self.getRemainingSize()<sz:
            raise UnpackerError

      E = endianness
      pos = self.pos
      if varType == UINT32:
         sizeCheck(4)
         value = unpack(E+'I', self.binaryStr[pos:pos+4])[0]
         self.advance(4)
         return value
      elif varType == UINT64:
         sizeCheck(8)
         value = unpack(E+'Q', self.binaryStr[pos:pos+8])[0]
         self.advance(8)
         return value
      elif varType == UINT8:
         sizeCheck(1)
         value = unpack(E+'B', self.binaryStr[pos:pos+1])[0]
         self.advance(1)
         return value
      elif varType == UINT16:
         sizeCheck(2)
         value = unpack(E+'H', self.binaryStr[pos:pos+2])[0]
         self.advance(2)
         return value
      elif varType == INT32:
         sizeCheck(4)
         value = unpack(E+'i', self.binaryStr[pos:pos+4])[0]
         self.advance(4)
         return value
      elif varType == INT64:
         sizeCheck(8)
         value = unpack(E+'q', self.binaryStr[pos:pos+8])[0]
         self.advance(8)
         return value
      elif varType == INT8:
         sizeCheck(1)
         value = unpack(E+'b', self.binaryStr[pos:pos+1])[0]
         self.advance(1)
         return value
      elif varType == INT16:
         sizeCheck(2)
         value = unpack(E+'h', self.binaryStr[pos:pos+2])[0]
         self.advance(2)
         return value
      elif varType == VAR_INT:
         sizeCheck(1)
         [value, nBytes] = unpackVarInt(self.binaryStr[pos:pos+9])
         self.advance(nBytes)
         return value
      elif varType == VAR_STR:
         sizeCheck(1)
         [value, nBytes] = unpackVarInt(self.binaryStr[pos:pos+9])
         binOut = self.binaryStr[pos+nBytes:pos+nBytes+value]
         self.advance(nBytes+value)
         return binOut
      elif varType == FLOAT:
         sizeCheck(4)
         value = unpack(E+'f', self.binaryStr[pos:pos+4])
         self.advance(4)
         return value
      elif varType == BINARY_CHUNK:
         sizeCheck(sz)
         binOut = self.binaryStr[pos:pos+sz]
         self.advance(sz)
         return binOut

      print 'Var Type not recognized!  VarType =', varType
      raise UnpackerError, "Var type not recognized!  VarType="+str(varType)



# Start a buffer for concatenating various blocks of binary data
class BinaryPacker(object):
   """
   Class for helping load binary data into a stream.  Typical usage is
      >> binpack = BinaryPacker()
      >> bup.put(UINT32, 12)
      >> bup.put(VAR_INT, 78)
      >> bup.put(BINARY_CHUNK, '\x9f'*10)
      >> ...etc...
      >> result = bup.getBinaryString()
   """
   def __init__(self):
      self.binaryConcat = []

   def getSize(self):
      return sum([len(a) for a in self.binaryConcat])

   def getBinaryString(self):
      return ''.join(self.binaryConcat)

   def __str__(self):
      return self.getBinaryString()


   def put(self, varType, theData, width=None, endianness=LITTLEENDIAN):
      """
      Need to supply the argument type you are put'ing into the stream.
      Values of BINARY_CHUNK will automatically detect the size as necessary

      Use width=X to include padding of BINARY_CHUNKs w/ 0x00 bytes
      """
      E = endianness
      if   varType == UINT8:
         self.binaryConcat += int_to_binary(theData, 1, endianness)
      elif varType == UINT16:
         self.binaryConcat += int_to_binary(theData, 2, endianness)
      elif varType == UINT32:
         self.binaryConcat += int_to_binary(theData, 4, endianness)
      elif varType == UINT64:
         self.binaryConcat += int_to_binary(theData, 8, endianness)
      elif varType == INT8:
         self.binaryConcat += pack(E+'b', theData)
      elif varType == INT16:
         self.binaryConcat += pack(E+'h', theData)
      elif varType == INT32:
         self.binaryConcat += pack(E+'i', theData)
      elif varType == INT64:
         self.binaryConcat += pack(E+'q', theData)
      elif varType == VAR_INT:
         self.binaryConcat += packVarInt(theData)[0]
      elif varType == VAR_STR:
         self.binaryConcat += packVarInt(len(theData))[0]
         self.binaryConcat += theData
      elif varType == FLOAT:
         self.binaryConcat += pack(E+'f', theData)
      elif varType == BINARY_CHUNK:
         if width==None:
            self.binaryConcat += theData
         else:
            if len(theData)>width:
               raise PackerError, 'Too much data to fit into fixed width field'
            self.binaryConcat += theData.ljust(width, '\x00')
      else:
         raise PackerError, "Var type not recognized!  VarType="+str(varType)

################################################################################

# The following params are common to ALL bitcoin elliptic curves (secp256k1)
#_p  = 0xFFFFFFFFFFFFFFFFFFFFFFFFFFFFFFFFFFFFFFFFFFFFFFFFFFFFFFFEFFFFFC2FL
#_r  = 0xFFFFFFFFFFFFFFFFFFFFFFFFFFFFFFFEBAAEDCE6AF48A03BBFD25E8CD0364141L
#_b  = 0x0000000000000000000000000000000000000000000000000000000000000007L
#_a  = 0x0000000000000000000000000000000000000000000000000000000000000000L
#_Gx = 0x79BE667EF9DCBBAC55A06295CE870B07029BFCDB2DCE28D959F2815B16F81798L
#_Gy = 0x483ada7726a3c4655da4fbfc0e1108a8fd17b448a68554199c47d08ffb10d4b8L


# We can identify an address string by its first byte upon conversion
# back to binary.  Return -1 if checksum doesn't match
def checkAddrType(addrBin):
   """ Gets the network byte of the address.  Returns -1 if chksum fails """
   first21, chk4 = addrBin[:-4], addrBin[-4:]
   chkBytes = hash256(first21)
   if chkBytes[:4] == chk4:
      return addrBin[0]
   else:
      return -1

# Check validity of a BTC address in its binary form, as would
# be found inside a pkScript.  Usually about 24 bytes
def checkAddrBinValid(addrBin, netbyte=ADDRBYTE):
   """
   Checks whether this address is valid for the given network
   (set at the top of pybtcengine.py)
   """
   return checkAddrType(addrBin) == netbyte

# Check validity of a BTC address in Base58 form
def checkAddrStrValid(addrStr):
   """ Check that a Base58 address-string is valid on this network """
   return checkAddrBinValid(base58_to_binary(addrStr))


def convertKeyDataToAddress(privKey=None, pubKey=None):
   if not privKey and not pubKey:
      raise BadAddressError, 'No key data supplied for conversion'
   elif privKey:
      if isinstance(privKey, str):
         privKey = SecureBinaryData(privKey)

      if not privKey.getSize()==32:
         raise BadAddressError, 'Invalid private key format!'
      else:
         pubKey = CryptoECDSA().ComputePublicKey(privKey)

   if isinstance(pubKey,str):
      pubKey = SecureBinaryData(pubKey)
   return pubKey.getHash160()



def decodeMiniPrivateKey(keyStr):
   """
   Converts a 22, 26 or 30-character Base58 mini private key into a 
   32-byte binary private key.  
   """
   if not len(keyStr) in (22,26,30):
      return ''

   keyQ = keyStr + '?'
   theHash = sha256(keyQ)
   
   if binary_to_hex(theHash[0]) == '01':
      raise KeyDataError, 'PBKDF2-based mini private keys not supported!'
   elif binary_to_hex(theHash[0]) != '00':
      raise KeyDataError, 'Invalid mini private key... double check the entry'
   
   return sha256(keyStr)
   

def parsePrivateKeyData(theStr):
      hexChars = '01234567890abcdef'
      b58Chars = '123456789ABCDEFGHJKLMNPQRSTUVWXYZabcdefghijkmnopqrstuvwxyz'

      hexCount = sum([1 if c in hexChars else 0 for c in theStr])
      b58Count = sum([1 if c in b58Chars else 0 for c in theStr])
      canBeHex = hexCount==len(theStr)
      canBeB58 = b58Count==len(theStr)

      binEntry = ''
      keyType = ''
      isMini = False
      if canBeB58 and not canBeHex:
         if len(theStr)==22 or len(theStr)==30:
            # Mini-private key format!
            try:
               binEntry = decodeMiniPrivateKey(theStr)
            except KeyDataError:
               raise BadInputError, 'Invalid mini-private key string'
            keyType = 'Mini Private Key Format'
            isMini = True
         else:
            binEntry = base58_to_binary(theStr)
            keyType = 'Plain Base58'
      elif canBeHex:  
         binEntry = hex_to_binary(theStr)
         keyType = 'Plain Hex'
      else:
         raise BadInputError, 'Unrecognized key data'


      if len(binEntry)==36 or (len(binEntry)==37 and binEntry[0]=='\x80'):
         if len(theStr)==36:
            keydata = binEntry[:32 ]
            chk     = binEntry[ 32:]
            binEntry = verifyChecksum(keydata, chk)
            if not isMini: 
               keyType = 'Raw %s with checksum' % keyType.split(' ')[1]
         else:
            # Assume leading 0x80 byte, and 4 byte checksum
            keydata = binEntry[ :1+32 ]
            chk     = binEntry[  1+32:]
            binEntry = verifyChecksum(keydata, chk)
            binEntry = binEntry[1:]
            if not isMini: 
               keyType = 'Standard %s key with checksum' % keyType.split(' ')[1]

         if binEntry=='':
            raise InvalidHashError, 'Private Key checksum failed!'
      return binEntry, keyType
   


class PyBtcAddress(object):
   """
   PyBtcAddress --

   This class encapsulated EVERY kind of address object:
      -- Plaintext private-key-bearing addresses
      -- Encrypted private key addresses, with AES locking and unlocking
      -- Watching-only public-key addresses
      -- Address-only storage, representing someone else's key
      -- Deterministic address generation from previous addresses
      -- Serialization and unserialization of key data under all conditions
      -- Checksums on all serialized fields to protect against HDD byte errors

      For deterministic wallets, new addresses will be created from a chaincode
      and the previous address.  What is implemented here is a special kind of
      deterministic calculation that actually allows the user to securely
      generate new addresses even if they don't have the private key.  This
      method uses Diffie-Hellman shared-secret calculations to produce the new
      keys, and has the same level of security as all other ECDSA operations.
      There's a lot of fantastic benefits to doing this:

         (1) If all addresses in wallet are chained, then you only need to backup
             your wallet ONCE -- when you first create it.  Print it out, put it
             in a safety-deposit box, or tattoo the generator key to the inside
             of your eyelid:  it will never change.

         (2) You can keep your private keys on an offline machine, and keep a
             watching-only wallet online.  You will be able to generate new
             keys/addresses, and verify incoming transactions, without ever
             requiring your private key to touch the internet.

         (3) If your friend has the chaincode and your first public key, they
             too can generate new addresses for you -- allowing them to send
             you money multiple times, with different addresses, without ever
             needing to specifically request the addresses.
             (the downside to this is if the chaincode is compromised, all
             chained addresses become de-anonymized -- but is only a loss of
             privacy, not security)

      However, we do require some fairly complicated logic, due to the fact
      that a user with a full, private-key-bearing wallet, may try to generate
      a new key/address without supplying a passphrase.  If this happens, the
      wallet logic gets very complicated -- we don't want to reject the request
      to generate a new address, but we can't compute the private key until the
      next time the user unlocks their wallet.  Thus, we have to save off the
      data they will need to create the key, to be applied on next unlock.
   """
   #############################################################################
   def __init__(self):
      """
      We use SecureBinaryData objects to store pub, priv and IV objects,
      because that is what is required by the C++ code.  See EncryptionUtils.h
      to see that available methods.
      """
      self.addrStr20             = ''
      self.binPublicKey65        = SecureBinaryData()  # 0x04 X(BE) Y(BE)
      self.binPrivKey32_Encr     = SecureBinaryData()  # BIG-ENDIAN
      self.binPrivKey32_Plain    = SecureBinaryData()
      self.binInitVect16         = SecureBinaryData()
      self.isLocked              = False
      self.useEncryption         = False
      self.isInitialized         = False
      self.keyChanged            = False   # ...since last key encryption
      self.walletByteLoc         = -1
      self.chaincode             = SecureBinaryData()
      self.chainIndex            = 0

      # Information to be used by C++ to know where to search for transactions
      # in the blockchain (disabled in favor of a better search method)
      self.timeRange = [2**32-1, 0]
      self.blkRange  = [2**32-1, 0]

      # This feels like a hack, but it's the only way I can think to handle
      # the case of generating new, chained addresses, even without the
      # private key currently in memory.  i.e. - If we can't unlock the priv
      # key when creating a new chained priv key, we will simply extend the
      # public key, and store the last-known chain info, so that it can be
      # generated the next time the address is unlocked
      self.createPrivKeyNextUnlock             = False
      self.createPrivKeyNextUnlock_IVandKey    = [None, None] # (IV,Key)
      self.createPrivKeyNextUnlock_ChainDepth  = -1

   #############################################################################
   def isInitialized(self):
      """ Keep track of whether this address has been initialized """
      return self.isInitialized

   #############################################################################
   def hasPrivKey(self):
      """
      We have a private key if either the plaintext, or ciphertext private-key
      fields are non-empty.  We also consider ourselves to "have" the private
      key if this address was chained from a key that has the private key, even
      if we haven't computed it yet (due to not having unlocked the private key
      before creating the new address).
      """
      return (self.binPrivKey32_Encr.getSize()  != 0 or \
              self.binPrivKey32_Plain.getSize() != 0 or \
              self.createPrivKeyNextUnlock)

   #############################################################################
   def hasPubKey(self):
      return (self.binPublicKey65.getSize() != 0)

   #############################################################################
   def getAddrStr(self, netbyte=ADDRBYTE):
      chksum = hash256(netbyte + self.addrStr20)[:4]
      return binary_to_base58(netbyte + self.addrStr20 + chksum)

   #############################################################################
   def getAddr160(self):
      if len(self.addrStr20)!=20:
         raise KeyDataError, 'PyBtcAddress does not have an address string!'
      return self.addrStr20

   #############################################################################
   def touch(self, unixTime=None, blkNum=None):
      """
      Just like "touching" a file, this makes sure that the firstSeen and
      lastSeen fields for this address are updated to include "now"

      If we include only a block number, we will fill in the timestamp with
      the unix-time for that block (if the BlockDataManager is availabled)
      """
      if self.blkRange[0]==0:
         self.blkRange[0]=2**32-1
      if self.timeRange[0]==0:
         self.timeRange[0]=2**32-1

      if blkNum==None:
         if TheBDM.isInitialized():
            topBlk = TheBDM.getTopBlockHeader().getBlockHeight()
            self.blkRange[0] = long(min(self.blkRange[0], topBlk))
            self.blkRange[1] = long(max(self.blkRange[1], topBlk))
      else:
         self.blkRange[0]  = long(min(self.blkRange[0], blkNum))
         self.blkRange[1]  = long(max(self.blkRange[1], blkNum))

         if unixTime==None and TheBDM.isInitialized():
            unixTime = TheBDM.getHeaderByHeight(blkNum).getTimestamp()

      if unixTime==None:
         unixTime = RightNow()

      self.timeRange[0] = long(min(self.timeRange[0], unixTime))
      self.timeRange[1] = long(max(self.timeRange[1], unixTime))



   #############################################################################
   def copy(self):
      newAddr = PyBtcAddress().unserialize(self.serialize())
      newAddr.binPrivKey32_Plain = self.binPrivKey32_Plain.copy()
      newAddr.binPrivKey32_Encr  = self.binPrivKey32_Encr.copy()
      newAddr.binPublicKey65     = self.binPublicKey65.copy()
      newAddr.binInitVect16      = self.binInitVect16.copy()
      newAddr.isLocked           = self.isLocked
      newAddr.useEncryption      = self.useEncryption
      newAddr.isInitialized      = self.isInitialized
      newAddr.keyChanged         = self.keyChanged
      newAddr.walletByteLoc      = self.walletByteLoc
      newAddr.chaincode          = self.chaincode
      newAddr.chainIndex         = self.chainIndex
      return newAddr



   #############################################################################
   def getTimeRange(self):
      return self.timeRange

   #############################################################################
   def getBlockRange(self):
      return self.blkRange

   #############################################################################
   def serializePublicKey(self):
      """Converts the SecureBinaryData public key to a 65-byte python string"""
      return self.binPublicKey65.toBinStr()

   #############################################################################
   def serializeEncryptedPrivateKey(self):
      """Converts SecureBinaryData encrypted private key to python string"""
      return self.binPrivKey32_Encr.toBinStr()

   #############################################################################
   # NOTE:  This method should rarely be used, unless we are only printing it
   #        to the screen.  Actually, it will be used for unencrypted wallets
   def serializePlainPrivateKey(self):
      return self.binPrivKey32_Plain.toBinStr()

   def serializeInitVector(self):
      return self.binInitVect16.toBinStr()


   #############################################################################
   def verifyEncryptionKey(self, secureKdfOutput):
      """
      Determine if this data is the decryption key for this encrypted address
      """
      if not self.useEncryption or not self.hasPrivKey():
         return False

      if self.useEncryption and not secureKdfOutput:
         print 'No encryption key supplied to verifyEncryption!'
         return False


      decryptedKey = CryptoAES().DecryptCFB( self.binPrivKey32_Encr, \
                                             SecureBinaryData(secureKdfOutput), \
                                             self.binInitVect16)
      verified = False

      if not self.isLocked:
         if decryptedKey==self.binPrivKey32_Plain:
            verified = True
      else:
         computedPubKey = CryptoECDSA().ComputePublicKey(decryptedKey)
         if self.hasPubKey():
            verified = (self.binPublicKey65==computedPubKey)
         else:
            self.binPublicKey65 = computedPubKey
            verified = (computedPubKey.getHash160()==self.addrStr20)

      decryptedKey.destroy()
      return verified



   #############################################################################
   def setInitializationVector(self, IV16=None, random=False, force=False):
      """
      Either set the IV through input arg, or explicitly call random=True
      Returns the IV -- which is especially important if it is randomly gen

      This method is mainly for PREVENTING you from changing an existing IV
      without meaning to.  Losing the IV for encrypted data is almost as bad
      as losing the encryption key.  Caller must use force=True in order to
      override this warning -- otherwise this method will abort.
      """
      if self.binInitVect16.getSize()==16:
         if self.isLocked:
            print '***WARNING:  Address already locked with different IV.'
            print '             Changing IV may cause loss of keydata.'
         else:
            print '***WARNING:  Address already contains an initialization'
            print '             vector.  If you change IV without updating'
            print '             the encrypted storage, you may permanently'
            print '             lose the encrypted data'

         if force:
            pass
         else:
            print '             If you really want to do this, re-execute'
            print '             this call with force=True'
            return ''

      if IV16:
         self.binInitVect16 = SecureBinaryData(IV16)
      elif random==True:
         self.binInitVect16 = SecureBinaryData().GenerateRandom(16)
      else:
         raise KeyDataError, 'setInitVector: set IV data, or random=True'
      return self.binInitVect16

   #############################################################################
   def enableKeyEncryption(self, IV16=None, generateIVIfNecessary=False):
      """
      setIV method will raise error is we don't specify any args, but it is
      acceptable HERE to not specify any args just to enable encryption
      """
      self.useEncryption = True
      if IV16:
         self.setInitializationVector(IV16)
      elif generateIVIfNecessary and self.binInitVect16.getSize()<16:
         self.setInitializationVector(random=True)
   

   #############################################################################
   def isKeyEncryptionEnabled(self):
      return self.useEncryption


   #############################################################################
   def createFromEncryptedKeyData(self, addr20, encrPrivKey32, IV16, \
                                                     chkSum=None, pubKey=None):
      # We expect both private key and IV to the right size
      assert(encrPrivKey32.getSize()==32)
      assert(IV16.getSize()==16)
      self.__init__()
      self.addrStr20     = addr20
      self.binPrivKey32_Encr = SecureBinaryData(encrPrivKey32)
      self.setInitializationVector(IV16)
      self.isLocked      = True
      self.useEncryption = True
      self.isInitialized = True
      if chkSum and not self.binPrivKey32_Encr.getHash256().startswith(chkSum):
         raise ChecksumError, "Checksum doesn't match encrypted priv key data!"
      if pubKey:
         self.binPublicKey65 = SecureBinaryData(pubKey)
         if not self.binPublicKey65.getHash160()==self.addrStr20:
            raise KeyDataError, "Public key does not match supplied address"

      return self


   #############################################################################
   def createFromPlainKeyData(self, plainPrivKey, addr160=None, willBeEncr=False, \
                                    generateIVIfNecessary=False, IV16=None, \
                                    chksum=None, publicKey65=None, \
                                    skipCheck=False, skipPubCompute=False):

      assert(plainPrivKey.getSize()==32)

      if not addr160:
         addr160 = convertKeyDataToAddress(privKey=plainPrivKey)

      self.__init__()
      self.addrStr20 = addr160
      self.isInitialized = True
      self.binPrivKey32_Plain = SecureBinaryData(plainPrivKey)
      self.isLocked = False

      if willBeEncr:
         self.enableKeyEncryption(IV16, generateIVIfNecessary)
      elif IV16:
         self.binInitVect16 = IV16

      if chksum and not verifyChecksum(self.binPrivKey32_Plain.toBinStr(), chksum):
         raise ChecksumError, "Checksum doesn't match plaintext priv key!"
      if publicKey65:
         self.binPublicKey65 = SecureBinaryData(publicKey65)
         if not self.binPublicKey65.getHash160()==self.addrStr20:
            raise KeyDataError, "Public key does not match supplied address"
         if not skipCheck:
            if not CryptoECDSA().CheckPubPrivKeyMatch(self.binPrivKey32_Plain,\
                                                      self.binPublicKey65):
               raise KeyDataError, 'Supplied pub and priv key do not match!'
      elif not skipPubCompute:
         # No public key supplied, but we do want to calculate it
         self.binPublicKey65 = CryptoECDSA().ComputePublicKey(plainPrivKey)

      return self

   #############################################################################
   def createFromPublicKeyData(self, publicKey65, chksum=None):

      assert(publicKey65.getSize()==65)
      self.__init__()
      self.addrStr20 = publicKey65.getHash160()
      self.binPublicKey65 = publicKey65
      self.isInitialized = True
      self.isLocked = False
      self.useEncryption = False

      if chksum and not verifyChecksum(self.binPublicKey65.toBinStr(), chksum):
         raise ChecksumError, "Checksum doesn't match supplied public key!"

      return self


   #############################################################################
   def lock(self, secureKdfOutput=None, generateIVIfNecessary=False):
      # We don't want to destroy the private key if it's not supposed to be
      # encrypted.  Similarly, if we haven't actually saved the encrypted
      # version, let's not lock it
      newIV = False
      if not self.useEncryption or not self.hasPrivKey():
         # This isn't supposed to be encrypted, or there's no privkey to encrypt
         return
      else:
         if self.binPrivKey32_Encr.getSize()==32 and not self.keyChanged:
            # Addr should be encrypted, and we already have encrypted priv key
            self.binPrivKey32_Plain.destroy()
            self.isLocked = True
         else:
            # Addr should be encrypted, but haven't computed encrypted value yet
            if secureKdfOutput!=None:
               # We have an encryption key, use it
               if self.binInitVect16.getSize() < 16:
                  if not generateIVIfNecessary:
                     raise KeyDataError, 'No Initialization Vector available'
                  else:
                     self.binInitVect16 = SecureBinaryData().GenerateRandom(16)
                     newIV = True

               # Finally execute the encryption
               self.binPrivKey32_Encr = CryptoAES().EncryptCFB( \
                                                self.binPrivKey32_Plain, \
                                                SecureBinaryData(secureKdfOutput), \
                                                self.binInitVect16)
               # Destroy the unencrypted key, reset the keyChanged flag
               self.binPrivKey32_Plain.destroy()
               self.isLocked = True
               self.keyChanged = False
            else:
               # Can't encrypt the addr because we don't have encryption key
               raise WalletLockError, ("\n\tTrying to destroy plaintext key, but no"
                                       "\n\tencrypted key data is available, and no"
                                       "\n\tencryption key provided to encrypt it.")


      # In case we changed the IV, we should let the caller know this
      return self.binInitVect16 if newIV else SecureBinaryData()


   #############################################################################
   def unlock(self, secureKdfOutput, skipCheck=False):
      """
      This method knows nothing about a key-derivation function.  It simply
      takes in an AES key and applies it to decrypt the data.  However, it's
      best if that AES key is actually derived from "heavy" key-derivation
      function.
      """
      if not self.useEncryption or not self.isLocked:
         # Bail out if the wallet is unencrypted, or already unlocked
         self.isLocked = False
         return


      if self.createPrivKeyNextUnlock:
         # This is SPECIFICALLY for the case that we didn't have the encr key
         # available when we tried to extend our deterministic wallet, and
         # generated a new address anyway
         self.binPrivKey32_Plain = CryptoAES().DecryptCFB( \
                                     self.createPrivKeyNextUnlock_IVandKey[1], \
                                     SecureBinaryData(secureKdfOutput), \
                                     self.createPrivKeyNextUnlock_IVandKey[0])

         for i in range(self.createPrivKeyNextUnlock_ChainDepth):
            self.binPrivKey32_Plain = CryptoECDSA().ComputeChainedPrivateKey( \
                                         self.binPrivKey32_Plain, \
                                         self.chaincode)


         # IV should have already been randomly generated, before
         self.isLocked = False
         self.createPrivKeyNextUnlock            = False
         self.createPrivKeyNextUnlock_IVandKey   = []
         self.createPrivKeyNextUnlock_ChainDepth = 0

         # Lock/Unlock to make sure encrypted private key is filled
         self.lock(secureKdfOutput,generateIVIfNecessary=True)
         self.unlock(secureKdfOutput)

      else:

         if not self.binPrivKey32_Encr.getSize()==32:
            raise WalletLockError, 'No encrypted private key to decrypt!'

         if not self.binInitVect16.getSize()==16:
            raise WalletLockError, 'Initialization Vect (IV) is missing!'

         self.binPrivKey32_Plain = CryptoAES().DecryptCFB( \
                                        self.binPrivKey32_Encr, \
                                        secureKdfOutput, \
                                        self.binInitVect16)

      self.isLocked = False

      if not skipCheck:
         if not self.hasPubKey():
            self.binPublicKey65 = CryptoECDSA().ComputePublicKey(\
                                                      self.binPrivKey32_Plain)
         else:
            # We should usually check that keys match, but may choose to skip
            # if we have a lot of keys to load
            if not CryptoECDSA().CheckPubPrivKeyMatch(self.binPrivKey32_Plain, \
                                            self.binPublicKey65):
               raise KeyDataError, "Stored public key does not match priv key!"


   #############################################################################
   def changeEncryptionKey(self, secureOldKey, secureNewKey):
      """
      We will use None to specify "no encryption", either for old or new.  Of
      course we throw an error is old key is "None" but the address is actually
      encrypted.
      """
      if not self.hasPrivKey():
         raise KeyDataError, 'No private key available to re-encrypt'

      if not secureOldKey and self.useEncryption and self.isLocked:
         raise WalletLockError, 'Need old encryption key to unlock private keys'

      wasLocked = self.isLocked

      # Decrypt the original key
      if self.isLocked:
         self.unlock(secureOldKey, skipCheck=False)

      # Keep the old IV if we are changing the key.  IV reuse is perfectly
      # fine for a new key, and might save us from disaster if we otherwise
      # generated a new one and then forgot to take note of it.
      self.keyChanged = True
      if not secureNewKey:
         # If we chose not to re-encrypt, make sure we clear the encryption
         self.binInitVect16     = SecureBinaryData()
         self.binPrivKey32_Encr = SecureBinaryData()
         self.isLocked          = False
         self.useEncryption     = False
      else:
         # Re-encrypt with new key (using same IV)
         self.useEncryption = True
         self.lock(secureNewKey)  # do this to make sure privKey_Encr filled
         if wasLocked:
            self.isLocked = True
         else:
            self.unlock(secureNewKey)
            self.isLocked = False




   #############################################################################
   # This is more of a static method
   def checkPubPrivKeyMatch(self, securePriv, securePub):
      CryptoECDSA().CheckPubPrivKeyMatch(securePriv, securePub)



   #############################################################################
   def generateDERSignature(self, binMsg, secureKdfOutput=None):
      """
      This generates a DER signature for this address using the private key.
      Obviously, if we don't have the private key, we throw an error.  Or if
      the wallet is locked and no encryption key was provided.

      If an encryption key IS provided, then we unlock the address just long
      enough to sign the message and then re-lock it
      """
      if not self.hasPrivKey():
         raise KeyDataError, 'Cannot sign for address without private key!'

      if self.isLocked:
         if secureKdfOutput==None:
            raise WalletLockError, "Cannot sign Tx when private key is locked!"
         else:
            # Wallet is locked but we have a decryption key
            self.unlock(secureKdfOutput, skipCheck=False)

      try:
         secureMsg = SecureBinaryData(binMsg)
         sig = CryptoECDSA().SignData(secureMsg, self.binPrivKey32_Plain)
         sigstr = sig.toBinStr()
         # We add an extra 0 byte to the beginning of each value to guarantee
         # that they are interpretted as unsigned integers.  Not always necessary
         # but it doesn't hurt to always do it.
         rBin   = '\x00' + sigstr[:32 ]
         sBin   = '\x00' + sigstr[ 32:]
         rSize  = int_to_binary(len(rBin))
         sSize  = int_to_binary(len(sBin))
         rsSize = int_to_binary(len(rBin) + len(sBin) + 4)
         sigScr = '\x30' + rsSize + \
                  '\x02' + rSize + rBin + \
                  '\x02' + sSize + sBin
         return sigScr
      except:
         print 'Failed signature generation'
      finally:
         # Always re-lock/cleanup after unlocking, even after an exception.
         # If locking triggers an error too, we will just skip it.
         try:
            if secureKdfOutput!=None:
               self.lock(secureKdfOutput)
         except:
            pass




   #############################################################################
   def verifyDERSignature(self, binMsgVerify, derSig):
      if not self.hasPubKey():
         raise KeyDataError, 'No public key available for this address!'

      if not isinstance(derSig, str):
         # In case this is a SecureBinaryData object...
         derSig = derSig.toBinStr()

      codeByte = derSig[0]
      nBytes   = binary_to_int(derSig[1])
      rsStr    = derSig[2:2+nBytes]
      assert(codeByte == '\x30')
      assert(nBytes == len(rsStr))
      # Read r
      codeByte  = rsStr[0]
      rBytes    = binary_to_int(rsStr[1])
      r         = rsStr[2:2+rBytes]
      assert(codeByte == '\x02')
      sStr      = rsStr[2+rBytes:]
      # Read s
      codeByte  = sStr[0]
      sBytes    = binary_to_int(sStr[1])
      s         = sStr[2:2+sBytes]
      assert(codeByte == '\x02')
      # Now we have the (r,s) values of the

      secMsg    = SecureBinaryData(binMsgVerify)
      secSig    = SecureBinaryData(r[-32:] + s[-32:])
      secPubKey = SecureBinaryData(self.binPublicKey65)
      return CryptoECDSA().VerifyData(secMsg, secSig, secPubKey)



   #############################################################################
   def createNewRandomAddress(self, secureKdfOutput=None, IV16=None):
      """
      This generates a new private key directly into a secure binary container
      and then encrypts it immediately if encryption is enabled and the AES key
      (from KDF) is available to do so.  This behaves like a static method,
      returning a copy/ref to itself.

      TODO:  There is no way for this method to know whether you wanted the
             key to be encrypted forgot to provide a key
      """
      self.__init__()
      self.binPrivKey32_Plain = CryptoECDSA().GenerateNewPrivateKey()
      self.binPublicKey65 = CryptoECDSA().ComputePublicKey(self.binPrivKey32_Plain)
      self.addrStr20 = self.binPublicKey65.getHash160()
      self.isInitialized = True

      if secureKdfOutput!=None:
         self.binInitVect16 = IV16
         if IV16==None or IV16.getSize()!=16:
            self.binInitVect16 = SecureBinaryData().GenerateRandom(16)
         self.lock(secureKdfOutput)
         self.isLocked      = True
         self.useEncryption = True
      else:
         self.isLocked      = False
         self.useEncryption = False
      return self


   #############################################################################
   def markAsRootAddr(self, chaincode):
      if not chaincode.getSize()==32:
         raise KeyDataError, 'Chaincode must be 32 bytes'
      else:
         self.chainIndex = -1
         self.chaincode  = chaincode


   #############################################################################
   def isAddrChainRoot(self):
      return (self.chainIndex==-1)

   #############################################################################
   def extendAddressChain(self, secureKdfOutput=None, newIV=None):
      """
      We require some fairly complicated logic here, due to the fact that a
      user with a full, private-key-bearing wallet, may try to generate a new
      key/address without supplying a passphrase.  If this happens, the wallet
      logic gets mucked up -- we don't want to reject the request to
      generate a new address, but we can't compute the private key until the
      next time the user unlocks their wallet.  Thus, we have to save off the
      data they will need to create the key, to be applied on next unlock.
      """

      if not self.chaincode.getSize() == 32:
         raise KeyDataError, 'No chaincode has been defined to extend chain'

      newAddr = PyBtcAddress()
      privKeyAvailButNotDecryptable = (self.hasPrivKey() and \
                                       self.isLocked     and \
                                       not secureKdfOutput  )


      if self.hasPrivKey() and not privKeyAvailButNotDecryptable:
         # We are extending a chain using private key data
         wasLocked = self.isLocked
         if self.useEncryption and self.isLocked:
            if not secureKdfOutput:
               raise WalletLockError, 'Cannot create new address without passphrase'
            self.unlock(secureKdfOutput)
         if not newIV:
            newIV = SecureBinaryData().GenerateRandom(16)

         if self.hasPubKey():
            newPriv = CryptoECDSA().ComputeChainedPrivateKey( \
                                    self.binPrivKey32_Plain, \
                                    self.chaincode, \
                                    self.binPublicKey65)
         else:
            newPriv = CryptoECDSA().ComputeChainedPrivateKey( \
                                    self.binPrivKey32_Plain, \
                                    self.chaincode)
         newPub  = CryptoECDSA().ComputePublicKey(newPriv)
         newAddr160 = newPub.getHash160()
         newAddr.createFromPlainKeyData(newPriv, newAddr160, \
                                       IV16=newIV, publicKey65=newPub)

         newAddr.addrStr20 = newPub.getHash160()
         newAddr.useEncryption = self.useEncryption
         newAddr.isInitialized = True
         newAddr.chaincode     = self.chaincode
         newAddr.chainIndex    = self.chainIndex+1

         # We can't get here without a secureKdfOutput (I think)
         if newAddr.useEncryption:
            newAddr.lock(secureKdfOutput)
            if not wasLocked:
               newAddr.unlock(secureKdfOutput)
               self.unlock(secureKdfOutput)
         return newAddr
      else:
         # We are extending the address based solely on its public key
         if not self.hasPubKey():
            raise KeyDataError, 'No public key available to extend chain'
         newAddr.binPublicKey65 = CryptoECDSA().ComputeChainedPublicKey( \
                                    self.binPublicKey65, self.chaincode)
         newAddr.addrStr20 = newAddr.binPublicKey65.getHash160()
         newAddr.useEncryption = self.useEncryption
         newAddr.isInitialized = True
         newAddr.chaincode  = self.chaincode
         newAddr.chainIndex = self.chainIndex+1


         if privKeyAvailButNotDecryptable:
            # *** store what is needed to recover key on next addr unlock ***
            newAddr.isLocked      = True
            newAddr.useEncryption = True
            if not newIV:
               newIV = SecureBinaryData().GenerateRandom(16)
            newAddr.binInitVect16 = newIV
            newAddr.createPrivKeyNextUnlock           = True
            newAddr.createPrivKeyNextUnlock_IVandKey = [None,None]
            if self.createPrivKeyNextUnlock:
               # We are chaining from address also requiring gen on next unlock
               newAddr.createPrivKeyNextUnlock_IVandKey[0] = \
                  self.createPrivKeyNextUnlock_IVandKey[0].copy()
               newAddr.createPrivKeyNextUnlock_IVandKey[1] = \
                  self.createPrivKeyNextUnlock_IVandKey[1].copy()
               newAddr.createPrivKeyNextUnlock_ChainDepth = \
                  self.createPrivKeyNextUnlock_ChainDepth+1
            else:
               # The address from which we are extending has already been generated
               newAddr.createPrivKeyNextUnlock_IVandKey[0] = self.binInitVect16.copy()
               newAddr.createPrivKeyNextUnlock_IVandKey[1] = self.binPrivKey32_Encr.copy()
               newAddr.createPrivKeyNextUnlock_ChainDepth  = 1
         return newAddr


   def serialize(self):
      """
      We define here a binary serialization scheme that will write out ALL
      information needed to completely reconstruct address data from file.
      This method returns a string, but presumably will be used to write addr
      data to file.  The following format is used.

         Address160  (20 bytes) :  The 20-byte hash of the public key
                                   This must always be the first field
         AddressChk  ( 4 bytes) :  Checksum to make sure no error in addr160
         AddrVersion ( 4 bytes) :  Early version don't specify encrypt params
         Flags       ( 8 bytes) :  Addr-specific info, including encrypt params

         ChainCode   (32 bytes) :  For extending deterministic wallets
         ChainChk    ( 4 bytes) :  Checksum for chaincode
         ChainIndex  ( 8 bytes) :  Index in chain if deterministic addresses
         ChainDepth  ( 8 bytes) :  How deep addr is in chain beyond last
                                   computed private key (if base address was
                                   locked when we tried to extend/chain it)

         InitVect    (16 bytes) :  Initialization vector for encryption
         InitVectChk ( 4 bytes) :  Checksum for IV
         PrivKey     (32 bytes) :  Private key data (may be encrypted)
         PrivKeyChk  ( 4 bytes) :  Checksum for private key data

         PublicKey   (65 bytes) :  Public key for this address
         PubKeyChk   ( 4 bytes) :  Checksum for private key data


         FirstTime   ( 8 bytes) :  The first time  addr was seen in blockchain
         LastTime    ( 8 bytes) :  The last  time  addr was seen in blockchain
         FirstBlock  ( 4 bytes) :  The first block addr was seen in blockchain
         LastBlock   ( 4 bytes) :  The last  block addr was seen in blockchain
      """

      serializeWithEncryption = self.useEncryption

      if self.useEncryption and \
         self.binPrivKey32_Encr.getSize()==0 and \
         self.binPrivKey32_Plain.getSize()>0:
         print ''
         print '***WARNING: you have chosen to serialize a key you hope to be'
         print '            encrypted, but have not yet chosen a passphrase for'
         print '            it.  The only way to serialize this address is with '
         print '            the plaintext keys.  Please lock this address at'
         print '            least once in order to enable encrypted output.'
         serializeWithEncryption = False

      # Before starting, let's construct the flags for this address
      nFlagBytes = 8
      flags = [False]*nFlagBytes*8
      flags[0] = self.hasPrivKey()
      flags[1] = self.hasPubKey()
      flags[2] = serializeWithEncryption
      flags[3] = self.createPrivKeyNextUnlock
      flags = ''.join([('1' if f else '0') for f in flags])

      def raw(a):
         if isinstance(a, str):
            return a
         else:
            return a.toBinStr()

      def chk(a):
         if isinstance(a, str):
            return computeChecksum(a,4)
         else:
            return computeChecksum(a.toBinStr(),4)

      # Use BinaryPacker "width" fields to guaranteee BINARY_CHUNK width.
      # Sure, if we have malformed data we might cut some of it off instead
      # of writing it to the binary stream.  But at least we'll ALWAYS be
      # able to determine where each field is, and will never corrupt the
      # whole wallet so badly we have to go hex-diving to figure out what
      # happened.
      binOut = BinaryPacker()
      binOut.put(BINARY_CHUNK,   self.addrStr20,                    width=20)
      binOut.put(BINARY_CHUNK,   chk(self.addrStr20),               width= 4)
      binOut.put(UINT32,         getVersionInt(PYBTCADDRESS_VERSION))
      binOut.put(UINT64,         bitset_to_int(flags))

      # Write out address-chaining parameters (for deterministic wallets)
      binOut.put(BINARY_CHUNK,   raw(self.chaincode),               width=32)
      binOut.put(BINARY_CHUNK,   chk(self.chaincode),               width= 4)
      binOut.put(INT64,          self.chainIndex)
      binOut.put(INT64,          self.createPrivKeyNextUnlock_ChainDepth)

      # Write out whatever is appropriate for private-key data
      # Binary-unpacker will write all 0x00 bytes if empty values are given
      if serializeWithEncryption:
         if self.createPrivKeyNextUnlock:
            binOut.put(BINARY_CHUNK,   raw(self.createPrivKeyNextUnlock_IVandKey[0]), width=16)
            binOut.put(BINARY_CHUNK,   chk(self.createPrivKeyNextUnlock_IVandKey[0]), width= 4)
            binOut.put(BINARY_CHUNK,   raw(self.createPrivKeyNextUnlock_IVandKey[1]), width=32)
            binOut.put(BINARY_CHUNK,   chk(self.createPrivKeyNextUnlock_IVandKey[1]), width= 4)
         else:
            binOut.put(BINARY_CHUNK,   raw(self.binInitVect16),     width=16)
            binOut.put(BINARY_CHUNK,   chk(self.binInitVect16),     width= 4)
            binOut.put(BINARY_CHUNK,   raw(self.binPrivKey32_Encr), width=32)
            binOut.put(BINARY_CHUNK,   chk(self.binPrivKey32_Encr), width= 4)
      else:
         binOut.put(BINARY_CHUNK,   raw(self.binInitVect16),        width=16)
         binOut.put(BINARY_CHUNK,   chk(self.binInitVect16),        width= 4)
         binOut.put(BINARY_CHUNK,   raw(self.binPrivKey32_Plain),   width=32)
         binOut.put(BINARY_CHUNK,   chk(self.binPrivKey32_Plain),   width= 4)

      binOut.put(BINARY_CHUNK, raw(self.binPublicKey65),            width=65)
      binOut.put(BINARY_CHUNK, chk(self.binPublicKey65),            width= 4)

      binOut.put(UINT64, self.timeRange[0])
      binOut.put(UINT64, self.timeRange[1])
      binOut.put(UINT32, self.blkRange[0])
      binOut.put(UINT32, self.blkRange[1])

      return binOut.getBinaryString()

   #############################################################################
   def scanBlockchainForAddress(self):
      if TheBDM.isInitialized():
         cppWlt = Cpp.BtcWallet()
         cppWlt.addAddress_1_(self.getAddr160())
         TheBDM.scanBlockchainForTx(cppWlt)
         utxoList = cppWlt.getUnspentTxOutList()
         bal = cppWlt.getBalance()
         return (bal, utxoList)

   #############################################################################
   def unserialize(self, toUnpack):
      """
      We reconstruct the address from a serialized version of it.  See the help
      text for "serialize()" for information on what fields need to
      be included and the binary mapping

      We verify all checksums, correct for one byte errors, and raise exceptions
      for bigger problems that can't be fixed.
      """
      if isinstance(toUnpack, BinaryUnpacker):
         serializedData = toUnpack
      else:
         serializedData = BinaryUnpacker( toUnpack )


      def chkzero(a):
         """
         Due to fixed-width fields, we will get lots of zero-bytes
         even when the binary data container was empty
         """
         if a.count('\x00')==len(a):
            return ''
         else:
            return a


      # Start with a fresh new address
      self.__init__()

      self.addrStr20 = serializedData.get(BINARY_CHUNK, 20)
      chkAddr20      = serializedData.get(BINARY_CHUNK,  4)

      addrVerInt     = serializedData.get(UINT32)
      flags          = serializedData.get(UINT64)
      self.addrStr20 = verifyChecksum(self.addrStr20, chkAddr20)
      flags = int_to_bitset(flags, widthBytes=8)

      # Interpret the flags
      containsPrivKey              = (flags[0]=='1')
      containsPubKey               = (flags[1]=='1')
      self.useEncryption           = (flags[2]=='1')
      self.createPrivKeyNextUnlock = (flags[3]=='1')

      addrChkError = False
      if len(self.addrStr20)==0:
         addrChkError = True
         if not containsPrivKey and not containsPubKey:
            raise UnserializeError, 'Checksum mismatch in addrStr'



      # Write out address-chaining parameters (for deterministic wallets)
      self.chaincode   = chkzero(serializedData.get(BINARY_CHUNK, 32))
      chkChaincode     =         serializedData.get(BINARY_CHUNK,  4)
      self.chainIndex  =         serializedData.get(INT64)
      depth            =         serializedData.get(INT64)
      self.createPrivKeyNextUnlock_ChainDepth = depth

      # Correct errors, convert to secure container
      self.chaincode = SecureBinaryData(verifyChecksum(self.chaincode, chkChaincode))


      # Write out whatever is appropriate for private-key data
      # Binary-unpacker will write all 0x00 bytes if empty values are given
      iv      = chkzero(serializedData.get(BINARY_CHUNK, 16))
      chkIv   =         serializedData.get(BINARY_CHUNK,  4)
      privKey = chkzero(serializedData.get(BINARY_CHUNK, 32))
      chkPriv =         serializedData.get(BINARY_CHUNK,  4)
      iv      = SecureBinaryData(verifyChecksum(iv, chkIv))
      privKey = SecureBinaryData(verifyChecksum(privKey, chkPriv))

      # If this is SUPPOSED to contain a private key...
      if containsPrivKey:
         if privKey.getSize()==0:
            raise UnserializeError, 'Checksum mismatch in PrivateKey '+\
                                    '('+hash160_to_addrStr(self.addrStr20)+')'

         if self.useEncryption:
            if iv.getSize()==0:
               raise UnserializeError, 'Checksum mismatch in IV ' +\
                                    '('+hash160_to_addrStr(self.addrStr20)+')'
            if self.createPrivKeyNextUnlock:
               self.createPrivKeyNextUnlock_IVandKey[0] = iv.copy()
               self.createPrivKeyNextUnlock_IVandKey[1] = privKey.copy()
            else:
               self.binInitVect16     = iv.copy()
               self.binPrivKey32_Encr = privKey.copy()
         else:
            self.binInitVect16      = iv.copy()
            self.binPrivKey32_Plain = privKey.copy()

      pubKey = chkzero(serializedData.get(BINARY_CHUNK, 65))
      chkPub =         serializedData.get(BINARY_CHUNK, 4)
      pubKey = SecureBinaryData(verifyChecksum(pubKey, chkPub))

      if containsPubKey:
         if not pubKey.getSize()==65:
            if self.binPrivKey32_Plain.getSize()==32:
               pubKey = CryptoAES().ComputePublicKey(self.binPrivKey32_Plain)
            else:
               raise UnserializeError, 'Checksum mismatch in PublicKey ' +\
                                       '('+hash160_to_addrStr(self.addrStr20)+')'

      self.binPublicKey65 = pubKey

      if addrChkError:
         self.addrStr20 = self.binPublicKey65.getHash160()

      self.timeRange[0] = serializedData.get(UINT64)
      self.timeRange[1] = serializedData.get(UINT64)
      self.blkRange[0]  = serializedData.get(UINT32)
      self.blkRange[1]  = serializedData.get(UINT32)

      self.isInitialized = True
      return self

   #############################################################################
   # The following methods are the SIMPLE address operations that can be used
   # to juggle address data without worrying at all about encryption details.
   # The addresses created here can later be endowed with encryption.
   #############################################################################
   def createFromPrivateKey(self, privKey, pubKey=None, skipCheck=False):
      """
      Creates address from a user-supplied random INTEGER.
      This method DOES perform elliptic-curve operations
      """
      if isinstance(privKey, str) and len(privKey)==32:
         self.binPrivKey32_Plain = SecureBinaryData(privKey)
      elif isinstance(privKey, int) or isinstance(privKey, long):
         binPriv = int_to_binary(privKey, widthBytes=32, endOut=BIGENDIAN)
         self.binPrivKey32_Plain = SecureBinaryData(binPriv)
      else:
         raise KeyDataError, 'Unknown private key format'

      if pubKey==None:
         self.binPublicKey65 = CryptoECDSA().ComputePublicKey(self.binPrivKey32_Plain)
      else:
         self.binPublicKey65 = SecureBinaryData(pubKey)

      if not skipCheck:
         assert(CryptoECDSA().CheckPubPrivKeyMatch( \
                                             self.binPrivKey32_Plain, \
                                             self.binPublicKey65))

      self.addrStr20 = self.binPublicKey65.getHash160()

      self.isInitialized = True
      return self

   def createFromPublicKey(self, pubkey):
      """
      Creates address from a user-supplied ECDSA public key.

      The key can be supplied as an (x,y) pair of integers, an EC_Point
      as defined in the lisecdsa class, or as a 65-byte binary string
      (the 64 public key bytes with a 0x04 prefix byte)

      This method will fail if the supplied pair of points is not
      on the secp256k1 curve.
      """
      if isinstance(pubkey, tuple) and len(pubkey)==2:
         # We are given public-key (x,y) pair
         binXBE = int_to_binary(pubkey[0], widthBytes=32, endOut=BIGENDIAN)
         binYBE = int_to_binary(pubkey[1], widthBytes=32, endOut=BIGENDIAN)
         self.binPublicKey65 = SecureBinaryData('\x04' + binXBE + binYBE)
         if not CryptoECDSA().VerifyPublicKeyValid(self.binPublicKey65):
            raise KeyDataError, 'Supplied public key is not on secp256k1 curve'
      elif isinstance(pubkey, str) and len(pubkey)==65:
         self.binPublicKey65 = SecureBinaryData(pubkey)
         if not CryptoECDSA().VerifyPublicKeyValid(self.binPublicKey65):
            raise KeyDataError, 'Supplied public key is not on secp256k1 curve'
      else:
         raise KeyDataError, 'Unknown public key format!'

      # TODO: I should do a test to see which is faster:
      #           1) Compute the hash directly like this
      #           2) Get the string, hash it in python
      self.addrStr20 = self.binPublicKey65.getHash160()
      self.isInitialized = True
      return self


   def createFromPublicKeyHash160(self, pubkeyHash160, netbyte=ADDRBYTE):
      """
      Creates an address from just the 20-byte binary hash of a public key.

      In binary form without a chksum, there is no protection against byte
      errors, since there's no way to distinguish an invalid address from
      a valid one (they both look like random data).

      If you are creating an address using 20 bytes you obtained in an
      unreliable manner (such as manually typing them in), you should
      double-check the input before sending money using the address created
      here -- the tx will appear valid and be accepted by the network,
      but will be permanently tied up in the network
      """
      self.__init__()
      self.addrStr20 = pubkeyHash160
      self.isInitialized = True
      return self

   def createFromAddrStr(self, addrStr):
      """
      Creates an address from a Base58 address string.  Since the address
      string includes a checksum, this method will fail if there was any
      errors entering/copying the address
      """
      self.__init__()
      self.addrStr = addrStr
      if not self.checkAddressValid():
         raise BadAddressError, 'Invalid address string: '+addrStr
      self.isInitialized = True
      return self

   def calculateAddrStr(self, netbyte=ADDRBYTE):
      """
      Forces a recalculation of the address string from the public key
      """
      if not self.hasPubKey():
         raise KeyDataError, 'Cannot compute address without PublicKey'
      keyHash = self.binPublicKey65.getHash160()
      chksum  = hash256(netbyte + keyHash)[:4]
      return  binary_to_base58(netbyte + keyHash + chksum)



   def checkAddressValid(self):
      return checkAddrStrValid(self.addrStr);


   def pprint(self, withPrivKey=True, indent=''):
      def pp(x, nchar=1000):
         if x.getSize()==0:
            return '--'*32
         else:
            return x.toHexStr()[:nchar]
      print indent + 'BTC Address      :', self.getAddrStr()
      print indent + 'Hash160[BE]      :', binary_to_hex(self.getAddr160())
      print indent + 'Wallet Location  :', self.walletByteLoc
      print indent + 'Chained Address  :', self.chainIndex >= -1
      print indent + 'Have (priv,pub)  : (%s,%s)' % \
                     (str(self.hasPrivKey()), str(self.hasPubKey()))
      print indent + 'First/Last Time  : (%s,%s)' % \
                     (str(self.timeRange[0]), str(self.timeRange[1]))
      print indent + 'First/Last Block : (%s,%s)' % \
                     (str(self.blkRange[0]), str(self.blkRange[1]))
      if self.hasPubKey():
         print indent + 'PubKeyX(BE)      :', \
                        binary_to_hex(self.binPublicKey65.toBinStr()[1:33 ])
         print indent + 'PubKeyY(BE)      :', \
                        binary_to_hex(self.binPublicKey65.toBinStr()[  33:])
      print indent + 'Encryption parameters:'
      print indent + '   UseEncryption :', self.useEncryption
      print indent + '   IsLocked      :', self.isLocked
      print indent + '   KeyChanged    :', self.keyChanged
      print indent + '   ChainIndex    :', self.chainIndex
      print indent + '   Chaincode     :', pp(self.chaincode)
      print indent + '   InitVector    :', pp(self.binInitVect16)
      if withPrivKey and self.hasPrivKey():
         print indent + 'PrivKeyPlain(BE) :', pp(self.binPrivKey32_Plain)
         print indent + 'PrivKeyCiphr(BE) :', pp(self.binPrivKey32_Encr)
      else:
         print indent + 'PrivKeyPlain(BE) :', pp(SecureBinaryData())
         print indent + 'PrivKeyCiphr(BE) :', pp(SecureBinaryData())
      if self.createPrivKeyNextUnlock:
         print indent + '           ***** :', 'PrivKeys available on next unlock'



################################################################################
# Identify all the codes/strings that are needed for dealing with scripts
################################################################################

# Start list of OP codes
OP_0 = 0
OP_FALSE = 0
OP_PUSHDATA1 = 76
OP_PUSHDATA2 = 77
OP_PUSHDATA4 = 78
OP_1NEGATE = 79
OP_1 = 81
OP_TRUE = 81
OP_2 = 82
OP_3 = 83
OP_4 = 84
OP_5 = 85
OP_6 = 86
OP_7 = 87
OP_8 = 88
OP_9 = 89
OP_10 = 90
OP_11 = 91
OP_12 = 92
OP_13 = 93
OP_14 = 94
OP_15 = 95
OP_16 = 96
OP_NOP = 97
OP_IF = 99
OP_NOTIF = 100
OP_ELSE = 103
OP_ENDIF = 104
OP_VERIFY = 105
OP_RETURN = 106
OP_TOALTSTACK = 107
OP_FROMALTSTACK = 108
OP_IFDUP = 115
OP_DEPTH = 116
OP_DROP = 117
OP_DUP = 118
OP_NIP = 119
OP_OVER = 120
OP_PICK = 121
OP_ROLL = 122
OP_ROT = 123
OP_SWAP = 124
OP_TUCK = 125
OP_2DROP = 109
OP_2DUP = 110
OP_3DUP = 111
OP_2OVER = 112
OP_2ROT = 113
OP_2SWAP = 114
OP_CAT = 126
OP_SUBSTR = 127
OP_LEFT = 128
OP_RIGHT = 129
OP_SIZE = 130
OP_INVERT = 131
OP_AND = 132
OP_OR = 133
OP_XOR = 134
OP_EQUAL = 135
OP_EQUALVERIFY = 136
OP_1ADD = 139
OP_1SUB = 140
OP_2MUL = 141
OP_2DIV = 142
OP_NEGATE = 143
OP_ABS = 144
OP_NOT = 145
OP_0NOTEQUAL = 146
OP_ADD = 147
OP_SUB = 148
OP_MUL = 149
OP_DIV = 150
OP_MOD = 151
OP_LSHIFT = 152
OP_RSHIFT = 153
OP_BOOLAND = 154
OP_BOOLOR = 155
OP_NUMEQUAL = 156
OP_NUMEQUALVERIFY = 157
OP_NUMNOTEQUAL = 158
OP_LESSTHAN = 159
OP_GREATERTHAN = 160
OP_LESSTHANOREQUAL = 161
OP_GREATERTHANOREQUAL = 162
OP_MIN = 163
OP_MAX = 164
OP_WITHIN = 165
OP_RIPEMD160 = 166
OP_SHA1 = 167
OP_SHA256 = 168
OP_HASH160 = 169
OP_HASH256 = 170
OP_CODESEPARATOR = 171
OP_CHECKSIG = 172
OP_CHECKSIGVERIFY = 173
OP_CHECKMULTISIG = 174
OP_CHECKMULTISIGVERIFY = 175

opnames = ['']*256
opnames[0] =   'OP_0'
for i in range(1,76):
   opnames[i] ='OP_PUSHDATA'
opnames[76] =	'OP_PUSHDATA1'
opnames[77] =	'OP_PUSHDATA2'
opnames[78] =	'OP_PUSHDATA4'
opnames[79] =	'OP_1NEGATE'
opnames[81] =  'OP_1'
opnames[81] =	'OP_TRUE'
for i in range(1,17):
   opnames[80+i] = 'OP_' + str(i)
opnames[97] =	'OP_NOP'
opnames[99] =	'OP_IF'
opnames[100] =	'OP_NOTIF'
opnames[103] = 'OP_ELSE'
opnames[104] = 'OP_ENDIF'
opnames[105] =	'OP_VERIFY'
opnames[106] = 'OP_RETURN'
opnames[107] =	'OP_TOALTSTACK'
opnames[108] =	'OP_FROMALTSTACK'
opnames[115] =	'OP_IFDUP'
opnames[116] =	'OP_DEPTH'
opnames[117] =	'OP_DROP'
opnames[118] =	'OP_DUP'
opnames[119] =	'OP_NIP'
opnames[120] =	'OP_OVER'
opnames[121] =	'OP_PICK'
opnames[122] =	'OP_ROLL'
opnames[123] =	'OP_ROT'
opnames[124] =	'OP_SWAP'
opnames[125] =	'OP_TUCK'
opnames[109] =	'OP_2DROP'
opnames[110] =	'OP_2DUP'
opnames[111] =	'OP_3DUP'
opnames[112] =	'OP_2OVER'
opnames[113] =	'OP_2ROT'
opnames[114] =	'OP_2SWAP'
opnames[126] =	'OP_CAT'
opnames[127] = 'OP_SUBSTR'
opnames[128] =	'OP_LEFT'
opnames[129] =	'OP_RIGHT'
opnames[130] =	'OP_SIZE'
opnames[131] =	'OP_INVERT'
opnames[132] =	'OP_AND'
opnames[133] =	'OP_OR'
opnames[134] = 'OP_XOR'
opnames[135] = 'OP_EQUAL'
opnames[136] =	'OP_EQUALVERIFY'
opnames[139] =	'OP_1ADD'
opnames[140] =	'OP_1SUB'
opnames[141] =	'OP_2MUL'
opnames[142] =	'OP_2DIV'
opnames[143] =	'OP_NEGATE'
opnames[144] =	'OP_ABS'
opnames[145] =	'OP_NOT'
opnames[146] =	'OP_0NOTEQUAL'
opnames[147] =	'OP_ADD'
opnames[148] =	'OP_SUB'
opnames[149] =	'OP_MUL'
opnames[150] =	'OP_DIV'
opnames[151] =	'OP_MOD'
opnames[152] =	'OP_LSHIFT'
opnames[153] =	'OP_RSHIFT'
opnames[154] =	'OP_BOOLAND'
opnames[155] =	'OP_BOOLOR'
opnames[156] =	'OP_NUMEQUAL'
opnames[157] =	'OP_NUMEQUALVERIFY'
opnames[158] =	'OP_NUMNOTEQUAL'
opnames[159] =	'OP_LESSTHAN'
opnames[160] =	'OP_GREATERTHAN'
opnames[161] =	'OP_LESSTHANOREQUAL'
opnames[162] = 'OP_GREATERTHANOREQUAL'
opnames[163] =	'OP_MIN'
opnames[164] =	'OP_MAX'
opnames[165] = 'OP_WITHIN'
opnames[166] =	'OP_RIPEMD160'
opnames[167] =	'OP_SHA1'
opnames[168] =	'OP_SHA256'
opnames[169] =	'OP_HASH160'
opnames[170] =	'OP_HASH256'
opnames[171] =	'OP_CODESEPARATOR'
opnames[172] =	'OP_CHECKSIG'
opnames[173] =	'OP_CHECKSIGVERIFY'
opnames[174] =	'OP_CHECKMULTISIG'
opnames[175] =	'OP_CHECKMULTISIGVERIFY'


opCodeLookup = {}
opCodeLookup['OP_FALSE'] = 0
opCodeLookup['OP_PUSHDATA1'] =	76
opCodeLookup['OP_PUSHDATA2'] =	77
opCodeLookup['OP_PUSHDATA4'] =	78
opCodeLookup['OP_1NEGATE'] =	79
opCodeLookup['OP_1'] =  81
for i in range(1,17):
   opCodeLookup['OP_'+str(i)] =  80+i
opCodeLookup['OP_TRUE'] =	81
opCodeLookup['OP_NOP'] =	97
opCodeLookup['OP_IF'] =	99
opCodeLookup['OP_NOTIF'] =	100
opCodeLookup['OP_ELSE'] = 103
opCodeLookup['OP_ENDIF'] = 104
opCodeLookup['OP_VERIFY'] =	105
opCodeLookup['OP_RETURN'] = 106
opCodeLookup['OP_TOALTSTACK'] =	107
opCodeLookup['OP_FROMALTSTACK'] =	108
opCodeLookup['OP_IFDUP'] =	115
opCodeLookup['OP_DEPTH'] =	116
opCodeLookup['OP_DROP'] =	117
opCodeLookup['OP_DUP'] =	118
opCodeLookup['OP_NIP'] =	119
opCodeLookup['OP_OVER'] =	120
opCodeLookup['OP_PICK'] =	121
opCodeLookup['OP_ROLL'] =	122
opCodeLookup['OP_ROT'] =	123
opCodeLookup['OP_SWAP'] =	124
opCodeLookup['OP_TUCK'] =	125
opCodeLookup['OP_2DROP'] =	109
opCodeLookup['OP_2DUP'] =	110
opCodeLookup['OP_3DUP'] =	111
opCodeLookup['OP_2OVER'] =	112
opCodeLookup['OP_2ROT'] =	113
opCodeLookup['OP_2SWAP'] =	114
opCodeLookup['OP_CAT'] =	126
opCodeLookup['OP_SUBSTR'] = 127
opCodeLookup['OP_LEFT'] =	128
opCodeLookup['OP_RIGHT'] =	129
opCodeLookup['OP_SIZE'] =	130
opCodeLookup['OP_INVERT'] =	131
opCodeLookup['OP_AND'] =	132
opCodeLookup['OP_OR'] =	133
opCodeLookup['OP_XOR'] = 134
opCodeLookup['OP_EQUAL'] = 135
opCodeLookup['OP_EQUALVERIFY'] =	136
opCodeLookup['OP_1ADD'] =	139
opCodeLookup['OP_1SUB'] =	140
opCodeLookup['OP_2MUL'] =	141
opCodeLookup['OP_2DIV'] =	142
opCodeLookup['OP_NEGATE'] =	143
opCodeLookup['OP_ABS'] =	144
opCodeLookup['OP_NOT'] =	145
opCodeLookup['OP_0NOTEQUAL'] =	146
opCodeLookup['OP_ADD'] =	147
opCodeLookup['OP_SUB'] =	148
opCodeLookup['OP_MUL'] =	149
opCodeLookup['OP_DIV'] =	150
opCodeLookup['OP_MOD'] =	151
opCodeLookup['OP_LSHIFT'] =	152
opCodeLookup['OP_RSHIFT'] =	153
opCodeLookup['OP_BOOLAND'] =	154
opCodeLookup['OP_BOOLOR'] =	155
opCodeLookup['OP_NUMEQUAL'] =	156
opCodeLookup['OP_NUMEQUALVERIFY'] =	157
opCodeLookup['OP_NUMNOTEQUAL'] =	158
opCodeLookup['OP_LESSTHAN'] =	159
opCodeLookup['OP_GREATERTHAN'] =	160
opCodeLookup['OP_LESSTHANOREQUAL'] =	161
opCodeLookup['OP_GREATERTHANOREQUAL'] = 162
opCodeLookup['OP_MIN'] =	163
opCodeLookup['OP_MAX'] =	164
opCodeLookup['OP_WITHIN'] = 165
opCodeLookup['OP_RIPEMD160'] =	166
opCodeLookup['OP_SHA1'] =	167
opCodeLookup['OP_SHA256'] =	168
opCodeLookup['OP_HASH160'] =	169
opCodeLookup['OP_HASH256'] =	170
opCodeLookup['OP_CODESEPARATOR'] =	171
opCodeLookup['OP_CHECKSIG'] =	172
opCodeLookup['OP_CHECKSIGVERIFY'] =	173
opCodeLookup['OP_CHECKMULTISIG'] =	174
opCodeLookup['OP_CHECKMULTISIGVERIFY'] =	175
#Word Opcode	Description
#OP_PUBKEYHASH = 253	Represents a public key hashed with OP_HASH160.
#OP_PUBKEY = 254	Represents a public key compatible with OP_CHECKSIG.
#OP_INVALIDOPCODE = 255	Matches any opcode that is not yet assigned.
#[edit] Reserved words
#Any opcode not assigned is also reserved. Using an unassigned opcode makes the transaction invalid.
#Word	Opcode	When used...
#OP_RESERVED = 80	Transaction is invalid
#OP_VER = 98	Transaction is invalid
#OP_VERIF = 101	Transaction is invalid
#OP_VERNOTIF = 102	Transaction is invalid
#OP_RESERVED1 = 137	Transaction is invalid
#OP_RESERVED2 = 138	Transaction is invalid
#OP_NOP1 = OP_NOP10	176-185	The word is ignored.


def getOpCode(name):
   return int_to_binary(opCodeLookup[name], widthBytes=1)


TXIN_SCRIPT_STANDARD = 0
TXIN_SCRIPT_COINBASE = 1
TXIN_SCRIPT_SPENDCB  = 2
TXIN_SCRIPT_UNSIGNED = 3
TXIN_SCRIPT_UNKNOWN  = 4

TXOUT_SCRIPT_STANDARD = 0
TXOUT_SCRIPT_COINBASE = 1
TXOUT_SCRIPT_MULTISIG = 2
TXOUT_SCRIPT_OP_EVAL  = 3
TXOUT_SCRIPT_UNKNOWN  = 4

MULTISIG_1of1     = (1,1)
MULTISIG_1of2     = (1,2)
MULTISIG_2oF2     = (2,2)
MULTISIG_1oF3     = (1,3)
MULTISIG_2oF3     = (2,3)
MULTISIG_3oF3     = (3,3)
MULTISIG_UNKNOWN  = (0,0)

TXOUT_TYPE_NAMES = { TXOUT_SCRIPT_STANDARD: 'Standard', \
                     TXOUT_SCRIPT_COINBASE: 'Coinbase', \
                     TXOUT_SCRIPT_MULTISIG: 'Multi-Signature', \
                     TXOUT_SCRIPT_UNKNOWN:  '<Unrecognized>', \
                     TXOUT_SCRIPT_OP_EVAL:  'OP-EVAL' }
TXIN_TYPE_NAMES = {  TXIN_SCRIPT_STANDARD:  'Standard', \
                     TXIN_SCRIPT_COINBASE:  'Coinbase', \
                     TXIN_SCRIPT_SPENDCB:   'Spend-CB', \
                     TXIN_SCRIPT_UNSIGNED:  'Unsigned', \
                     TXIN_SCRIPT_UNKNOWN:   '<Unrecognized>'}

################################################################################
def getTxOutMultiSigInfo(binScript):
   """
   Gets the Multi-Sig tx type, as well as all the address-160 strings of
   the keys that are needed to satisfy this transaction.  This currently
   only identifies M-of-N transaction types, returning unknown otherwise.

   However, the address list it returns should be valid regardless of
   whether the type was unknown:  we assume all 20-byte chunks of data
   are public key hashes, and 65-byte chunks are public keys.

   NOTE:  Because the address list is always valid, there is no reason
          not to use this method to extract addresses from ANY scripts,
          not just multi-sig...
   """
   addr160List = []
   pub65List   = []
   bup = BinaryUnpacker(binScript)
   opcodes = []
   while bup.getRemainingSize() > 0:
      nextByte = bup.get(UINT8)
      binChunk = ''
      if 0 < nextByte < 76:
         nBytes = nextByte
         binChunk = bup.get(BINARY_CHUNK, nBytes)
      elif nextByte == OP_PUSHDATA1:
         nBytes = scriptUnpacker.get(UINT8)
         binChunk = bup.get(BINARY_CHUNK, nBytes)
      elif nextByte == OP_PUSHDATA2:
         nBytes = scriptUnpacker.get(UINT16)
         binChunk = bup.get(BINARY_CHUNK, nBytes)
      elif nextByte == OP_PUSHDATA4:
         nBytes = scriptUnpacker.get(UINT32)
         binChunk = bup.get(BINARY_CHUNK, nBytes)
      else:
         opcodes.append(nextByte)
         

      if len(binChunk) == 20:
         addr160List.append(binChunk)
         pub65List.append('')
         opcodes.append('<Addr20>')
      elif len(binChunk) == 65:
         addr160List.append(convertKeyDataToAddress(pubKey=binChunk))
         pub65List.append(binChunk)
         opcodes.append('<PubKey65>')


   mstype = MULTISIG_UNKNOWN
   #print 'Transaction:',
   #for op in opcodes:
      #print op,

   # First assume that this is an M-of-N script
   try:
      isCMS = opcodes[-1]==getOpCode('OP_CHECKMULTISIG')
      M = int(opcodes[ 0])
      N = int(opcodes[-2])
      keys  = opcodes[1:-2]
      nPub = sum([(1 if p=='PubKey65' else 0) for p in keys])
      if 0<M<3 and 0<N<=3 and N==nPub:
         # We have a legit M-of-N script, figure out which one
         if M==1 and N==1: return MULTISIG_1of1, addr160List, pub65List
         if M==1 and N==2: return MULTISIG_1of2, addr160List, pub65List
         if M==2 and N==2: return MULTISIG_2oF2, addr160List, pub65List
         if M==1 and N==3: return MULTISIG_1oF3, addr160List, pub65List
         if M==2 and N==3: return MULTISIG_2oF3, addr160List, pub65List
         if M==3 and N==3: return MULTISIG_3oF3, addr160List, pub65List
   except:
      pass

      
   # Next try A-or-(B-and-C) transaction (not implemented yet
   # I'm not sure how these transactions will look
   try:
      pass
   except:
      pass

   return MULTISIG_UNKNOWN, addr160List, pub65List


################################################################################
def getTxOutScriptType(binScript):
   if binScript[:2] == hex_to_binary('4104'):
      is65B = len(binScript) == 67
      lastByteMatch = binScript[-1] == getOpCode('OP_CHECKSIG')
      if (is65B and lastByteMatch):
         return TXOUT_SCRIPT_COINBASE
   else:
      is1 = binScript[ 0] == getOpCode('OP_DUP')
      is2 = binScript[ 1] == getOpCode('OP_HASH160')
      is3 = binScript[-2] == getOpCode('OP_EQUALVERIFY')
      is4 = binScript[-1] == getOpCode('OP_CHECKSIG')
      if (is1 and is2 and is3 and is4):
         return TXOUT_SCRIPT_STANDARD

   # If we got here, let's check if it's a standard Multi-sig type
   mstype = getTxOutMultiSigInfo(binScript)[0]
   if mstype!=MULTISIG_UNKNOWN:
      return TXOUT_SCRIPT_MULTISIG

   return TXOUT_SCRIPT_UNKNOWN

################################################################################
def TxOutScriptExtractAddrStr(binScript):
   return hash160_to_addrStr(TxOutScriptExtractAddr160(binScript))

################################################################################
def TxOutScriptExtractAddr160(binScript):
   txoutType = getTxOutScriptType(binScript)
   if txoutType == TXOUT_SCRIPT_UNKNOWN:
      return '<Non-standard TxOut script>'

   if txoutType == TXOUT_SCRIPT_COINBASE:
      return convertKeyDataToAddress(pubKey=binScript[1:66])
   elif txoutType == TXOUT_SCRIPT_STANDARD:
      return binScript[3:23]
   elif txoutType == TXOUT_SCRIPT_MULTISIG:
      # Returns a list of addresses
      return getTxOutMultiSigInfo(binScript)[1]


################################################################################
def getTxInScriptType(txinObj):
   """
   NOTE: this method takes a TXIN object, not just the script itself.  This
         is because this method needs to see the OutPoint to distinguish an
         UNKNOWN TxIn from a coinbase-TxIn
   """
   binScript = txinObj.binScript
   if len(binScript)==0:
      return TXIN_SCRIPT_UNSIGNED
   if txinObj.outpoint.txHash == EmptyHash:
      return TXIN_SCRIPT_COINBASE

   b0,b1,b2,b3,b4 = binScript[:5]
   if not (b1=='\x30' and b3=='\x02'):
      return TXIN_SCRIPT_UNKNOWN

   SigSize = binary_to_int(b2) + 3
   PubkeySize = 66  # 0x4104[Pubx][Puby]

   if len(binScript)==SigSize:
      return TXIN_SCRIPT_SPENDCB
   elif len(binScript)==(SigSize + PubkeySize + 1):
      return TXIN_SCRIPT_STANDARD

   return TXIN_SCRIPT_UNKNOWN


################################################################################
def TxInScriptExtractKeyAddr(txinObj):
   scrType = getTxInScriptType(txinObj)
   if scrType == TXIN_SCRIPT_STANDARD:
      pubKeyBin = txinObj.binScript[-65:]
      newAddr = PyBtcAddress().createFromPublicKey(pubKeyBin)
      return (newAddr.calculateAddrStr(), newAddr.binPublicKey65.toBinStr()) # LITTLE_ENDIAN
   elif scrType == TXIN_SCRIPT_COINBASE:
      return ('[COINBASE-NO-ADDR: %s]'%binary_to_hex(txinObj.binScript), '[COINBASE-NO-PUBKEY]')
      #return ('[COINBASE-NO-ADDR]', '[COINBASE-NO-PUBKEY]')
   elif scrType == TXIN_SCRIPT_SPENDCB:
      return ('[SPENDCOINBASE]', '[SPENDCOINBASE]')
   else:
      return ('[UNKNOWN-TXIN]', '[UNKNOWN-TXIN]')


################################################################################
def TxInScriptExtractAddr160IfAvail(txinObj):
   if getTxInScriptType(txinObj) == TXIN_SCRIPT_STANDARD:
      pubKeyBin = txinObj.binScript[-65:]
      return hash160(pubKeyBin)
   else:
      return ''



# Finally done with all the base conversion functions and ECDSA code
# Now define the classes for the objects that will use this


################################################################################
#  Transaction Classes
################################################################################

indent = ' '*3

#####
class PyOutPoint(object):
   #def __init__(self, txHash, txOutIndex):
      #self.txHash = txHash
      #self.txOutIndex     = outIndex

   def unserialize(self, toUnpack):
      if isinstance(toUnpack, BinaryUnpacker):
         opData = toUnpack
      else:
         opData = BinaryUnpacker( toUnpack )

      if opData.getRemainingSize() < 36: raise UnserializeError
      self.txHash = opData.get(BINARY_CHUNK, 32)
      self.txOutIndex = opData.get(UINT32)
      return self

   def serialize(self):
      binOut = BinaryPacker()
      binOut.put(BINARY_CHUNK, self.txHash)
      binOut.put(UINT32, self.txOutIndex)
      return binOut.getBinaryString()


   def copy(self):
      return PyOutPoint().unserialize(self.serialize())


   def pprint(self, nIndent=0, endian=BIGENDIAN):
      indstr = indent*nIndent
      print indstr + 'OutPoint:'
      print indstr + indent + 'PrevTxHash:', \
                  binary_to_hex(self.txHash, endian), \
                  '(BE)' if endian==BIGENDIAN else '(LE)'
      print indstr + indent + 'TxOutIndex:', self.txOutIndex


#####
class PyTxIn(object):
   def __init__(self):
      self.outpoint   = UNINITIALIZED
      self.binScript  = UNINITIALIZED
      self.intSeq     = 2**32-1
      self.isCoinbase = UNKNOWN

   def unserialize(self, toUnpack):
      if isinstance(toUnpack, BinaryUnpacker):
         txInData = toUnpack
      else:
         txInData = BinaryUnpacker( toUnpack )

      self.outpoint  = PyOutPoint().unserialize( txInData.get(BINARY_CHUNK, 36) )
      scriptSize     = txInData.get(VAR_INT)
      if txInData.getRemainingSize() < scriptSize+4: raise UnserializeError
      self.binScript = txInData.get(BINARY_CHUNK, scriptSize)
      self.intSeq    = txInData.get(UINT32)
      return self

   def getScript(self):
      return self.binScript

   def serialize(self):
      binOut = BinaryPacker()
      binOut.put(BINARY_CHUNK, self.outpoint.serialize() )
      binOut.put(VAR_INT, len(self.binScript))
      binOut.put(BINARY_CHUNK, self.binScript)
      binOut.put(UINT32, self.intSeq)
      return binOut.getBinaryString()

   def copy(self):
      return PyTxIn().unserialize(self.serialize())


   def pprint(self, nIndent=0, endian=BIGENDIAN):
      indstr = indent*nIndent
      print indstr + 'PyTxIn:'
      print indstr + indent + 'PrevTxHash:', \
                  binary_to_hex(self.outpoint.txHash, endian), \
                      '(BE)' if endian==BIGENDIAN else '(LE)'
      print indstr + indent + 'TxOutIndex:', self.outpoint.txOutIndex
      source = TxInScriptExtractKeyAddr(self)[0]
      print indstr + indent + 'Script:    ', \
                  '('+binary_to_hex(self.binScript)[:64]+')'
      inAddr160 = TxInScriptExtractAddr160IfAvail(self)
      if len(inAddr160)>0:
         print indstr + indent + 'Sender:    ', hash160_to_addrStr(inAddr160)
      print indstr + indent + 'Seq:       ', self.intSeq


#####
class PyTxOut(object):
   def __init__(self):
      self.value     = UNINITIALIZED
      self.binScript = UNINITIALIZED

   def unserialize(self, toUnpack):
      if isinstance(toUnpack, BinaryUnpacker):
         txOutData = toUnpack
      else:
         txOutData = BinaryUnpacker( toUnpack )

      self.value       = txOutData.get(UINT64)
      scriptSize       = txOutData.get(VAR_INT)
      if txOutData.getRemainingSize() < scriptSize: raise UnserializeError
      self.binScript = txOutData.get(BINARY_CHUNK, scriptSize)
      return self

   def getValue(self):
      return self.value

   def getScript(self):
      return self.binScript

   def serialize(self):
      binOut = BinaryPacker()
      binOut.put(UINT64, self.value)
      binOut.put(VAR_INT, len(self.binScript))
      binOut.put(BINARY_CHUNK, self.binScript)
      return binOut.getBinaryString()

   def copy(self):
      return PyTxOut().unserialize(self.serialize())

   def pprint(self, nIndent=0, endian=BIGENDIAN):
      indstr = indent*nIndent
      print indstr + 'TxOut:'
      print indstr + indent + 'Value:   ', self.value, '(', float(self.value) / ONE_BTC, ')'
      txoutType = getTxOutScriptType(self.binScript)
      if txoutType == TXOUT_SCRIPT_COINBASE:
         print indstr + indent + 'Script:   PubKey(%s) OP_CHECKSIG' % \
                              (TxOutScriptExtractAddrStr(self.binScript),)
      elif txoutType == TXOUT_SCRIPT_STANDARD:
         print indstr + indent + 'Script:   OP_DUP OP_HASH (%s) OP_EQUAL OP_CHECKSIG' % \
                              (TxOutScriptExtractAddrStr(self.binScript),)
      else:
         print indstr + indent + 'Script:   <Non-standard script!>'

#####
class PyTx(object):
   def __init__(self):
      self.version    = UNINITIALIZED
      self.inputs     = UNINITIALIZED
      self.outputs    = UNINITIALIZED
      self.lockTime   = 0
      self.thisHash   = UNINITIALIZED
      self.isSigned   = False

   def serialize(self):
      binOut = BinaryPacker()
      binOut.put(UINT32, self.version)
      binOut.put(VAR_INT, len(self.inputs))
      for txin in self.inputs:
         binOut.put(BINARY_CHUNK, txin.serialize())
      binOut.put(VAR_INT, len(self.outputs))
      for txout in self.outputs:
         binOut.put(BINARY_CHUNK, txout.serialize())
      binOut.put(UINT32, self.lockTime)
      return binOut.getBinaryString()

   def unserialize(self, toUnpack):
      if isinstance(toUnpack, BinaryUnpacker):
         txData = toUnpack
      else:
         txData = BinaryUnpacker( toUnpack )

      startPos = txData.getPosition()
      self.inputs     = []
      self.outputs    = []
      self.version    = txData.get(UINT32)
      numInputs  = txData.get(VAR_INT)
      for i in xrange(numInputs):
         self.inputs.append( PyTxIn().unserialize(txData) )
      numOutputs = txData.get(VAR_INT)
      for i in xrange(numOutputs):
         self.outputs.append( PyTxOut().unserialize(txData) )
      self.lockTime   = txData.get(UINT32)
      endPos = txData.getPosition()
      self.nBytes = endPos - startPos
      self.thisHash = hash256(self.serialize())
      return self

   def copy(self):
      return PyTx().unserialize(self.serialize())

   def getHash(self):
      return hash256(self.serialize())

   def getHashHex(self, endianness=LITTLEENDIAN):
      return binary_to_hex(self.getHash(), endOut=endianness)


   def pprint(self, nIndent=0, endian=BIGENDIAN):
      indstr = indent*nIndent
      print indstr + 'Transaction:'
      print indstr + indent + 'TxHash:   ', self.getHashHex(endian), \
                                    '(BE)' if endian==BIGENDIAN else '(LE)'
      print indstr + indent + 'Version:  ', self.version
      print indstr + indent + 'nInputs:  ', len(self.inputs)
      print indstr + indent + 'nOutputs: ', len(self.outputs)
      print indstr + indent + 'LockTime: ', self.lockTime
      print indstr + indent + 'Inputs: '
      for inp in self.inputs:
         inp.pprint(nIndent+2, endian=endian)
      print indstr + indent + 'Outputs: '
      for out in self.outputs:
         out.pprint(nIndent+2, endian=endian)



   #def pprintShort(self, nIndent=0, endian=BIGENDIAN):
      #print '\nTransaction: %s' % self.getHashHex()


   def pprintHex(self, nIndent=0):
      bu = BinaryUnpacker(self.serialize())
      theSer = self.serialize()
      print binary_to_hex(bu.get(BINARY_CHUNK, 4))
      nTxin = bu.get(VAR_INT)
      print 'VAR_INT(%d)' % nTxin
      for i in range(nTxin):
         print binary_to_hex(bu.get(BINARY_CHUNK,32))
         print binary_to_hex(bu.get(BINARY_CHUNK,4))
         scriptSz = bu.get(VAR_INT)
         print 'VAR_IN(%d)' % scriptSz
         print binary_to_hex(bu.get(BINARY_CHUNK,scriptSz))
         print binary_to_hex(bu.get(BINARY_CHUNK,4))
      nTxout = bu.get(VAR_INT)
      print 'VAR_INT(%d)' % nTxout
      for i in range(nTxout):
         print binary_to_hex(bu.get(BINARY_CHUNK,8))
         scriptSz = bu.get(VAR_INT)
         print binary_to_hex(bu.get(BINARY_CHUNK,scriptSz))
      print binary_to_hex(bu.get(BINARY_CHUNK, 4))




################################################################################
#  Block Information
################################################################################


class PyBlockHeader(object):
   def __init__(self):
      self.version      = 1
      self.prevBlkHash  = ''
      self.merkleRoot   = UNINITIALIZED
      self.timestamp    = UNINITIALIZED
      self.diffBits     = UNINITIALIZED
      self.nonce        = UNINITIALIZED
      # Use these fields for storage of block information, but are not otherwise
      # part of the serialized data structure
      self.theHash      = ''
      self.numTx        = UNINITIALIZED
      self.blkHeight    = UNINITIALIZED
      self.fileByteLoc  = UNINITIALIZED
      self.nextBlkHash  = UNINITIALIZED
      self.intDifficult = UNINITIALIZED
      self.sumDifficult = UNINITIALIZED
      self.isMainChain  = False
      self.isOrphan     = True

   def serialize(self):
      if self.version == UNINITIALIZED:
         raise UnitializedBlockDataError, 'PyBlockHeader object not initialized!'
      binOut = BinaryPacker()
      binOut.put(UINT32, self.version)
      binOut.put(BINARY_CHUNK, self.prevBlkHash)
      binOut.put(BINARY_CHUNK, self.merkleRoot)
      binOut.put(UINT32, self.timestamp)
      binOut.put(BINARY_CHUNK, self.diffBits)
      binOut.put(UINT32, self.nonce)
      return binOut.getBinaryString()


   def unserialize(self, toUnpack):
      if isinstance(toUnpack, BinaryUnpacker):
         blkData = toUnpack
      else:
         blkData = BinaryUnpacker( toUnpack )

      self.version     = blkData.get(UINT32)
      self.prevBlkHash = blkData.get(BINARY_CHUNK, 32)
      self.merkleRoot  = blkData.get(BINARY_CHUNK, 32)
      self.timestamp   = blkData.get(UINT32)
      self.diffBits    = blkData.get(BINARY_CHUNK, 4)
      self.nonce       = blkData.get(UINT32)
      self.theHash     = hash256(self.serialize())
      return self

   def copy(self):
      return PyBlockHeader().unserialize(self.serialize())

   def getHash(self, endian=LITTLEENDIAN):
      if self.version == UNINITIALIZED:
         raise UnitializedBlockDataError, 'PyBlockHeader object not initialized!'
      if len(self.theHash) < 32:
         self.theHash = hash256(self.serialize())
      outHash = self.theHash
      if endian==BIGENDIAN:
         outHash = binary_switchEndian(outHash)
      return outHash

   def getHashHex(self, endian=LITTLEENDIAN):
      if self.version == UNINITIALIZED:
         raise UnitializedBlockDataError, 'PyBlockHeader object not initialized!'
      if len(self.theHash) < 32:
         self.theHash = hash256(self.serialize())
      return binary_to_hex(self.theHash, endian)

   def getDifficulty(self):
      if self.diffBits == UNINITIALIZED:
         raise UnitializedBlockDataError, 'PyBlockHeader object not initialized!'
      self.intDifficult = binaryBits_to_difficulty(self.diffBits)
      return self.intDifficult

   def pprint(self, nIndent=0, endian=BIGENDIAN):
      indstr = indent*nIndent
      print indstr + 'BlockHeader:'
      print indstr + indent + 'Version:   ', self.version
      print indstr + indent + 'ThisHash:  ', binary_to_hex( self.theHash, endOut=endian), \
                                                      '(BE)' if endian==BIGENDIAN else '(LE)'
      print indstr + indent + 'PrevBlock: ', binary_to_hex(self.prevBlkHash, endOut=endian), \
                                                      '(BE)' if endian==BIGENDIAN else '(LE)'
      print indstr + indent + 'MerkRoot:  ', binary_to_hex(self.merkleRoot, endOut=endian), \
                                                      '(BE)' if endian==BIGENDIAN else '(LE)'
      print indstr + indent + 'Timestamp: ', self.timestamp
      fltDiff = binaryBits_to_difficulty(self.diffBits)
      print indstr + indent + 'Difficulty:', fltDiff, '('+binary_to_hex(self.diffBits)+')'
      print indstr + indent + 'Nonce:     ', self.nonce
      if not self.blkHeight==UNINITIALIZED:
         print indstr + indent + 'BlkHeight: ', self.blkHeight
      if not self.blkHeight==UNINITIALIZED:
         print indstr + indent + 'BlkFileLoc:', self.fileByteLoc
      if not self.nextBlkHash==UNINITIALIZED:
         #print indstr + indent + 'NextBlock: ', binary_to_hex(self.nextBlkHash)
         print indstr + indent + 'NextBlock: ', self.nextBlkHash
      if not self.numTx==UNINITIALIZED:
         print indstr + indent + 'NumTx:     ', self.numTx
      if not self.intDifficult==UNINITIALIZED:
         print indstr + indent + 'Difficulty:', self.intDifficult
      if not self.sumDifficult==UNINITIALIZED:
         print indstr + indent + 'DiffSum:   ', self.sumDifficult


################################################################################
################################################################################
class PyBlockData(object):
   def __init__(self, txList=[]):
      self.txList     = txList
      self.numTx      = len(txList)
      self.merkleTree = []
      self.merkleRoot = UNINITIALIZED


   def serialize(self):
      if self.numTx == UNINITIALIZED:
         raise UnitializedBlockDataError, 'PyBlockData object not initialized!'
      binOut = BinaryPacker()
      binOut.put(VAR_INT, self.numTx)
      for tx in self.txList:
         binOut.put(BINARY_CHUNK, tx.serialize())
      return binOut.getBinaryString()

   def unserialize(self, toUnpack):
      if isinstance(toUnpack, BinaryUnpacker):
         blkData = toUnpack
      else:
         blkData = BinaryUnpacker( toUnpack )

      self.txList = []
      self.numTx  = blkData.get(VAR_INT)
      for i in xrange(self.numTx):
         self.txList.append( PyTx().unserialize(blkData) )
      self.merkleTree = []
      self.merkleRoot = ''
      return self


   def getTxHashList(self):
      if( self.numTx == UNINITIALIZED ):
         self.getMerkleRoot()
      return self.merkleTree[:self.numTx]


   def getMerkleRoot(self):
      assert( not self.numTx == UNINITIALIZED )
      if len(self.merkleTree)==0 and not self.numTx==0:
         #Create the merkle tree
         self.merkleTree = [hash256(tx.serialize()) for tx in self.txList]
         sz = len(self.merkleTree)
         while sz > 1:
            hashes = self.merkleTree[-sz:]
            mod2 = sz%2
            for i in range(sz/2):
               self.merkleTree.append( hash256(hashes[2*i] + hashes[2*i+1]) )
            if mod2==1:
               self.merkleTree.append( hash256(hashes[-1] + hashes[-1]) )
            sz = (sz+1) / 2
      self.merkleRoot = self.merkleTree[-1]
      return self.merkleRoot

   def printMerkleTree(self, reverseHash=False, indent=''):
      print indent + 'Printing Merkle Tree:'
      if reverseHash:
         print indent + '(hashes will be reversed, like shown on BlockExplorer.com)'
      root = self.getMerkleRoot()
      print indent + 'Merkle Root:', binary_to_hex(root)
      for h in self.merkleTree:
         phash = binary_to_hex(h) if not reverseHash else binary_to_hex(h, endOut=BIGENDIAN)
         print indent + '\t' + phash


   def pprint(self, nIndent=0, endian=BIGENDIAN):
      indstr = indent*nIndent
      print indstr + 'BlockData:'
      print indstr + indent + 'MerkleRoot:  ', binary_to_hex(self.getMerkleRoot(), endian), \
                                               '(BE)' if endian==BIGENDIAN else '(LE)'
      print indstr + indent + 'NumTx:       ', self.numTx
      for tx in self.txList:
         tx.pprint(nIndent+1, endian=endian)


################################################################################
################################################################################
class PyBlock(object):
   def __init__(self, prevHeader=None, txlist=[]):
      self.blockHeader = PyBlockHeader()
      self.blockData   = PyBlockData()
      if prevHeader:
         self.setPrevHeader(prevHeader)
      if txlist:
         self.setTxList(txlist)

   def serialize(self):
      assert( not self.blockHeader == UNINITIALIZED )
      binOut = BinaryPacker()
      binOut.put(BINARY_CHUNK, self.blockHeader.serialize())
      binOut.put(BINARY_CHUNK, self.blockData.serialize())
      return binOut.getBinaryString()

   def unserialize(self, toUnpack):
      if isinstance(toUnpack, BinaryUnpacker):
         blkData = toUnpack
      else:
         blkData = BinaryUnpacker( toUnpack )

      self.txList = []
      self.blockHeader = PyBlockHeader().unserialize(blkData)
      self.blockData   = PyBlockData().unserialize(blkData)
      return self

   def getNumTx(self):
      return len(self.blockData.txList)

   def getSize(self):
      return len(self.serialize())

   # Not sure how useful these manual block-construction methods
   # are.  For now, I just need something with non-ridiculous vals
   def setPrevHeader(self, prevHeader, copyAttr=True):
      self.blockHeader.prevBlkHash = prevHeader.theHash
      self.blockHeader.nonce       = 0
      if copyAttr:
         self.blockHeader.version     = prevHeader.version
         self.blockHeader.timestamp   = prevHeader.timestamp+600
         self.blockHeader.diffBits    = prevHeader.diffBits

   def setTxList(self, txlist):
      self.blockData = PyBlockData(txlist)
      if not self.blockHeader == UNINITIALIZED:
         self.blockHeader.merkleRoot = self.blockData.getMerkleRoot()

   def tx(self, idx):
      return self.blockData.txList[idx]

   def pprint(self, nIndent=0, endian=BIGENDIAN):
      indstr = indent*nIndent
      print indstr + 'Block:'
      self.blockHeader.pprint(nIndent+1, endian=endian)
      self.blockData.pprint(nIndent+1, endian=endian)






################################################################################
#
# SCRIPTING!
#
################################################################################


def convertScriptToOpStrings(binScript):
   opList = []

   i = 0;
   sz = len(binScript)
   error = False;
   while i < sz:
      nextOp = ord(binScript[i]);
      if nextOp == 0:
         opList.append("0")
         i+=1
      elif nextOp < 76:
         opList.append("[PUSHDATA -- " + str(nextOp) + " BYTES:]")
         binObj = binScript[i+1:i+1+nextOp]
         opList.append(binary_to_hex(binObj))
         i += nextOp+1
      elif nextOp == 76:
         nb = binary_to_int(binScript[i+1:i+2])
         if i+1+1+nb > sz:
            error = True;
            break
         binObj = binScript[i+2:i+2+nb]
         opList.append("[OP_PUSHDATA1 -- " + str(nb) + " BYTES:]");
         opList.append(binary_to_hex(binObj))
         i += nb+2
      elif nextOp == 77:
         nb = binScript[i+1:i+3];
         if i+1+2+nb > sz:
            error = True;
            break
         nbprint = min(nb,256)
         binObj = binScript[i+3,i+3+nbprint]
         opList.append("[OP_PUSHDATA2 -- " + str(nb) + " BYTES:]");
         opList.append(binary_to_hex(binObj) + '...')
         i += nb+3
      elif nextOp == 78:
         nb = binScript[i+1:i+5];
         if i+1+4+nb > sz:
            error = True;
            break
         nbprint = min(nb,256)
         binObj = binScript[i+5,i+5+nbprint]
         opList.append("[OP_PUSHDATA4 -- " + str(nb) + " BYTES:]");
         opList.append(binary_to_hex(binObj) + '...')
         i += nb+5
      else:
         opList.append(opnames[nextOp]);
         i += 1

   if error:
      opList.append("ERROR PROCESSING SCRIPT");

   return opList;


def pprintScript(binScript, nIndent=0):
   indstr = indent*nIndent
   print indstr + 'Script:'
   opList = convertScriptToOpStrings(binScript)
   for op in opList:
      print indstr + indent + op



TX_INVALID = 0
OP_NOT_IMPLEMENTED = 1
OP_DISABLED = 2
SCRIPT_STACK_SIZE_ERROR = 3
SCRIPT_ERROR = 4
SCRIPT_NO_ERROR = 5


class PyScriptProcessor(object):
   """
   Use this class to evaluate a script.  This method is more complicated
   than some might expect, due to the fact that any OP_CHECKSIG or
   OP_CHECKMULTISIG code requires the full transaction of the TxIn script
   and also needs the TxOut script being spent.  Since nearly every useful
   script will have one of these operations, this class/method assumes
   that all that data will be supplied.

   To simply execute a script not requiring any crypto operations:

      scriptIsValid = PyScriptProcessor().executeScript(binScript)
   """

   def __init__(self, txOldData=None, txNew=None, txInIndex=None):
      self.stack   = []
      self.txNew   = None
      self.script1 = None
      self.script2 = None
      if txOldData and txNew and not txInIndex==None:
         self.setTxObjects(txOldData, txNew, txInIndex)


   def setTxObjects(self, txOldData, txNew, txInIndex):
      """
      The minimal amount of data necessary to evaluate a script that
      has an signature check is the TxOut script that is being spent
      and the entire Tx of the TxIn that is spending it.  Thus, we
      must supply at least the txOldScript, and a txNew with its
      TxIn index (so we know which TxIn is spending that TxOut).
      It is acceptable to pass in the full TxOut or the tx of the
      TxOut instead of just the script itself.
      """
      self.txNew = PyTx().unserialize(txNew.serialize())
      self.script1 = str(txNew.inputs[txInIndex].binScript) # copy
      self.txInIndex  = txInIndex
      self.txOutIndex = txNew.inputs[txInIndex].outpoint.txOutIndex
      self.txHash  = txNew.inputs[txInIndex].outpoint.txHash

      if isinstance(txOldData, PyTx):
         if not self.txHash == hash256(txOldData.serialize()):
            print '*** Supplied incorrect pair of transactions!'
         self.script2 = str(txOldData.outputs[self.txOutIndex].binScript)
      elif isinstance(txOldData, PyTxOut):
         self.script2 = str(txOldData.binScript)
      elif isinstance(txOldData, str):
         self.script2 = str(txOldData)



   def verifyTransactionValid(self, txOldData=None, txNew=None, txInIndex=-1):
      if txOldData and txNew and txInIndex != -1:
         self.setTxObjects(txOldData, txNew, txInIndex)
      else:
         txOldData = self.script2
         txNew = self.txNew
         txInIndex = self.txInIndex

      if self.script1==None or self.txNew==None:
         raise VerifyScriptError, 'Cannot verify transactions, without setTxObjects call first!'

      # Execute TxIn script first
      self.stack = []
      exitCode1 = self.executeScript(self.script1, self.stack)

      if not exitCode1 == SCRIPT_NO_ERROR:
         raise VerifyScriptError, ('First script failed!  Exit Code: ' + str(exitCode1))

      exitCode2 = self.executeScript(self.script2, self.stack)

      if not exitCode2 == SCRIPT_NO_ERROR:
         raise VerifyScriptError, ('Second script failed!  Exit Code: ' + str(exitCode2))

      return self.stack[-1]==1


   def executeScript(self, binaryScript, stack=[]):
      self.stack = stack
      self.stackAlt  = []
      scriptData = BinaryUnpacker(binaryScript)
      self.lastOpCodeSepPos = None

      while scriptData.getRemainingSize() > 0:
         opcode = scriptData.get(UINT8)
         exitCode = self.executeOpCode(opcode, scriptData, self.stack, self.stackAlt)
         if not exitCode == SCRIPT_NO_ERROR:
            if exitCode==OP_NOT_IMPLEMENTED:
               print '***ERROR: OpCodes OP_IF, OP_NOTIF, OP_ELSE, OP_ENDIF,'
               print '          have not been implemented, yet.  This script'
               print '          could not be evaluated.'
            if exitCode==OP_DISABLED:
               print '***ERROR: This script included an op code that has been'
               print '          disabled for security reasons.  Script eval'
               print '          failed'
            return exitCode

      return SCRIPT_NO_ERROR


   # Implementing this method exactly as in the client because it looks like
   # there could be some subtleties with how it determines "true"
   def castToBool(self, binData):
      if isinstance(binData, int):
         binData = int_to_binary(binData)

      for i,byte in enumerate(binData):
         if not ord(byte) == 0:
            # This looks like it's assuming LE encoding (?)
            if (i == len(binData)-1) and (byte==0x80):
               return False
            return True
      return False


   def checkSig(self,binSig, binPubKey, txOutScript, txInTx, txInIndex, lastOpCodeSep=None):
      """
      Generic method for checking Bitcoin tx signatures.  This needs to be used for both
      OP_CHECKSIG and OP_CHECKMULTISIG.  Step 1 is to pop signature and public key off
      the stack, which must be done outside this method and passed in through the argument
      list.  The remaining steps do not require access to the stack.
      """

      # 2. Subscript is from latest OP_CODESEPARATOR until end... if DNE, use whole script
      subscript = txOutScript
      if lastOpCodeSep:
         subscript = subscript[lastOpCodeSep:]

      # 3. Signature is deleted from subscript
      #    I'm not sure why this line is necessary - maybe for non-standard scripts?
      lengthInBinary = int_to_binary(len(binSig))
      subscript = subscript.replace( lengthInBinary + binSig, "")

      # 4. Hashtype is popped and stored
      hashtype = binary_to_int(binSig[-1])
      justSig = binSig[:-1]

      if not hashtype == 1:
         print 'Non-unity hashtypes not implemented yet! ( hashtype =', hashtype,')'
         assert(False)

      # 5. Make a copy of the transaction -- we will be hashing a modified version
      txCopy = PyTx().unserialize( txInTx.serialize() )

      # 6. Remove all OP_CODESEPARATORs
      subscript.replace( int_to_binary(OP_CODESEPARATOR), '')

      # 7. All the TxIn scripts in the copy are blanked (set to empty string)
      for txin in txCopy.inputs:
         txin.binScript = ''

      # 8. Script for the current input in the copy is set to subscript
      txCopy.inputs[txInIndex].binScript = subscript

      # 9. Prepare the signature and public key
      senderAddr = PyBtcAddress().createFromPublicKey(binPubKey)
      binHashCode = int_to_binary(hashtype, widthBytes=4)
      toHash = txCopy.serialize() + binHashCode

      # Hashes are computed as part of CppBlockUtils::CryptoECDSA methods
      ##hashToVerify = hash256(toHash)
      ##hashToVerify = binary_switchEndian(hashToVerify)

      # 10. Apply ECDSA signature verification
      if senderAddr.verifyDERSignature(toHash, justSig):
         return True
      else:
         return False




   def executeOpCode(self, opcode, scriptUnpacker, stack, stackAlt):
      """
      Executes the next OP_CODE given the current state of the stack(s)
      """

      # TODO: Gavin clarified the effects of OP_0, and OP_1-OP_16.
      #       OP_0 puts an empty string onto the stack, which evaluateses to
      #            false and is plugged into HASH160 as ''
      #       OP_X puts a single byte onto the stack, 0x01 to 0x10
      #
      #       I haven't implemented it this way yet, because I'm still missing
      #       some details.  Since this "works" for available scripts, I'm going
      #       to leave it alone for now.

      ##########################################################################
      ##########################################################################
      ### This block produces very nice debugging output for script eval!
      #def pr(s):
         #if isinstance(s,int):
            #return str(s)
         #elif isinstance(s,str):
            #if len(s)>8:
               #return binary_to_hex(s)[:8]
            #else:
               #return binary_to_hex(s)

      #print '  '.join([pr(i) for i in stack])
      #print opnames[opcode][:12].ljust(12,' ') + ':',
      ##########################################################################
      ##########################################################################


      stackSizeAtLeast = lambda n: (len(self.stack) >= n)

      if   opcode == OP_FALSE:
         stack.append(0)
      elif 0 < opcode < 76:
         stack.append(scriptUnpacker.get(BINARY_CHUNK, opcode))
      elif opcode == OP_PUSHDATA1:
         nBytes = scriptUnpacker.get(UINT8)
         stack.append(scriptUnpacker.get(BINARY_CHUNK, nBytes))
      elif opcode == OP_PUSHDATA2:
         nBytes = scriptUnpacker.get(UINT16)
         stack.append(scriptUnpacker.get(BINARY_CHUNK, nBytes))
      elif opcode == OP_PUSHDATA4:
         nBytes = scriptUnpacker.get(UINT32)
         stack.append(scriptUnpacker.get(BINARY_CHUNK, nBytes))
      elif opcode == OP_1NEGATE:
         stack.append(-1)
      elif opcode == OP_TRUE:
         stack.append(1)
      elif 81 < opcode < 97:
         stack.append(opcode-80)
      elif opcode == OP_NOP:
         pass

      # TODO: figure out the conditional op codes...
      elif opcode == OP_IF:
         return OP_NOT_IMPLEMENTED
      elif opcode == OP_NOTIF:
         return OP_NOT_IMPLEMENTED
      elif opcode == OP_ELSE:
         return OP_NOT_IMPLEMENTED
      elif opcode == OP_ENDIF:
         return OP_NOT_IMPLEMENTED

      elif opcode == OP_VERIFY:
         if not self.castToBool(stack.pop()):
            stack.append(0)
            return TX_INVALID
      elif opcode == OP_RETURN:
         return TX_INVALID
      elif opcode == OP_TOALTSTACK:
         stackAlt.append( stack.pop() )
      elif opcode == OP_FROMALTSTACK:
         stack.append( stackAlt.pop() )

      elif opcode == OP_IFDUP:
         # Looks like this method duplicates the top item if it's not zero
         if not stackSizeAtLeast(1): return SCRIPT_STACK_SIZE_ERROR
         if self.castToBool(stack[-1]):
            stack.append(stack[-1]);

      elif opcode == OP_DEPTH:
         stack.append( len(stack) )
      elif opcode == OP_DROP:
         stack.pop()
      elif opcode == OP_DUP:
         stack.append( stack[-1] )
      elif opcode == OP_NIP:
         if not stackSizeAtLeast(2): return SCRIPT_STACK_SIZE_ERROR
         del stack[-2]
      elif opcode == OP_OVER:
         if not stackSizeAtLeast(2): return SCRIPT_STACK_SIZE_ERROR
         stack.append(stack[-2])
      elif opcode == OP_PICK:
         n = stack.pop()
         if not stackSizeAtLeast(n): return SCRIPT_STACK_SIZE_ERROR
         stack.append(stack[-n])
      elif opcode == OP_ROLL:
         n = stack.pop()
         if not stackSizeAtLeast(n): return SCRIPT_STACK_SIZE_ERROR
         stack.append(stack[-(n+1)])
         del stack[-(n+2)]
      elif opcode == OP_ROT:
         if not stackSizeAtLeast(3): return SCRIPT_STACK_SIZE_ERROR
         stack.append( stack[-3] )
         del stack[-4]
      elif opcode == OP_SWAP:
         if not stackSizeAtLeast(2): return SCRIPT_STACK_SIZE_ERROR
         x2 = stack.pop()
         x1 = stack.pop()
         stack.extend([x2, x1])
      elif opcode == OP_TUCK:
         if not stackSizeAtLeast(2): return SCRIPT_STACK_SIZE_ERROR
         x2 = stack.pop()
         x1 = stack.pop()
         stack.extend([x2, x1, x2])
      elif opcode == OP_2DROP:
         if not stackSizeAtLeast(2): return SCRIPT_STACK_SIZE_ERROR
         stack.pop()
         stack.pop()
      elif opcode == OP_2DUP:
         if not stackSizeAtLeast(2): return SCRIPT_STACK_SIZE_ERROR
         stack.append( stack[-2] )
         stack.append( stack[-2] )
      elif opcode == OP_3DUP:
         if not stackSizeAtLeast(3): return SCRIPT_STACK_SIZE_ERROR
         stack.append( stack[-3] )
         stack.append( stack[-3] )
         stack.append( stack[-3] )
      elif opcode == OP_2OVER:
         if not stackSizeAtLeast(4): return SCRIPT_STACK_SIZE_ERROR
         stack.append( stack[-4] )
         stack.append( stack[-4] )
      elif opcode == OP_2ROT:
         if not stackSizeAtLeast(6): return SCRIPT_STACK_SIZE_ERROR
         stack.append( stack[-6] )
         stack.append( stack[-6] )
      elif opcode == OP_2SWAP:
         if not stackSizeAtLeast(4): return SCRIPT_STACK_SIZE_ERROR
         x4 = stack.pop()
         x3 = stack.pop()
         x2 = stack.pop()
         x1 = stack.pop()
         stack.extend( [x3, x4, x1, x2] )
      elif opcode == OP_CAT:
         return OP_DISABLED
      elif opcode == OP_SUBSTR:
         return OP_DISABLED
      elif opcode == OP_LEFT:
         return OP_DISABLED
      elif opcode == OP_RIGHT:
         return OP_DISABLED
      elif opcode == OP_SIZE:
         if isinstance(stack[-1], int):
            stack.append(0)
         else:
            stack.append( len(stack[-1]) )
      elif opcode == OP_INVERT:
         return OP_DISABLED
      elif opcode == OP_AND:
         return OP_DISABLED
      elif opcode == OP_OR:
         return OP_DISABLED
      elif opcode == OP_XOR:
         return OP_DISABLED
      elif opcode == OP_EQUAL:
         x1 = stack.pop()
         x2 = stack.pop()
         stack.append( 1 if x1==x2 else 0  )
      elif opcode == OP_EQUALVERIFY:
         x1 = stack.pop()
         x2 = stack.pop()
         if not x1==x2:
            stack.append(0)
            return TX_INVALID


      elif opcode == OP_1ADD:
         stack[-1] += 1
      elif opcode == OP_1SUB:
         stack[-1] -= 1
      elif opcode == OP_2MUL:
         stack[-1] *= 2
         return OP_DISABLED
      elif opcode == OP_2DIV:
         stack[-1] /= 2
         return OP_DISABLED
      elif opcode == OP_NEGATE:
         stack[-1] *= -1
      elif opcode == OP_ABS:
         stack[-1] = abs(stack[-1])
      elif opcode == OP_NOT:
         top = stack.pop()
         if top==0:
            stack.append(1)
         else:
            stack.append(0)
      elif opcode == OP_0NOTEQUAL:
         top = stack.pop()
         if top==0:
            stack.append(0)
         else:
            stack.append(1)
         top = stack.pop()
         if top==0:
            stack.append(1)
         else:
            stack.append(0)
      elif opcode == OP_ADD:
         b = stack.pop()
         a = stack.pop()
         stack.append(a+b)
      elif opcode == OP_SUB:
         b = stack.pop()
         a = stack.pop()
         stack.append(a-b)
      elif opcode == OP_MUL:
         return OP_DISABLED
      elif opcode == OP_DIV:
         return OP_DISABLED
      elif opcode == OP_MOD:
         return OP_DISABLED
      elif opcode == OP_LSHIFT:
         return OP_DISABLED
      elif opcode == OP_RSHIFT:
         return OP_DISABLED
      elif opcode == OP_BOOLAND:
         b = stack.pop()
         a = stack.pop()
         if (not a==0) and (not b==0):
            stack.append(1)
         else:
            stack.append(0)
      elif opcode == OP_BOOLOR:
         b = stack.pop()
         a = stack.pop()
         stack.append( 1 if (self.castToBool(a) or self.castToBool(b)) else 0 )
      elif opcode == OP_NUMEQUAL:
         b = stack.pop()
         a = stack.pop()
         stack.append( 1 if a==b else 0 )
      elif opcode == OP_NUMEQUALVERIFY:
         b = stack.pop()
         a = stack.pop()
         if not a==b:
            stack.append(0)
            return TX_INVALID
      elif opcode == OP_NUMNOTEQUAL:
         b = stack.pop()
         a = stack.pop()
         stack.append( 1 if not a==b else 0 )
      elif opcode == OP_LESSTHAN:
         b = stack.pop()
         a = stack.pop()
         stack.append( 1 if a<b else 0)
      elif opcode == OP_GREATERTHAN:
         b = stack.pop()
         a = stack.pop()
         stack.append( 1 if a>b else 0)
      elif opcode == OP_LESSTHANOREQUAL:
         b = stack.pop()
         a = stack.pop()
         stack.append( 1 if a<=b else 0)
      elif opcode == OP_GREATERTHANOREQUAL:
         b = stack.pop()
         a = stack.pop()
         stack.append( 1 if a>=b else 0)
      elif opcode == OP_MIN:
         b = stack.pop()
         a = stack.pop()
         stack.append( min(a,b) )
      elif opcode == OP_MAX:
         b = stack.pop()
         a = stack.pop()
         stack.append( max(a,b) )
      elif opcode == OP_WITHIN:
         xmax = stack.pop()
         xmin = stack.pop()
         x    = stack.pop()
         stack.append( 1 if (xmin <= x < xmax) else 0 )

      elif opcode == OP_RIPEMD160:
         bits = stack.pop()
         stack.append( ripemd160(bits) )
      elif opcode == OP_SHA1:
         bits = stack.pop()
         stack.append( sha1(bits) )
      elif opcode == OP_SHA256:
         bits = stack.pop()
         stack.append( sha256(bits) )
      elif opcode == OP_HASH160:
         bits = stack.pop()
         if isinstance(bits, int):
            bits = ''
         stack.append( hash160(bits) )
      elif opcode == OP_HASH256:
         bits = stack.pop()
         if isinstance(bits, int):
            bits = ''
         stack.append( sha256(sha256(bits) ) )
      elif opcode == OP_CODESEPARATOR:
         self.lastOpCodeSepPos = scriptUnpacker.getPosition()
      elif opcode == OP_CHECKSIG or opcode == OP_CHECKSIGVERIFY:

         # 1. Pop key and sig from the stack
         binPubKey = stack.pop()
         binSig    = stack.pop()

         # 2-10. encapsulated in sep method so CheckMultiSig can use it too
         txIsValid = self.checkSig(  binSig, \
                                     binPubKey, \
                                     scriptUnpacker.getBinaryString(), \
                                     self.txNew, \
                                     self.txInIndex, \
                                     self.lastOpCodeSepPos)
         stack.append(1 if txIsValid else 0)
         if opcode==OP_CHECKSIGVERIFY:
            verifyCode = self.executeOpCode(OP_VERIFY)
            if verifyCode == TX_INVALID:
               return TX_INVALID

      elif opcode == OP_CHECKMULTISIG or opcode == OP_CHECKMULTISIGVERIFY:
         # OP_CHECKMULTISIG procedure ported directly from Satoshi client code
         # Location:  bitcoin-0.4.0-linux/src/src/script.cpp:775
         i=1
         if len(stack) < i:
            return TX_INVALID

         nKeys = int(stack[-i])
         if nKeys < 0 or nKeys > 20:
            return TX_INVALID

         i += 1
         iKey = i
         i += nKeys
         if len(stack) < i:
            return TX_INVALID

         nSigs = int(stack[-i])
         if nSigs < 0 or nSigs > nKeys:
            return TX_INVALID

         iSig = i
         i += 1
         i += nSigs
         if len(stack) < i:
            return TX_INVALID

         stack.pop()

         # Apply the ECDSA verification to each of the supplied Sig-Key-pairs
         enoughSigsMatch = True
         while enoughSigsMatch and nSigs > 0:
            binSig = stack[-iSig]
            binKey = stack[-iKey]

            if( self.checkSig(binSig, \
                              binKey, \
                              scriptUnpacker.getBinaryString(), \
                              self.txNew, \
                              self.txInIndex, \
                              self.lastOpCodeSepPos) ):
               iSig  += 1
               nSigs -= 1

            iKey +=1
            nKeys -=1

            if(nSigs > nKeys):
               enoughSigsMatch = False

         # Now pop the things off the stack, we only accessed in-place before
         while i > 1:
            i -= 1
            stack.pop()


         stack.append(1 if enoughSigsMatch else 0)

         if opcode==OP_CHECKMULTISIGVERIFY:
            verifyCode = self.executeOpCode(OP_VERIFY)
            if verifyCode == TX_INVALID:
               return TX_INVALID

      else:
         return SCRIPT_ERROR

      return SCRIPT_NO_ERROR



################################################################################
def getUnspentTxOutsForAddrList(addr160List, utxoType='Sweep', startBlk=-1):
   """
   You have a list of addresses (or just one) and you want to get all the 
   unspent TxOuts for it.  This can either be for computing its balance, or
   for sweeping the address(es).

   This will return a list of pairs of [addr160, utxoObj]
   This isn't the most efficient method for producing the pairs

   NOTE:  At the moment, this only gets STANDARD TxOuts... non-std uses 
          a different BDM call
   """
   if not TheBDM.isInitialized():
      return []
   else:
      if not isinstance(addr160List, (list,tuple)):
         addr160List = [addr160List]
   
      cppWlt = Cpp.BtcWallet()
      for addr in addr160List:
         if isinstance(addr, PyBtcAddress):
            cppWlt.addAddress_1_(addr.getAddr160())
         else:
            cppWlt.addAddress_1_(addr)
   
      
      currBlk = TheBDM.getTopBlockHeader().getBlockHeight()
      TheBDM.scanBlockchainForTx(cppWlt, currBlk+1 if startBlk==-1 else startBlk)

      if utxoType.lower() in ('sweep','unspent','full','all','ultimate'):
         return cppWlt.getFullTxOutList(currBlk)
      elif utxoType.lower() in ('spend','spendable','confirmed'):
         return cppWlt.getSpendableTxOutList(currBlk)
      else:
         raise TypeError, 'Unknown utxoType!'



################################################################################
# NOTE:  This method was actually used to create the Blockchain-reorg unit-
#        test, and hence why coinbase transactions are supported.  However,
#        for normal transactions supported by PyBtcEngine, this support is
#        unnecessary.
#
#        Additionally, this method both creates and signs the tx:  however
#        PyBtcEngine employs TxDistProposals which require the construction
#        and signing to be two separate steps.  This method is not suited
#        for most of the PyBtcEngine CONOPS.
#
#        On the other hand, this method DOES work, and there is no reason
#        not to use it if you already have PyBtcAddress-w-PrivKeys avail
#        and have a list of inputs and outputs as described below.
#
# This method will take an already-selected set of TxOuts, along with
# PyBtcAddress objects containing necessary the private keys
#
#    Src TxOut ~ {PyBtcAddr, PrevTx, PrevTxOutIdx}  --OR--  COINBASE = -1
#    Dst TxOut ~ {PyBtcAddr, value}
#
# Of course, we usually don't have the private keys of the dst addrs...
#
def PyCreateAndSignTx(srcTxOuts, dstAddrsVals):
   newTx = PyTx()
   newTx.version    = 1
   newTx.lockTime   = 0
   newTx.inputs     = []
   newTx.outputs    = []


   numInputs  = len(srcTxOuts)
   numOutputs = len(dstAddrsVals)

   coinbaseTx = False
   if numInputs==1 and srcTxOuts[0] == -1:
      coinbaseTx = True


   #############################
   # Fill in TxOuts first
   for i in range(numOutputs):
      txout       = PyTxOut()
      txout.value = dstAddrsVals[i][1]
      dstAddr     = dstAddrsVals[i][0]
      if(coinbaseTx):
         txout.binScript = ''.join([  '\x41',                      \
                                      dstAddr.binPublicKey65.toBinStr(),  \
                                      getOpCode('OP_CHECKSIG'   )])
      else:
         txout.binScript = ''.join([  getOpCode('OP_DUP'        ), \
                                      getOpCode('OP_HASH160'    ), \
                                      '\x14',                      \
                                      dstAddr.getAddr160(),        \
                                      getOpCode('OP_EQUALVERIFY'), \
                                      getOpCode('OP_CHECKSIG'   )])

      newTx.outputs.append(txout)


   #############################
   # Create temp TxIns with blank scripts
   for i in range(numInputs):
      txin = PyTxIn()
      txin.outpoint = PyOutPoint()
      if(coinbaseTx):
         txin.outpoint.txHash = '\x00'*32
         txin.outpoint.txOutIndex     = binary_to_int('\xff'*4)
      else:
         txin.outpoint.txHash = hash256(srcTxOuts[i][1].serialize())
         txin.outpoint.txOutIndex     = srcTxOuts[i][2]
      txin.binScript = ''
      txin.intSeq = 2**32-1
      newTx.inputs.append(txin)


   #############################
   # Now we apply the ultra-complicated signature procedure
   # We need a copy of the Tx with all the txin scripts blanked out
   txCopySerialized = newTx.serialize()
   for i in range(numInputs):
      if coinbaseTx:
         pass
      else:
         txCopy     = PyTx().unserialize(txCopySerialized)
         srcAddr    = srcTxOuts[i][0]
         txoutIdx   = srcTxOuts[i][2]
         prevTxOut  = srcTxOuts[i][1].outputs[txoutIdx]
         binToSign  = ''

         assert(srcAddr.hasPrivKey())

         # Only implemented one type of hashing:  SIGHASH_ALL
         hashType   = 1  # SIGHASH_ALL
         hashCode1  = int_to_binary(1, widthBytes=1)
         hashCode4  = int_to_binary(1, widthBytes=4)

         # Copy the script of the TxOut we're spending, into the txIn script
         txCopy.inputs[i].binScript = prevTxOut.binScript
         preHashMsg = txCopy.serialize() + hashCode4

         # CppBlockUtils::CryptoECDSA modules do the hashing for us
         ##binToSign = hash256(preHashMsg)
         ##binToSign = binary_switchEndian(binToSign)

         signature = srcAddr.generateDERSignature(preHashMsg)


         # If we are spending a Coinbase-TxOut, only need sig, no pubkey
         # Don't forget to tack on the one-byte hashcode and consider it part of sig
         if len(prevTxOut.binScript) > 30:
            sigLenInBinary = int_to_binary(len(signature) + 1)
            newTx.inputs[i].binScript = sigLenInBinary + signature + hashCode1
         else:
            pubkey = srcAddr.binPublicKey65.toBinStr()
            sigLenInBinary    = int_to_binary(len(signature) + 1)
            pubkeyLenInBinary = int_to_binary(len(pubkey)   )
            newTx.inputs[i].binScript = sigLenInBinary    + signature + hashCode1 + \
                                        pubkeyLenInBinary + pubkey

   #############################
   # Finally, our tx is complete!
   return newTx



################################################################################
################################################################################
#
# SelectCoins algorithms
#
#   The following methods define multiple ways that one could select coins
#   for a given transaction.  However, the "best" solution is extremely
#   dependent on the variety of unspent outputs, and also the preferences
#   of the user.  Things to take into account when selecting coins:
#
#     - Number of inputs:  If we have a lot of inputs in this transaction
#                          from different addresses, then all those addresses
#                          have now been linked together.  We want to use
#                          as few outputs as possible
#
#     - Tx Fess/Size:      The bigger the transaction, in bytes, the more
#                          fee we're going to have to pay to the miners
#
#     - Priority:          Low-priority transactions might require higher
#                          fees and/or take longer to make it into the
#                          blockchain.  Priority is the sum of TxOut
#                          priorities:  (NumConfirm * NumBTC / SizeKB)
#                          We especially want to avoid 0-confirmation txs
#
#     - Output values:     In almost every transaction, we must return
#                          change to ourselves.  This means there will
#                          be two outputs, one to the recipient, one to
#                          us.  We prefer that both outputs be about the
#                          same size, so that it's not clear which is the
#                          recipient, which is the change.  But we don't
#                          want to use too many inputs to do this.
#
#     - Sustainability:    We should pick a strategy that tends to leave our
#                          wallet containing a variety of TxOuts that are
#                          well-suited for future transactions to benefit.
#                          For instance, always favoring the single TxOut
#                          with a value close to the target, will result
#                          in a future wallet full of tiny TxOuts.  This
#                          guarantees that in the future, we're going to
#                          have to do 10+ inputs for a single Tx.
#
#
#   The strategy is to execute a half dozen different types of SelectCoins
#   algorithms, each with a different goal in mind.  Then we examine each
#   of the results and evaluate a "select-score."  Use the one with the
#   best score.  In the future, we could make the scoring algorithm based
#   on user preferences.  We expect that depending on what the availble
#   list looks like, some of these algorithms could produce perfect results,
#   and in other instances *terrible* results.
#
################################################################################
################################################################################

################################################################################
# These would normally be defined by C++ and fed in, but I've recreated
# the C++ class here... it's really just a container, anyway
class PyUnspentTxOut(object):
   def __init__(self, addr='', val=-1, numConf=-1):
      pass
      #self.addr = addr
      #self.val  = long(val*ONE_BTC)
      #self.conf = numConf
      #self.binScript = '\x76\xa9\x14' + self.addr + '\x88\xac'
   def createFromCppUtxo(self, cppUtxo):
      self.addr = cppUtxo.getRecipientAddr()
      self.val  = cppUtxo.getValue()
      self.conf = cppUtxo.getNumConfirm()
      self.binScript = '\x76\xa9\x14' + self.addr + '\x88\xac'
      self.txHash     = cppUtxo.getTxHash()
      self.txOutIndex = cppUtxo.getTxOutIndex()
      return self
   def getTxHash(self):
      return self.txHash
   def getTxOutIndex(self):
      return self.txOutIndex
   def getValue(self):
      return self.val
   def getNumConfirm(self):
      return self.conf
   def getScript(self):
      return self.binScript
   def getRecipientAddr(self):
      return self.addr
   def prettyStr(self, indent=''):
      pstr = [indent]
      pstr.append(binary_to_hex(self.addr[:8]))
      pstr.append(coin2str(self.val))
      pstr.append(str(self.conf).rjust(8,' '))
      return '  '.join(pstr)
   def pprint(self, indent=''):
      print self.prettyStr(indent)


################################################################################
def sumTxOutList(txoutList):
   return sum([u.getValue() for u in txoutList])

################################################################################
# This is really just for viewing a TxOut list -- usually for debugging
def pprintUnspentTxOutList(utxoList, headerLine='Coin Selection: '):
   totalSum = sum([u.getValue() for u in utxoList])
   print headerLine, '(Total = %s BTC)' % coin2str(totalSum)
   print '   ','Owner Address'.ljust(34),
   print '   ','TxOutValue'.rjust(18),
   print '   ','NumConf'.rjust(8),
   print '   ','PriorityFactor'.rjust(16)
   for utxo in utxoList:
      print '   ',hash160_to_addrStr(utxo.getRecipientAddr()).ljust(34),
      print '   ',(coin2str(utxo.getValue()) + ' BTC').rjust(18),
      print '   ',str(utxo.getNumConfirm()).rjust(8),
      print '   ', ('%0.2f' % (utxo.getValue()*utxo.getNumConfirm()/(ONE_BTC*144.))).rjust(16)


################################################################################
# Sorting currently implemented in C++, but we implement a different kind, here
def PySortCoins(unspentTxOutInfo, sortMethod=1):
   """
   Here we define a few different ways to sort a list of unspent TxOut objects.
   Most of them are simple, some are more complex.  In particular, the last
   method (4) tries to be intelligent, by grouping together inputs from the
   same address.

   The goal is not to do the heavy lifting for SelectCoins... we simply need
   a few different ways to sort coins so that the SelectCoins algorithms has
   a variety of different inputs to play with.  Each sorting method is useful
   for some types of unspent-TxOut lists, so as long as we have one good
   sort, the PyEvalCoinSelect method will pick it out.

   As a precaution we send all the zero-confirmation UTXO's to the back
   of the list, so that they will only be used if absolutely necessary.
   """
   zeroConfirm = []

   if sortMethod==0:
      priorityFn = lambda a: a.getValue() * a.getNumConfirm()
      return sorted(unspentTxOutInfo, key=priorityFn, reverse=True)
   if sortMethod==1:
      priorityFn = lambda a: (a.getValue() * a.getNumConfirm())**(1/3.)
      return sorted(unspentTxOutInfo, key=priorityFn, reverse=True)
   if sortMethod==2:
      priorityFn = lambda a: (math.log(a.getValue()*a.getNumConfirm()+1)+4)**4
      return sorted(unspentTxOutInfo, key=priorityFn, reverse=True)
   if sortMethod==3:
      priorityFn = lambda a: a.getValue() if a.getNumConfirm()>0 else 0
      return sorted(unspentTxOutInfo, key=priorityFn, reverse=True)
   if sortMethod==4:
      addrMap = {}
      zeroConfirm = []
      for utxo in unspentTxOutInfo:
         if utxo.getNumConfirm() == 0:
            zeroConfirm.append(utxo)
         else:
            addr = TxOutScriptExtractAddr160(utxo.getScript())
            if not addrMap.has_key(addr):
               addrMap[addr] = [utxo]
            else:
               addrMap[addr].append(utxo)

      priorityUTXO = (lambda a: (a.getNumConfirm()*a.getValue()**0.333))
      for addr,txoutList in addrMap.iteritems():
         txoutList.sort(key=priorityUTXO, reverse=True)

      priorityGrp = lambda a: max([priorityUTXO(utxo) for utxo in a])
      finalSortedList = []
      for utxo in sorted(addrMap.values(), key=priorityGrp, reverse=True):
         finalSortedList.extend(utxo)

      finalSortedList.extend(zeroConfirm)
      return finalSortedList
   if sortMethod in (5, 6, 7):
      utxoSorted = PySortCoins(unspentTxOutInfo, 1)
      # Rotate the top 1,2 or 3 elements to the bottom of the list
      for i in range(sortMethod-4):
         utxoSorted.append(utxoSorted[0])
         del utxoSorted[0]
      return utxoSorted

   # TODO:  Add a semi-random sort method:  it will favor putting high-priority
   #        outputs at the front of the list, but will not be deterministic
   #        This should give us some high-fitness variation compared to sorting
   #        uniformly
   if sortMethod==8:
      utxosNoZC = filter(lambda a: a.getNumConfirm()!=0, unspentTxOutInfo)
      random.shuffle(utxosNoZC)
      utxosNoZC.extend(filter(lambda a: a.getNumConfirm()==0, unspentTxOutInfo))
      return utxosNoZC
   if sortMethod==9:
      utxoSorted = PySortCoins(unspentTxOutInfo, 1)
      sz = len(filter(lambda a: a.getNumConfirm()!=0, utxoSorted))
      # swap 1/3 of the values at random
      topsz = int(min(max(round(sz/3), 5), sz))
      for i in range(topsz):
         pick1 = int(random.uniform(0,topsz))
         pick2 = int(random.uniform(0,sz-topsz))
         utxoSorted[pick1], utxoSorted[pick2] = utxoSorted[pick2], utxoSorted[pick1]
      return utxoSorted




################################################################################
# Now we try half a dozen different selection algorithms
################################################################################



################################################################################
def PySelectCoins_SingleInput_SingleValue( \
                                    unspentTxOutInfo, targetOutVal, minFee=0):
   """
   This method should usually be called with a small number added to target val
   so that a tx can be constructed that has room for user to add some extra fee
   if necessary.

   However, we must also try calling it with the exact value, in case the user
   is trying to spend exactly their remaining balance.
   """
   target = targetOutVal + minFee
   bestMatchVal  = 2**64
   bestMatchUtxo = None
   for utxo in unspentTxOutInfo:
      if target <= utxo.getValue() < bestMatchVal:
         bestMatchVal = utxo.getValue()
         bestMatchUtxo = utxo

   closeness = bestMatchVal - target
   if 0 < closeness <= CENT:
      # If we're going to have a change output, make sure it's above CENT
      # to avoid a mandatory fee
      try2Val  = 2**64
      try2Utxo = None
      for utxo in unspentTxOutInfo:
         if target+CENT < utxo.getValue() < try2Val:
            try2Val = utxo.getValue()
            try2Val = utxo
      if not try2Utxo==None:
         bestMatchUtxo = try2Utxo


   if bestMatchUtxo==None:
      return []
   else:
      return [bestMatchUtxo]

################################################################################
def PySelectCoins_MultiInput_SingleValue( \
                                    unspentTxOutInfo, targetOutVal, minFee=0):
   """
   This method should usually be called with a small number added to target val
   so that a tx can be constructed that has room for user to add some extra fee
   if necessary.

   However, we must also try calling it with the exact value, in case the user
   is trying to spend exactly their remaining balance.
   """
   target = targetOutVal + minFee
   outList = []
   sumVal = 0
   for utxo in unspentTxOutInfo:
      sumVal += utxo.getValue()
      outList.append(utxo)
      if sumVal>=targetOutVal:
         break

   return outList



################################################################################
def PySelectCoins_SingleInput_DoubleValue( \
                                    unspentTxOutInfo, targetOutVal, minFee=0):
   """
   We will look for a single input that is within 30% of the target
   In case the tx value is tiny rel to the fee: the minTarget calc
   may fail to exceed the actual tx size needed, so we add an extra

   We restrain the search to 25%.  If there is no one output in this
   range, then we will return nothing, and the SingleInput_SingleValue
   method might return a usable result
   """
   idealTarget    = 2*targetOutVal + minFee

   # check to make sure we're accumulating enough
   minTarget   = long(0.75 * idealTarget)
   minTarget   = max(minTarget, targetOutVal+minFee)
   maxTarget   = long(1.25 * idealTarget)

   if sum([u.getValue() for u in unspentTxOutInfo]) < minTarget:
      return []

   bestMatch = 2**64-1
   bestUTXO   = None
   for txout in unspentTxOutInfo:
      if minTarget <= txout.getValue() <= maxTarget:
         if abs(txout.getValue()-idealTarget) < bestMatch:
            bestMatch = abs(txout.getValue()-idealTarget)
            bestUTXO = txout

   if bestUTXO==None:
      return []
   else:
      return [bestUTXO]

################################################################################
def PySelectCoins_MultiInput_DoubleValue( \
                                    unspentTxOutInfo, targetOutVal, minFee=0):

   idealTarget = 2.0 * targetOutVal
   minTarget   = long(0.80 * idealTarget)
   minTarget   = max(minTarget, targetOutVal+minFee)
   if sum([u.getValue() for u in unspentTxOutInfo]) < minTarget:
      return []

   outList   = []
   lastDiff  = 2**64-1
   sumVal    = 0
   for utxo in unspentTxOutInfo:
      sumVal += utxo.getValue()
      outList.append(utxo)
      currDiff = abs(sumVal - idealTarget)
      # should switch from decreasing to increasing when best match
      if sumVal>=minTarget and currDiff>lastDiff:
         del outList[-1]
         break
      lastDiff = currDiff

   return outList




################################################################################
def getSelectCoinsScores(utxoSelectList, targetOutVal, minFee):
   """
   Define a metric for scoring the output of SelectCoints.  The output of
   this method is a tuple of scores which identify a few different factors
   of a txOut selection that users might care about in a selectCoins algorithm.

   This method only returns an absolute score, usually between 0 and 1 for
   each factor.  It is up to the person calling this method to decide how
   much "weight" they want to give each one.  You could even use the scores
   as multiplicative factors if you wanted, though they were designed with
   the following equation in mind:   finalScore = sum(WEIGHT[i] * SCORE[i])

   TODO:  I need to recalibrate some of these factors, and modify them to
          represent more directly what the user would be concerned about --
          such as PayFeeFactor, AnonymityFactor, etc.  The information is
          indirectly available with the current set of factors here
   """

   # Need to calculate how much the change will be returned to sender on this tx
   totalIn = sum([utxo.getValue() for utxo in utxoSelectList])
   totalChange = totalIn - (targetOutVal+minFee)

   # Abort if this is an empty list (negative score) or not enough coins
   if len(utxoSelectList)==0 or totalIn<targetOutVal+minFee:
      return -1


   ##################
   # -- Does this selection include any zero-confirmation tx?
   # -- How many addresses are linked together by this tx?
   addrSet = set([])
   noZeroConf = 1
   for utxo in utxoSelectList:
      addrSet.add(TxOutScriptExtractAddr160(utxo.getScript()))
      if utxo.getNumConfirm() == 0:
         noZeroConf = 0
   numAddr = len(addrSet)
   numAddrFactor = 4.0/(numAddr+1)**2  # values in the range (0, 1]



   ##################
   # Evaluate output anonanymity
   # One good measure of anonymity is look at trailiing zeros of the value.
   # If one output is like 50.0, and nother if 27.383291, then it's fairly
   # obvious which one is the change.  Can measure that by seeing that 50.0
   # in satoshis has 9 trailing zeros, where as 27.383291 only has 2
   #
   # If the diff is negative, the wrong answer starts to look like the
   # correct one (about which output is recipient and which is change)
   # We should give "extra credit" for those cases
   def countTrailingZeros(btcVal):
      for i in range(1,20):
         if btcVal % 10**i != 0:
            return i-1
      return 0  # not sure how we'd get here, but let's be safe
   tgtTrailingZeros =  countTrailingZeros(targetOutVal)
   chgTrailingZeros =  countTrailingZeros(totalChange)
   zeroDiff = tgtTrailingZeros - chgTrailingZeros
   outAnonFactor = 0
   if totalChange==0:
      outAnonFactor = 1
   else:
      if zeroDiff==2:
         outAnonFactor = 0.2
      elif zeroDiff==1:
         outAnonFactor = 0.7
      elif zeroDiff<1:
         outAnonFactor = abs(zeroDiff) + 1


   ##################
   # Equal inputs are anonymous-- but no point in doing this if the
   # trailing zeros count is way different -- i.e. does it matter if
   # outputs a and b are close, if a=51.000, and b=47.283?  It's
   # still pretty obvious which one is the change. (so: only execute
   # the following block if outAnonFactor > 0)
   #
   # On the other hand, if we have 1.832 and 10.00, and the 10.000 is the
   # change, we don't really care that they're not close, it's still
   # damned good/deceptive output anonymity  (so: only execute
   # the following block if outAnonFactor <= 1)
   if 0 < outAnonFactor <= 1 and not totalChange==0:
      outValDiff = abs(totalChange - targetOutVal)
      diffPct = (outValDiff / max(totalChange, targetOutVal))
      if diffPct < 0.20:
         outAnonFactor *= 1
      elif diffPct < 0.50:
         outAnonFactor *= 0.7
      elif diffPct < 1.0:
         outAnonFactor *= 0.3
      else:
         outAnonFactor = 0


   ##################
   # Tx size:  we don't have signatures yet, but we assume that each txin is
   #           about 180 Bytes, TxOuts are 35, and 10 other bytes in the Tx
   numBytes  =  10
   numBytes += 180 * len(utxoSelectList)
   numBytes +=  35 * (1 if totalChange==0 else 2)
   txSizeFactor = 0
   numKb = int(numBytes / 1000)
   # Will compute size factor after we see this tx priority and AllowFree
   # results.  If the tx qualifies for free, we don't need to penalize
   # a 3 kB transaction vs one that is 0.5 kB


   ##################
   # Priority:  If our priority is above the 1-btc-after-1-day threshold
   #            then we might be allowed a free tx.  But, if its priority
   #            isn't much above this thresh, it might take a couple blocks
   #            to be included
   dPriority = 0
   anyZeroConfirm = False
   for utxo in utxoSelectList:
      if utxo.getNumConfirm() == 0:
         anyZeroConfirm = True
      else:
         dPriority += utxo.getValue() * utxo.getNumConfirm()

   dPriority = dPriority / numBytes
   priorityThresh = ONE_BTC * 144 / 250
   if dPriority < priorityThresh:
      priorityFactor = 0
   elif dPriority < 10.0*priorityThresh:
      priorityFactor = 0.7
   elif dPriority < 100.0*priorityThresh:
      priorityFactor = 0.9
   else:
      priorityFactor = 1.0


   ##################
   # AllowFree:  If three conditions are met, then the tx can be sent safely
   #             without a tx fee.  Granted, it may not be included in the
   #             current block if the free space is full, but definitely in
   #             the next one
   isFreeAllowed = 0
   haveDustOutputs = (0<totalChange<CENT or targetOutVal<CENT)
   if ((not haveDustOutputs) and \
       dPriority >= priorityThresh and \
       numBytes <= 3500):
      isFreeAllowed = 1


   ##################
   # Finish size-factor calculation -- if free is allowed, kB is irrelevant
   txSizeFactor = 0
   if isFreeAllowed or numKb<1:
      txSizeFactor = 1
   else:
      if numKb < 2:
         txSizeFactor=0.2
      elif numKb<3:
         txSizeFactor=0.1
      elif numKb<4:
         txSizeFactor=0
      else:
         txSizeFactor=-1  #if this is huge, actually subtract score

   return (isFreeAllowed, noZeroConf, priorityFactor, numAddrFactor, txSizeFactor, outAnonFactor)


################################################################################
# We define default preferences for weightings.  Weightings are used to
# determine the "priorities" for ranking various SelectCoins results
# By setting the weights to different orders of magnitude, you are essentially
# defining a sort-order:  order by FactorA, then sub-order by FactorB...
################################################################################
# TODO:  ADJUST WEIGHTING!
IDX_ALLOWFREE   = 0
IDX_NOZEROCONF  = 1
IDX_PRIORITY    = 2
IDX_NUMADDR     = 3
IDX_TXSIZE      = 4
IDX_OUTANONYM   = 5
WEIGHTS = [None]*6
WEIGHTS[IDX_ALLOWFREE]  =  100000
WEIGHTS[IDX_NOZEROCONF] = 1000000  # let's avoid zero-conf if possible
WEIGHTS[IDX_PRIORITY]   =      50
WEIGHTS[IDX_NUMADDR]    =  100000
WEIGHTS[IDX_TXSIZE]     =     100
WEIGHTS[IDX_OUTANONYM]  =      30


################################################################################
def PyEvalCoinSelect(utxoSelectList, targetOutVal, minFee, weights=WEIGHTS):
   """
   Use a specified set of weightings and sub-scores for a unspentTxOut list,
   to assign an absolute "fitness" of this particular selection.  The goal of
   getSelectCoinsScores() is to produce weighting-agnostic subscores -- then
   this method applies the weightings to these scores to get a final answer.

   If list A has a higher score than list B, then it's a better selection for
   that transaction.  If you the two scores don't look right to you, then you
   probably just need to adjust the weightings to your liking.

   These weightings may become user-configurable in the future -- likely as an
   option of coin-selection profiles -- such as "max anonymity", "min fee",
   "balanced", etc).
   """
   SCORES = getSelectCoinsScores(utxoSelectList, targetOutVal, minFee)
   if SCORES==-1:
      return -1

   # Combine all the scores
   score  = 0
   score += WEIGHTS[IDX_NOZEROCONF] * SCORES[IDX_NOZEROCONF]
   score += WEIGHTS[IDX_PRIORITY]   * SCORES[IDX_PRIORITY]
   score += WEIGHTS[IDX_NUMADDR]    * SCORES[IDX_NUMADDR]
   score += WEIGHTS[IDX_TXSIZE]     * SCORES[IDX_TXSIZE]
   score += WEIGHTS[IDX_OUTANONYM]  * SCORES[IDX_OUTANONYM]

   # If we're already paying a fee, why bother including this weight?
   if minFee < 0.0005:
      score += WEIGHTS[IDX_ALLOWFREE]  * SCORES[IDX_ALLOWFREE]

   return score


################################################################################
def PySelectCoins(unspentTxOutInfo, targetOutVal, minFee=0, numRand=10, margin=CENT):
   """
   Intense algorithm for coin selection:  computes about 30 different ways to
   select coins based on the desired target output and the min tx fee.  Then
   ranks the various solutions and picks the best one
   """
   if sum([u.getValue() for u in unspentTxOutInfo]) < targetOutVal:
      return []

   targExact  = targetOutVal
   targMargin = targetOutVal+margin

   selectLists = []

   # Start with the intelligent solutions with different sortings
   for sortMethod in range(8):
      diffSortList = PySortCoins(unspentTxOutInfo, sortMethod)
      selectLists.append(PySelectCoins_SingleInput_SingleValue( diffSortList, targExact,  minFee ))
      selectLists.append(PySelectCoins_MultiInput_SingleValue(  diffSortList, targExact,  minFee ))
      selectLists.append(PySelectCoins_SingleInput_SingleValue( diffSortList, targMargin, minFee ))
      selectLists.append(PySelectCoins_MultiInput_SingleValue(  diffSortList, targMargin, minFee ))
      selectLists.append(PySelectCoins_SingleInput_DoubleValue( diffSortList, targExact,  minFee ))
      selectLists.append(PySelectCoins_MultiInput_DoubleValue(  diffSortList, targExact,  minFee ))
      selectLists.append(PySelectCoins_SingleInput_DoubleValue( diffSortList, targMargin, minFee ))
      selectLists.append(PySelectCoins_MultiInput_DoubleValue(  diffSortList, targMargin, minFee ))

   # Throw in a couple random solutions, maybe we get lucky
   # But first, make a copy before in-place shuffling
   # NOTE:  using list[:] like below, really causes a swig::vector<type> to freak out!
   #utxos = unspentTxOutInfo[:]
   #utxos = list(unspentTxOutInfo)
   for method in range(8,10):
      for i in range(numRand):
         utxos = PySortCoins(unspentTxOutInfo, method)
         selectLists.append(PySelectCoins_MultiInput_SingleValue(utxos, targExact,  minFee))
         selectLists.append(PySelectCoins_MultiInput_DoubleValue(utxos, targExact,  minFee))
         selectLists.append(PySelectCoins_MultiInput_SingleValue(utxos, targMargin, minFee))
         selectLists.append(PySelectCoins_MultiInput_DoubleValue(utxos, targMargin, minFee))

   # Now we define PyEvalCoinSelect as our sorting metric, and find the best solution
   scoreFunc = lambda ulist: PyEvalCoinSelect(ulist, targetOutVal, minFee)
   finalSelection = max(selectLists, key=scoreFunc)
   SCORES = getSelectCoinsScores(finalSelection, targetOutVal, minFee)
   if len(finalSelection)==0:
      return []

   # If we selected a list that has only one or two inputs, and we have
   # other, tiny, unspent outputs from the same addresses, we should
   # throw one or two of them in to help clear them out.  However, we
   # only do so if a plethora of conditions exist:
   #
   # First, we only consider doing this if the tx has <5 inputs already.
   # Also, we skip this process if the current tx doesn't have excessive
   # priority already -- we don't want to risk de-prioritizing a tx for
   # this purpose.
   #
   # Next we sort by LOWEST value, because we really benefit from this most
   # by clearing out tiny outputs.  Along those lines, we don't even do
   # unless it has low priority -- don't want to take a high-priority utxo
   # and convert it to one that will be low-priority to start.
   #
   # Finally, we shouldn't do this if a high score was assigned to output
   # anonymity: this extra output may cause a tx with good output anonymity
   # to no longer possess this property
   IDEAL_NUM_INPUTS = 5
   if len(finalSelection)>=IDEAL_NUM_INPUTS or SCORES[IDX_PRIORITY]<0.5:
      return finalSelection
   else:
      for sel in finalSelection:
         addrAlreadyUsed = sel.getRecipientAddr()
         for other in sorted(unspentTxOutInfo, key=(lambda a: a.getValue())):
            # First 3 conditions make sure we're not picking txOut already selected
            if(  addrAlreadyUsed == other.getRecipientAddr() and \
                 sel.getValue() != other.getValue() and \
                 sel.getNumConfirm() != other.getNumConfirm() and \
                 other not in finalSelection and \
                 other.getValue()*other.getNumConfirm() < 10*ONE_BTC*144./250. and \
                 other.getNumConfirm() > 0 and \
                 SCORES[IDX_OUTANONYM] == 0):
               finalSelection.append(other)
               if len(finalSelection)>=IDEAL_NUM_INPUTS:
                  return finalSelection

   return finalSelection


def calcMinSuggestedFees(selectCoinsResult, targetOutVal, preSelectedFee):
   """
   Returns two fee options:  one for relay, one for include-in-block.
   In general, relay fees are required to get your block propagated
   (since most nodes are Satoshi clients), but there's no guarantee
   it will be included in a block -- though I'm sure there's plenty
   of miners out there will include your tx for sub-standard fee.
   However, it's virtually guaranteed that a miner will accept a fee
   equal to the second return value from this method.

   We have to supply the fee that was used in the selection algorithm,
   so that we can figure out how much change there will be.  Without
   this information, we might accidentally declare a tx to be freeAllow
   when it actually is not.
   """

   if len(selectCoinsResult)==0:
      return [-1,-1]

   paid = targetOutVal + preSelectedFee
   change = sum([u.getValue() for u in selectCoinsResult]) - paid

   # Calc approx tx size
   numBytes  =  10
   numBytes += 180 * len(selectCoinsResult)
   numBytes +=  35 * (1 if change==0 else 2)
   numKb = int(numBytes / 1000)

   # Compute raw priority of tx
   prioritySum = 0
   for utxo in selectCoinsResult:
      prioritySum += utxo.getValue() * utxo.getNumConfirm()
   prioritySum = prioritySum / numBytes

   # Any tiny/dust outputs?
   haveDustOutputs = (0<change<CENT or targetOutVal<CENT)

   if((not haveDustOutputs) and \
      prioritySum >= ONE_BTC * 144 / 250. and \
      numBytes <= 3600):
      return [0,0]

   # This cannot be a free transaction.
   minFeeMultiplier = (1 + numKb)

   # At the moment this condition never triggers
   if minFeeMultiplier<1.0 and haveDustOutputs:
      minFeeMultiplier = 1.0


   return [minFeeMultiplier * MIN_RELAY_TX_FEE, \
           minFeeMultiplier * MIN_TX_FEE]






################################################################################
################################################################################
# This class can be used for both multi-signature tx collection, as well as
# offline wallet signing (you are collecting signatures for a 1-of-1 tx only
# involving yourself).
class PyTxDistProposal(object):
   """
   PyTxDistProposal is created from a PyTx object, and represents
   an unsigned transaction, that may require the signatures of
   multiple parties before being accepted by the network.

   This technique (https://en.bitcoin.it/wiki/BIP_0010) is that 
   once TxDP is created, the system signing it only needs the 
   ECDSA private keys and nothing else.   This enables the device
   providing the signatures to be extremely lightweight, since it
   doesn't have to store the blockchain.

   For a given TxDP, we will be storing the following structure
   in memory.  Use a 3-input tx as an example, with the first 
   being a 2-of-3 multi-sig transaction (unsigned)
      
      self.scriptTypes    = [TXOUT_SCRIPT_MULTISIG, 
                             TXOUT_SCRIPT_STANDARD,   
                             TXOUT_SCRIPT_STANDARD]

      self.inputValues    = [ 2313000000, 
                              400000000, 
                              1000000000]

      self.signatures     = [ ['', '', ''],
                              [''],
                              [''],         ]

      self.inAddr20Lists  = [ [addr1, addr2, addr3],
                              [addr4]
                              [addr5]         ]

      # Usually only have public keys on multi-sig TxOuts
      self.inPubKeyLists  = [ [pubKey1, pubKey2, pubKey3],
                              ['']
                              ['']         ]   

      self.numSigsNeeded  = [ 2
                              1
                              1 ]

      self.relevantTxMap  = [ prevTx0Hash: prevTx0.serialize(),
                              prevTx1Hash: prevTx1.serialize(),
                              prevTx2Hash: prevTx2.serialize() ]
      
   UPDATE Feb 2012:  Before Jan 29, 2012, BIP 0010 used a different technique
                     for communicating blockchain information to the offline
                     device.  This is no longer the case
                     
                     Gregory Maxwell identified a reasonable-enough security
                     risk with the fact that previous BIP 0010 cannot guarantee 
                     validity of stated input values in a TxDP.  This is solved
                     by adding the supporting transactions to the TxDP, so that 
                     the signing device can get the input values from those 
                     tx and verify the hash matches the OutPoint on the tx 
                     being signed (which *is* part of what's being signed).  
                     The concern was that someone could manipulate your online
                     computer to misrepresent the inputs, and cause you to 
                     send you entire wallet to tx-fees.  Not the most useful
                     attack (for someone trying to steal your coins), but it is
                     still a risk that can be avoided by adding some "bloat" to
                     the TxDP

                     
   
   """
   #############################################################################
   def __init__(self, pytx=None, txMap={}):
      self.pytxObj       = UNINITIALIZED
      self.uniqueB58     = ''
      self.scriptTypes   = []
      self.signatures    = []
      self.txOutScripts  = []
      self.inAddr20Lists = []
      self.inPubKeyLists = []
      self.inputValues   = []
      self.numSigsNeeded = []
      self.relevantTxMap = {}  # needed to support input values of each TxIn
      if pytx:
         self.createFromPyTx(pytx, txMap)

   #############################################################################
   def createFromPyTx(self, pytx, txMap={}):
      sz = len(pytx.inputs)
      self.pytxObj        = pytx.copy()
      self.uniqueB58 = binary_to_base58(hash256(pytx.serialize()))[:8]
      self.scriptTypes    = []
      self.signatures     = []
      self.txOutScripts   = []
      self.inAddr20Lists  = []
      self.inPubKeyLists  = []
      self.inputValues    = []
      self.numSigsNeeded  = []
      self.relevantTxMap  = {}  # needed to support input values of each TxIn

      if len(txMap)==0 and not TheBDM.isInitialized():
         raise BlockchainUnavailableError, ('Must input supporting transactions '
                                            'or access to the blockchain, to '
                                            'create the TxDP')
      for i in range(sz):
         # First, make sure that we have the previous Tx data available
         # We can't continue without it, since BIP 0010 will now require
         # the full tx of outputs being spent
         outpt = self.pytxObj.inputs[i].outpoint
         txhash = outpt.txHash
         txidx  = outpt.txOutIndex
         pyPrevTx = None
         if len(txMap)>0:
            # If supplied a txMap, we expect it to have everything we need
            if not txMap.has_key(txhash):
               raise InvalidHashError, ('Could not find the referenced tx '
                                        'in supplied txMap')
            pyPrevTx = txMap[txhash].copy()
         elif TheBDM.isInitialized():
            cppPrevTx = TheBDM.getTxByHash(txhash)
            if not cppPrevTx:
               raise InvalidHashError, 'Could not find the referenced tx'
            pyPrevTx = PyTx().unserialize(cppPrevTx.serialize())
         else:
            raise InvalidHashError, 'No previous-tx data available for TxDP'
         self.relevantTxMap[txhash] = pyPrevTx.copy()
               
           
         # Now we have the previous transaction.  We need to pull the 
         # script out of the specific TxOut so we know how it can be
         # spent.
         script =  pyPrevTx.outputs[txidx].binScript
         value  =  pyPrevTx.outputs[txidx].value
         scrType = getTxOutScriptType(script)

         self.inputValues.append(value)
         self.txOutScripts.append(str(script)) # copy it
         self.scriptTypes.append(scrType)
         self.inAddr20Lists.append([])
         self.inPubKeyLists.append([])
         self.signatures.append([])
         if scrType in (TXOUT_SCRIPT_STANDARD, TXOUT_SCRIPT_COINBASE):
            self.inAddr20Lists[-1].append(TxOutScriptExtractAddr160(script))
            self.inPubKeyLists[-1].append('')
            self.signatures[-1].append('')
            self.numSigsNeeded.append(1)
         elif scrType==TXOUT_SCRIPT_MULTISIG:
            mstype, addrs, pubs = getTxOutMultiSigInfo(script)
            self.inAddr20Lists[-1] = addrs
            self.inPubKeyLists[-1] = pubs
            self.signatures[-1]    = ['']*len(addrs)
            self.numSigsNeeded[-1] = mstype[0]  # mstype for M-of-N tx is (M,N)
         elif scrType in (TXOUT_SCRIPT_OP_EVAL, TXOUT_SCRIPT_UNKNOWN):
            pass

      return self


   #############################################################################
   def createFromTxOutSelection(self, utxoSelection, recip160ValPairs, txMap={}):
      """
      This creates a TxDP for a standard transaction from a list of inputs and 
      a list of recipient-value-pairs.  

      NOTE:  I have modified this so that if the "recip" is not a 20-byte binary
             string, it is instead interpretted as a SCRIPT -- which could be
             anything, including a multi-signature transaction
      """

      pprintUnspentTxOutList(utxoSelection)
      print sumTxOutList(utxoSelection)
      print sum([a[1] for a in recip160ValPairs])
      assert(sumTxOutList(utxoSelection) >= sum([a[1] for a in recip160ValPairs]))
      thePyTx = PyTx()
      thePyTx.version = 1
      thePyTx.lockTime = 0
      thePyTx.inputs = []
      thePyTx.outputs = []

      # We can prepare the outputs, first
      for recipObj,value in recip160ValPairs:
         txout = PyTxOut()
         txout.value = long(value)

         # Assume recipObj is either a PBA or a string
         if isinstance(recipObj, PyBtcAddress):
            recipObj = recipObj.getAddr160()

         # Now recipObj is def a string
         if len(recipObj)!=20:
            # If not an address, it's a full script
            txout.binScript = recipObj
         else:
            # Construct a std TxOut from addr160 str
            txout.binScript = ''.join([  getOpCode('OP_DUP'        ), \
                                         getOpCode('OP_HASH160'    ), \
                                         '\x14',                      \
                                         recipObj,
                                         getOpCode('OP_EQUALVERIFY'), \
                                         getOpCode('OP_CHECKSIG'   )])
         thePyTx.outputs.append(txout)

      # Prepare the inputs based on the utxo objects
      for iin,utxo in enumerate(utxoSelection):
         # First, make sure that we have the previous Tx data available
         # We can't continue without it, since BIP 0010 will now require
         # the full tx of outputs being spent
         txin = PyTxIn()
         txin.outpoint = PyOutPoint()
         txin.binScript = ''
         txin.intSeq = 2**32-1

         txhash = utxo.getTxHash()
         txidx  = utxo.getTxOutIndex()
         txin.outpoint.txHash = str(txhash)
         txin.outpoint.txOutIndex = txidx
         thePyTx.inputs.append(txin)

      return self.createFromPyTx(thePyTx, txMap)



   #############################################################################
   def appendSignature(self, binSig, txinIndex=None):
      """
      Use this to add a signature to the TxDP object in memory.
      """
      idx, pos, addr = self.processSignature(binSig, txinIndex, checkAllInputs=True)
      if addr:
         self.signatures[validIdx].append(binSig)
         return True
   
      return False


   #############################################################################
   def processSignature(self, sigStr, txinIdx, checkAllInputs=False):
      """
      For standard transaction types, the signature field is actually the raw
      script to be plugged into the final transaction that allows it to eval
      to true -- except for multi-sig transactions.  We have to mess with the 
      data a little bit if we want to use the script-processor to verify the
      signature.  Instead, we will use the crypto ops directly.

      The return value is everything we need to know about this signature:
      -- TxIn-index:    if checkAllInputs=True, we need to know which one worked
      -- Addr-position: for multi-sig tx, we need to know which addr it matches
      -- Addr160:       address to which this signature corresponds
      """

      if txinIdx==None or txinIdx<0 or txinIdx>=len(self.pytxObj.inputs):
         pass
      else:
         scriptType = self.scriptTypes[txinIdx]
         txCopy = self.pytxObj.copy()
         if scriptType in (TXOUT_SCRIPT_STANDARD, TXOUT_SCRIPT_COINBASE):
            # For standard Tx types, sigStr is the full script itself (copy it)
            txCopy.inputs[txinIdx].binScript = str(sigStr)
            prevOutScript = str(self.txOutScripts[txinIdx])
            psp = PyScriptProcessor(prevOutScript, txCopy, txinIdx)
            if psp.verifyTransactionValid():
               return txinIdx, 0, TxOutScriptExtractAddr160(prevOutScript)
         elif scriptType == TXOUT_SCRIPT_MULTISIG:
            # For multi-sig, sigStr is the raw ECDSA sig ... we will have to
            # manually construct a tx that the script processor can check,
            # without the other signatures
            for i in range(len(txCopy.inputs)):
               if not i==idx:
                  txCopy.inputs[i].binScript = ''
               else:
                  txCopy.inputs[i].binScript = self.txOutScripts[i]
   
            hashCode   = binary_to_int(sigStr[-1])
            hashCode4  = int_to_binary(hashcode, widthBytes=4)
            preHashMsg = txCopy.serialize() + hashCode4
            if not hashCode==1:
               raise NotImplementedError, 'Non-standard hashcodes not supported!'
   
            # Now check all public keys in the multi-sig TxOut script
            for i,pubkey in enumerate(self.inPubKeyLists):
               tempAddr = PyBtcAddress().createFromPublicKeyData(pubkey)
               if tempAddr.verifyDERSignature(preHashMsg, sigStr):
                  return txInIdx, i, hash160(pubkey)
         

      if checkAllInputs:
         for i in range(len(self.pytxObj.inputs)):
            idx, pos, addr160 = self.processSignature(sigStr, i)
            if idx>0:
               return idx, pos, addr160
         
      return -1,-1,''
      

   #############################################################################
   def checkTxHasEnoughSignatures(self, alsoVerify=False):
      """
      This method only counts signatures, unless verify==True
      """
      for i in range(len(self.pytxObj.inputs)):
         numSigsHave = sum( [(1 if sig else 0) for sig in self.signatures[i]] )
         if numSigsHave<self.numSigsNeeded[i]:
            return False

      if not alsoVerify:
         return True

      if not self.getBroadcastTxIfReady():
         return False

      return True
      
      
      
            

   #############################################################################
   def getBroadcastTxIfReady(self):
      try:
         return self.prepareFinalTx()
      except SignatureError, msg:
         return None
      # Let all other exceptions go on up the chain
   

   
   #############################################################################
   def isSigValidForInput(self, i):
      """
      For now we assume that each input only requires one signature, and thus 
      we have it or we don't.  In the future, this will be expanded for the 
      multi-sig case, and return a list signatures needed and which ones are 
      signed/valid
      """
      psp = PyScriptProcessor()
      # STUB -- will get to this when I need it



   #############################################################################
   def prepareFinalTx(self):
      """
      This converts the TxDP back into a regular PyTx object, verifying
      signatures as it goes.  Throw an error if the TxDP does not have
      the complete set of valid signatures needed to be accepted by the 
      network.
      """
      if not self.checkTxHasEnoughSignatures():
         return None

      # We must make/modify a copy of the TxDP, because serialization relies
      # on having the original TxDP intact.
      finalTx = self.pytxObj.copy()

      # Put the txIn scripts together (non-trivial for multi-sig cases)
      # then run them through the script evaluator to make sure they
      # are valid. 
      psp = PyScriptProcessor()
      for i,txin in enumerate(finalTx.inputs):
         if self.scriptTypes[i] in (TXOUT_SCRIPT_STANDARD, TXOUT_SCRIPT_COINBASE):
            finalTx.inputs[i].binScript = self.signatures[i][0]
         elif self.scriptTypes[i]==TXOUT_SCRIPT_MULTISIG:
            sortedSigs = ['']*len(self.inAddr20Lists[i])
            for sig in self.signatures[i]:
               idx, pos, addr = self.processSignature(sig, i)
               if not addr:
                  raise SignatureError, 'Sig is not valid for input', i
               else:
                  sortedSigs[pos] = sig
            finalTx.inputs[i].binScript = getOpCode('OP_0') + ''.join(sortedSigs)

         psp.setTxObjects(self.txOutScripts[i], finalTx, i)
         totalScriptValid = psp.verifyTransactionValid()
         if not totalScriptValid:
            print 'Invalid script for input %d:'
            pprintScript(finalTx.inputs[i].binScript, 2)
            print 'Spending txout script:'
            pprintScript(self.txOutScripts[i], 2)
            raise SignatureError, 'Invalid script for input %d' % i
         else:
            if len(self.inAddr20Lists)==1: print 'Signature', i, 'is valid!'
            else: print 'Signatures for input', i, 'are valid!'
      return finalTx


   #############################################################################
   def serializeAscii(self):
      txdpLines = []
      headline = ('-----BEGIN-TRANSACTION-' + self.uniqueB58 + '-----').ljust(80,'-')
      txdpLines.append( headline )
      dpsz = len(self.pytxObj.serialize())
      pieces = ['', 'TXDIST', binary_to_hex(MAGIC_BYTES), self.uniqueB58, \
                      int_to_hex(dpsz, widthBytes=2, endOut=BIGENDIAN)]
      txdpLines.append('_'.join(pieces))
      
      # First tx is always the tx being created/signed, others are supporting tx
      try:
         txList = [self.pytxObj.serialize()]
         txList.extend([self.relevantTxMap[txin.outpoint.txHash].serialize() \
                                                for txin in self.pytxObj.inputs])
      except KeyError:
         raise InvalidHashError, ('One or more OutPoints could not be found -- '
                                  'the TxDP could not be serialized')

      txHex = binary_to_hex(''.join(txList))
      for byte in range(0,len(txHex),80):
         txdpLines.append( txHex[byte:byte+80] )

      for iin,txin in enumerate(self.pytxObj.inputs):
         if self.inputValues[iin]:
            formattedVal = coin2str(self.inputValues[iin], ndec=8)
         else:
            formattedVal = '0'

         txdpLines.append('_TXINPUT_%02d_%s' % (iin, formattedVal.strip()))
         for s,sig in enumerate(self.signatures[iin]):
            if len(sig)==0:
               continue
            addrB58 = hash160_to_addrStr(self.inAddr20Lists[iin][s])
            sigsz = int_to_hex(len(sig), widthBytes=2, endOut=BIGENDIAN)
            txdpLines.append('_SIG_%s_%02d_%s' % (addrB58, iin, sigsz))
            sigHex = binary_to_hex(sig)
            for byte in range(0,len(sigHex),80):
               txdpLines.append( sigHex[byte:byte+80] )

      endline = ('-------END-TRANSACTION-' + self.uniqueB58 + '-----').ljust(80,'-')
      txdpLines.append( endline )
      self.pprint()
      return '\n'.join(txdpLines)
      

   #############################################################################
   def unserializeAscii(self, asciiStr):
      txdpTxt = [line.strip() for line in asciiStr.split('\n')]

      # Why can't I figure out the best way to do this with generators?
      # I know there's a bettery [python-]way to do this...
      L = [0]
      def nextLine(i):
         s = txdpTxt[i[0]].strip()
         i[0] += 1
         return s

      line = nextLine(L)
      while not ('BEGIN-TRANSACTION' in line):
         line = nextLine(L)

      # Get the network, dp ID and number of bytes
      line = nextLine(L)
      magicBytesHex, dpIdB58, dpsz = line.split('_')[2:]
      magic = hex_to_binary(magicBytesHex)

      # Read in the full, hex, tx list: first one is to be signed, remaining
      # are there to support verification of input values
      dpser = ''
      line = nextLine(L)
      while not 'TXINPUT' in line:
         dpser += line
         line = nextLine(L)

      txListBin = hex_to_binary(dpser) 
      binUnpacker = BinaryUnpacker(txListBin)
      txList = []
      targetTx = PyTx().unserialize(binUnpacker)
      while binUnpacker.getRemainingSize() > 0:
         nextTx = PyTx().unserialize(binUnpacker)
         self.relevantTxMap[nextTx.getHash()] = nextTx

      for txin in targetTx.inputs:
         if not self.relevantTxMap.has_key(txin.outpoint.txHash):
            raise TxdpError, 'Not all inputs can be verified for TxDP.  Aborting!'

      self.createFromPyTx( targetTx, self.relevantTxMap )
      numIn = len(self.pytxObj.inputs)

      # Do some sanity checks
      if not self.uniqueB58 == dpIdB58:
         raise UnserializeError, 'TxDP: Actual DPID does not match listed ID'
      if not MAGIC_BYTES==magic:
         raise NetworkIDError, 'TxDP is for diff blockchain! (%s)' % \
                                                         BLOCKCHAINS[magic]

      # At this point, we should have a TxDP constructed, now we need to 
      # simply scan the rest of the serialized structure looking for any
      # signatures that may be included
      while not 'END-TRANSACTION' in line: 
         [iin, val] = line.split('_')[2:]
         iin = int(iin)
         self.inputValues[iin] = long(float(val)*ONE_BTC)
         
         line = nextLine(L)
         while '_SIG_' in line:
            addrB58, sz, sigszHex = line.split('_')[2:]
            sz = int(sz) 
            sigsz = hex_to_int(sigszHex, endIn=BIGENDIAN)
            hexSig = ''
            line = nextLine(L)
            while (not '_SIG_' in line)   and \
                  (not 'TXINPUT' in line) and \
                  (not 'END-TRANSACTION' in line):
               hexSig += line
               line = nextLine(L)
            binSig = hex_to_binary(hexSig)
            idx, sigOrder, addr160 = self.processSignature(binSig, iin)
            if idx == -1:
               #raise SignatureError, 'Invalid sig: Input %d, addr=%s' % (iin, addrB58)
               print  'Invalid sig: Input %d, addr=%s' % (iin, addrB58)
            elif not hash160_to_addrStr(addr160)== addrB58:
               raise BadAddressError, 'Listed addr does not match computed addr'
            # If we got here, the signature is valid!
            self.signatures[iin][sigOrder] = binSig

      return self
      


   #############################################################################
   def pprint(self, indent='   '):
      tx = self.pytxObj
      propID = hash256(tx.serialize())
      print indent+'Distribution Proposal : ', binary_to_base58(propID)[:8]
      print indent+'Transaction Version   : ', tx.version
      print indent+'Transaction Lock Time : ', tx.lockTime
      print indent+'Num Inputs            : ', len(tx.inputs)
      for i,txin in enumerate(tx.inputs):
         prevHash = txin.outpoint.txHash
         prevIndex = txin.outpoint.txOutIndex
         #print '   PrevOut: (%s, index=%d)' % (binary_to_hex(prevHash[:8]),prevIndex),
         print indent*2 + 'Value: %s' % self.inputValues[i]
         print indent*2 + 'SrcScript:   %s' % binary_to_hex(self.txOutScripts[i])
         for ns, sig in enumerate(self.signatures[i]):
            print indent*2 + 'Sig%d = "%s"'%(ns, binary_to_hex(sig))
      print indent+'Num Outputs           : ', len(tx.outputs)
      for i,txout in enumerate(tx.outputs):
         print '   Recipient: %s BTC' % coin2str(txout.value),
         scrType = getTxOutScriptType(txout.binScript)
         if scrType in (TXOUT_SCRIPT_STANDARD, TXOUT_SCRIPT_COINBASE):
            print hash160_to_addrStr(TxOutScriptExtractAddr160(txout.binScript))
         elif scrType in (TXOUT_SCRIPT_MULTISIG,):
            mstype, addrs, pubs = getTxOutMultiSigInfo(txout.binScript)
            print 'MULTI-SIG-SCRIPT:%d-of-%d' % mstype
            for addr in addrs:
               print indent*2, hash160_to_addrStr(addr)
            
         

# Random method for creating
def touchFile(fname):
   try:
      os.utime(fname, None)
   except:
      f = open(fname, 'a')
      f.flush()
      os.fsync(f.fileno())
      f.close()

BLOCKCHAIN_READONLY   = 0
BLOCKCHAIN_READWRITE  = 1
BLOCKCHAIN_DONOTUSE   = 2

WLT_UPDATE_ADD = 0
WLT_UPDATE_MODIFY = 1

WLT_DATATYPE_KEYDATA     = 0
WLT_DATATYPE_ADDRCOMMENT = 1
WLT_DATATYPE_TXCOMMENT   = 2
WLT_DATATYPE_OPEVAL      = 3
WLT_DATATYPE_DELETED     = 4

DEFAULT_COMPUTE_TIME_TARGET = 0.25
DEFAULT_MAXMEM_LIMIT        = 32*1024*1024



################################################################################
################################################################################
class PyBtcWallet(object):
   """
   This class encapsulates all the concepts and variables in a "wallet",
   and maintains the passphrase protection, key stretching, encryption,
   etc, required to maintain the wallet.  This class also includes the
   file I/O methods for storing and loading wallets.

   ***NOTE:  I have ONLY implemented deterministic wallets, using ECDSA
             Diffie-Hellman shared-secret crypto operations.  This allows
             one to actually determine the next PUBLIC KEY in the address
             chain without actually having access to the private keys.
             This makes it possible to synchronize online-offline computers
             once and never again.

             You can import random keys into your wallet, but if it is
             encrypted, you will have to supply a passphrase to make sure
             it can be encrypted as well.

   Presumably, wallets will be used for one of three purposes:

   (1) Spend money and receive payments
   (2) Watching-only wallets - have the private keys, just not on this computer
   (3) May be watching *other* people's addrs.  There's a variety of reasons
       we might want to watch other peoples' addresses, but most them are not
       relevant to a "basic" BTC user.  Nonetheless it should be supported to
       watch money without considering it part of our own assets

   This class is included in the combined-python-cpp module, because we really
   need to maintain a persistent Cpp.BtcWallet if this class is to be useful
   (we don't want to have to rescan the entire blockchain every time we do any
   wallet operations).

   The file format was designed from the outset with lots of unused space to
   allow for expansion without having to redefine the file format and break
   previous wallets.  Luckily, wallet information is cheap, so we don't have
   to stress too much about saving space (100,000 addresses should take 15 MB)

   This file is NOT for storing Tx-related information.  I want this file to
   be the minimal amount of information you need to secure and backup your
   entire wallet.  Tx information can always be recovered from examining the
   blockchain... your private keys cannot be.

   We track version numbers, just in case.  We start with 1.0

   Version 1.0:
   ---
   fileID      -- (8)  '\xbaWALLET\x00' for wallet files
   version     -- (4)   getVersionInt(PYBTCWALLET_VERSION)
   magic bytes -- (4)   defines the blockchain for this wallet (BTC, NMC)
   wlt flags   -- (8)   64 bits/flags representing info about wallet
   binUniqueID -- (6)   first 5 bytes of first address in wallet
                        (rootAddr25Bytes[:5][::-1]), reversed
                        This is not intended to look like the root addr str
                        and is reversed to avoid having all wallet IDs start 
                        with the same characters (since the network byte is front)
   create date -- (8)   unix timestamp of when this wallet was created
                        (actually, the earliest creation date of any addr
                        in this wallet -- in the case of importing addr
                        data).  This is used to improve blockchain searching
   Short Name  -- (32)  Null-terminated user-supplied short name for wlt
   Long Name   -- (256) Null-terminated user-supplied description for wlt
   Highest Used-- (8)   The chain index of the highest used address
   ---
   Crypto/KDF  -- (512) information identifying the types and parameters
                        of encryption used to secure wallet, and key
                        stretching used to secure your passphrase.
                        Includes salt. (the breakdown of this field will
                        be described separately)
   KeyGenerator-- (237) The base address for a determinstic wallet.
                        Just a serialized PyBtcAddress object.
   ---
   UNUSED     -- (1024) unused space for future expansion of wallet file
   ---
   Remainder of file is for key storage and various other things.  Each
   "entry" will start with a 4-byte code identifying the entry type, then
   20 bytes identifying what address the data is for, and finally then
   the subsequent data .  So far, I have three types of entries that can
   be included:

      \x01 -- Address/Key data (as of PyBtcAddress version 1.0, 237 bytes)
      \x02 -- Address comments (variable-width field)
      \x03 -- Address comments (variable-width field)
      \x04 -- OP_EVAL subscript (when this is enabled, in the future)

   Please see PyBtcAddress for information on how key data is serialized.
   Comments (\x02) are var-width, and if a comment is changed to
   something longer than the existing one, we'll just blank out the old
   one and append a new one to the end of the file.  It looks like

   02000000 01 <Addr> 4f This comment is enabled (01) with 4f characters


   For file syncing, we protect against corrupted wallets by doing atomic
   operations before even telling the user that new data has been added.
   We do this by copying the wallet file, and creating a walletUpdateFailed
   file.  We then modify the original, verify its integrity, and then delete
   the walletUpdateFailed file.  Then we create a backupUpdateFailed flag,
   do the identical update on the backup file, and delete the failed flag. 
   This guaranatees that no matter which nanosecond the power goes out,
   there will be an uncorrupted wallet and we know which one it is.

   We never let the user see any data until the atomic write-to-file operation
   has completed


   Additionally, we implement key locking and unlocking, with timeout.  These
   key locking features are only DEFINED here, not actually enforced (because
   this is a library, not an application).  You can set the default/temporary
   time that the KDF key is maintained in memory after the passphrase is
   entered, and this class will keep track of when the wallet should be next
   locked.  It is up to the application to check whether the current time
   exceeds the lock time.  This will probably be done in a kind of heartbeat
   method, which checks every few seconds for all sorts of things -- including
   wallet locking.
   """

   #############################################################################
   def __init__(self):
      self.fileTypeStr    = '\xbaWALLET\x00'
      self.magicBytes     = MAGIC_BYTES
      self.version        = PYBTCWALLET_VERSION  # (Major, Minor, Minor++, even-more-minor)
      self.eofByte        = 0
      self.cppWallet      = None   # Mirror of PyBtcWallet in C++ object
      self.cppInfo        = {}     # Extra info about each address to help sync
      self.watchingOnly   = False
      self.wltCreateDate  = 0

      # Three dictionaries hold all data
      self.addrMap     = {}  # maps 20-byte addresses to PyBtcAddress objects
      self.commentsMap = {}  # maps 20-byte addresses to user-created comments
      self.commentLocs = {}  # map comment keys to wallet file locations
      self.opevalMap   = {}  # maps 20-byte addresses to OP_EVAL data (future)
      self.labelName   = ''
      self.labelDescr  = ''
      self.linearAddr160List = []
      self.chainIndexMap = {}
      if USE_TESTNET:
         self.addrPoolSize = 10  # this makes debugging so much easier!
      else:
         self.addrPoolSize = 100

      # For file sync features
      self.walletPath = ''
      self.doBlockchainSync = BLOCKCHAIN_READONLY
      self.lastSyncBlockNum = 0

      # Private key encryption details
      self.useEncryption  = False
      self.kdf            = None
      self.crypto         = None
      self.kdfKey         = None
      self.defaultKeyLifetime = 10    # seconds after unlock, that key is discarded
      self.lockWalletAtTime   = 0    # seconds after unlock, that key is discarded
      self.isLocked       = False
      self.testedComputeTime=None

      # Deterministic wallet, need a root key.  Though we can still import keys.
      # The unique ID contains the network byte (id[-1]) but is not intended to
      # resemble the address of the root key
      self.uniqueIDBin = ''
      self.uniqueIDB58 = ''   # Base58 version of reversed-uniqueIDBin
      self.lastComputedChainAddr160  = ''
      self.lastComputedChainIndex = 0
      self.highestUsedChainIndex  = 0 

      # All PyBtcAddress serializations are exact same size, figure it out now
      self.pybtcaddrSize = len(PyBtcAddress().serialize())


      # Finally, a bunch of offsets that tell us where data is stored in the
      # file: this can be generated automatically on unpacking (meaning it
      # doesn't require manually updating offsets if I change the format), and
      # will save us a couple lines of code later, when we need to update things
      self.offsetWltFlags  = -1
      self.offsetLabelName = -1
      self.offsetLabelDescr  = -1
      self.offsetTopUsed   = -1
      self.offsetRootAddr  = -1
      self.offsetKdfParams = -1
      self.offsetCrypto    = -1

      # These flags are ONLY for unit-testing the walletFileSafeUpdate function
      self.interruptTest1  = False
      self.interruptTest2  = False
      self.interruptTest3  = False

   #############################################################################
   def getWalletVersion(self):
      return (getVersionInt(self.version), getVersionString(self.version))

   #############################################################################
   def getWalletVersion(self):
      return (getVersionInt(self.version), getVersionString(self.version))


   #############################################################################
   def getWalletPath(self):
      return self.walletPath

   #############################################################################
   def getTimeRangeForAddress(self, addr160):
      if not self.addrMap.has_key(addr160):
         return None
      else:
          return self.addrMap[addr160].getTimeRange()

   #############################################################################
   def getBlockRangeForAddress(self, addr20):
      if not self.addrMap.has_key(addr160):
         return None
      else:
          return self.addrMap[addr160].getBlockRange()

   #############################################################################
   def setBlockchainSyncFlag(self, syncYes=True):
      self.doBlockchainSync = syncYes

   #############################################################################
   def syncWithBlockchain(self, startBlk=None):
      if not self.doBlockchainSync==BLOCKCHAIN_DONOTUSE:
         assert(TheBDM.isInitialized())
         if startBlk==None:
            startBlk = self.lastSyncBlockNum + 1
         TheBDM.scanBlockchainForTx(self.cppWallet, startBlk)
         self.lastSyncBlockNum = TheBDM.getTopBlockHeader().getBlockHeight()
      else:
         print '***WARNING: Blockchain-sync requested, but current wallet'
         print '            is set to BLOCKCHAIN_DONOTUSE'

   #############################################################################
   def getBalance(self, balType="Spendable"):
      if not TheBDM.isInitialized():
         return -1
      else:
         currBlk = TheBDM.getTopBlockHeader().getBlockHeight()
         if balType.lower() in ('spendable','spend'):
            return self.cppWallet.getSpendableBalance(currBlk)
         elif balType.lower() in ('unconfirmed','unconf'):
            return self.cppWallet.getUnconfirmedBalance(currBlk)
         elif balType.lower() in ('total','ultimate','unspent','full'):
            return self.cppWallet.getFullBalance()
         else:
            raise TypeError, 'Unknown balance type! "' + balType + '"'


   #############################################################################
   def getAddrBalance(self, addr160, balType="Spendable", currBlk=UINT32_MAX):
      if not TheBDM.isInitialized() or not self.hasAddr(addr160):
         return -1
      else:
         addr = self.cppWallet.getAddrByHash160(addr160)
         if balType.lower() in ('spendable','spend'):
            return addr.getSpendableBalance(currBlk)
         elif balType.lower() in ('unconfirmed','unconf'):
            return addr.getUnconfirmedBalance(currBlk)
         elif balType.lower() in ('ultimate','unspent','full'):
            return addr.getFullBalance()
         else:
            raise TypeError, 'Unknown balance type!'

   #############################################################################
   def getTxLedger(self, ledgType='Full'):
      """ 
      Gets the ledger entries for the entire wallet, from C++/SWIG data structs
      """
      if not TheBDM.isInitialized():
         return []
      else:
         ledgBlkChain = self.cppWallet.getTxLedger()
         ledgZeroConf = self.cppWallet.getZeroConfLedger()
         if ledgType.lower() in ('full','all','ultimate'):
            ledg = []
            ledg.extend(ledgBlkChain)
            ledg.extend(ledgZeroConf)
            return ledg
         elif ledgType.lower() in ('blk', 'blkchain', 'blockchain'):
            return ledgBlkChain
         elif ledgType.lower() in ('zeroconf', 'zero'):
            return ledgZeroConf
         else:
            raise TypeError, 'Unknown ledger type! "' + ledgType + '"'


   #############################################################################
   def getAddrTxLedger(self, addr160, ledgType='Full'):
      """ 
      Gets the ledger entries for the entire wallet, from C++/SWIG data structs
      """
      if not TheBDM.isInitialized() or not self.hasAddr(addr160):
         return []
      else:
         ledgBlkChain = self.cppWallet.getAddrByHash160(addr160).getTxLedger()
         ledgZeroConf = self.cppWallet.getAddrByHash160(addr160).getZeroConfLedger()
         if ledgType.lower() in ('full','all','ultimate'):
            ledg = []
            ledg.extend(ledgBlkChain)
            ledg.extend(ledgZeroConf)
            return ledg
         elif ledgType.lower() in ('blk', 'blkchain', 'blockchain'):
            return ledgBlkChain
         elif ledgType.lower() in ('zeroconf', 'zero'):
            return ledgZeroConf
         else:
            raise TypeError, 'Unknown balance type! "' + ledgType + '"'


   #############################################################################
   def getTxOutList(self, txType='Spendable'):
      """ Returns UnspentTxOut/C++ objects """
      if TheBDM.isInitialized() and not self.doBlockchainSync==BLOCKCHAIN_DONOTUSE:
         currBlk = TheBDM.getTopBlockHeader().getBlockHeight()
         self.syncWithBlockchain()
         if txType.lower() in ('spend', 'spendable'):
            return self.cppWallet.getSpendableTxOutList(currBlk);
         elif txType.lower() in ('full', 'all', 'unspent', 'ultimate'):
            return self.cppWallet.getFullTxOutList(currBlk);
         else:
            raise TypeError, 'Unknown balance type! ' + txType
      else:
         print '***Blockchain is not available for accessing wallet-tx data'
         return []

   #############################################################################
   def getAddrTxOutList(self, addr160, txType='Spendable'):
      """ Returns UnspentTxOut/C++ objects """
      if TheBDM.isInitialized() and self.hasAddr(addr160) and \
                        not self.doBlockchainSync==BLOCKCHAIN_DONOTUSE:
         currBlk = TheBDM.getTopBlockHeader().getBlockHeight()
         self.syncWithBlockchain()
         if txType.lower() in ('spend', 'spendable'):
            return self.cppWallet.getAddrByHash160(addr160).getSpendableTxOutList(currBlk);
         elif txType.lower() in ('full', 'all', 'unspent', 'ultimate'):
            return self.cppWallet.getAddrByHash160(addr160).getFullTxOutList(currBlk);
         else:
            raise TypeError, 'Unknown TxOutList type! ' + txType
      else:
         print '***Blockchain is not available for accessing wallet-tx data'
         return []


   #############################################################################
   def getAddrByHash160(self, addr160):
      return (None if not self.hasAddr(addr160) else self.addrMap[addr160])

   #############################################################################
   def hasAddr(self, addrData):
      if isinstance(addrData, str):
         if len(addrData) == 20:
            return self.addrMap.has_key(addrData)
         else:
            return self.addrMap.has_key(addrStr_to_hash160(addrData))
      elif isinstance(addrData, PyBtcAddress):
         return self.addrMap.has_key(addrData.getAddr160())
      else:
         return False


   #############################################################################
   def setDefaultKeyLifetime(self, newlifetime):
      """ Set a new default lifetime for holding the unlock key. Min 2 sec """
      self.defaultKeyLifetime = max(newlifetime, 2)

   #############################################################################
   def checkWalletLockTimeout(self):
      if not self.isLocked and self.kdfKey and RightNow()>self.lockWalletAtTime:
         self.lock()
         if self.kdfKey:
            self.kdfKey.destroy()
         self.kdfKey = None

         if self.useEncryption:
            self.isLocked = True



   #############################################################################
   def lockTxOutsOnNewTx(self, pytxObj):
      for txin in pytxObj.inputs:
         self.cppWallet.lockTxOutSwig(txin.outpoint.txHash, txin.outpoint.txOutIndex)
         
   

   #############################################################################
   def setDefaultKeyLifetime(self, lifetimeInSec):
      """
      This is used to set (in memory only) the default time to keep the encrypt
      key in memory after the encryption passphrase has been entered.  This is
      NOT enforced by PyBtcWallet, but the unlock method will use it to calc a
      unix timestamp when the wallet SHOULD be locked, and the external program
      can use that to decide when to call the lock method.
      """
      self.defaultKeyLifetime = lifetimeInSec

   #############################################################################
   def createNewWallet(self, newWalletFilePath=None, \
                             plainRootKey=None, chaincode=None, \
                             withEncrypt=True, IV=None, securePassphrase=None, \
                             kdfTargSec=DEFAULT_COMPUTE_TIME_TARGET, \
                             kdfMaxMem=DEFAULT_MAXMEM_LIMIT, \
                             shortLabel='', longLabel='', isActuallyNew=True):
      """
      This method will create a new wallet, using as much customizability
      as you want.  You can enable encryption, and set the target params
      of the key-derivation function (compute-time and max memory usage).
      The KDF parameters will be experimentally determined to be as hard
      as possible for your computer within the specified time target
      (default, 0.25s).  It will aim for maximizing memory usage and using
      only 1 or 2 iterations of it, but this can be changed by scaling
      down the kdfMaxMem parameter (default 32 MB).

      If you use encryption, don't forget to supply a 32-byte passphrase,
      created via SecureBinaryData(pythonStr).  This method will apply
      the passphrase so that the wallet is "born" encrypted.

      The field plainRootKey could be used to recover a written backup
      of a wallet, since all addresses are deterministically computed
      from the root address.  This obviously won't reocver any imported
      keys, but does mean that you can recover your ENTIRE WALLET from
      only those 32 plaintext bytes AND the 32-byte chaincode.

      We skip the atomic file operations since we don't even have
      a wallet file yet to safely update.
      """

      if securePassphrase:
         securePassphrase = SecureBinaryData(securePassphrase)
      if plainRootKey:
         plainRootKey = SecureBinaryData(plainRootKey)
      if chaincode:
         chaincode = SecureBinaryData(chaincode)

      if withEncrypt and not securePassphrase:
         raise EncryptionError, 'Cannot create encrypted wallet without passphrase'

      print '***Creating new deterministic wallet'

      # Set up the KDF
      if not withEncrypt:
         self.kdfKey = None
      else:
         print '(with encryption)',
         self.kdf = KdfRomix()
         print kdfTargSec, kdfMaxMem
         (mem,niter,salt) = self.computeSystemSpecificKdfParams( \
                                                kdfTargSec, kdfMaxMem)
         self.kdf.usePrecomputedKdfParams(mem, niter, salt)
         self.kdfKey = self.kdf.DeriveKey(securePassphrase)

      if not plainRootKey:
         # TODO: We should find a source for injecting extra entropy
         #       At least, Crypto++ grabs from a few different sources, itself
         plainRootKey = SecureBinaryData().GenerateRandom(32)

      if not chaincode:
         chaincode = SecureBinaryData().GenerateRandom(32)

      # Create the root address object
      rootAddr = PyBtcAddress().createFromPlainKeyData( \
                                             plainRootKey, \
                                             IV16=IV, \
                                             willBeEncr=withEncrypt, \
                                             generateIVIfNecessary=True)
      rootAddr.markAsRootAddr(chaincode)

      # This does nothing if no encryption
      rootAddr.lock(self.kdfKey)
      rootAddr.unlock(self.kdfKey)

      firstAddr = rootAddr.extendAddressChain(self.kdfKey)
      first160  = firstAddr.getAddr160()

      # Update wallet object with the new data
      # NEW IN WALLET VERSION 1.35:  unique ID is now based on
      # the first chained address: this guarantees that the unique ID
      # is based not only on the private key, BUT ALSO THE CHAIN CODE
      self.useEncryption = withEncrypt
      self.addrMap['ROOT'] = rootAddr
      self.addrMap[firstAddr.getAddr160()] = firstAddr
      self.uniqueIDBin = (ADDRBYTE + firstAddr.getAddr160()[:5])[::-1]
      self.uniqueIDB58 = binary_to_base58(self.uniqueIDBin)
      self.labelName  = shortLabel[:32]
      self.labelDescr  = longLabel[:256]
      self.lastComputedChainAddr160 = first160
      self.lastComputedChainIndex  = firstAddr.chainIndex
      self.highestUsedChainIndex   = firstAddr.chainIndex-1
      self.wltCreateDate = long(RightNow())
      self.linearAddr160List = [first160]
      self.chainIndexMap[firstAddr.chainIndex] = first160

      # We don't have to worry about atomic file operations when
      # creating the wallet: so we just do it naively here.
      self.walletPath = newWalletFilePath
      if not newWalletFilePath:
         shortName = self.labelName .replace(' ','_')
         # This was really only needed when we were putting name in filename
         #for c in ',?;:\'"?/\\=+-|[]{}<>':
            #shortName = shortName.replace(c,'_')
         newName = 'armory_%s_.wallet' % self.uniqueIDB58
         self.walletPath = os.path.join(ARMORY_HOME_DIR, newName)

      print '   New wallet will be written to:', self.walletPath
      newfile = open(self.walletPath, 'wb')
      fileData = BinaryPacker()

      # packHeader method writes KDF params and root address
      headerBytes = self.packHeader(fileData)

      # We make sure we have byte locations of the two addresses, to start
      self.addrMap[first160].walletByteLoc = headerBytes + 21

      fileData.put(BINARY_CHUNK, '\x00' + first160 + firstAddr.serialize())


      # Store the current localtime and blocknumber.  Block number is always 
      # accurate if available, but time may not be exactly right.  Whenever 
      # basing anything on time, please assume that it is up to one day off!
      time0,blk0 = getCurrTimeAndBlock() if isActuallyNew else (0,0)

      # Don't forget to sync the C++ wallet object
      self.cppWallet = Cpp.BtcWallet()
      self.cppWallet.addAddress_5_(rootAddr.getAddr160(), time0,blk0,time0,blk0)
      self.cppWallet.addAddress_5_(first160,              time0,blk0,time0,blk0)
      TheBDM.registerWallet(self.cppWallet, True) # new wallet


      newfile.write(fileData.getBinaryString())
      newfile.close()

      walletFileBackup = self.getWalletPath('backup')
      shutil.copy(self.walletPath, walletFileBackup)

      # Let's fill the address pool while we have the KDF key in memory.
      # It will get a lot more expensive if we do it on the next unlock
      self.fillAddressPool(self.addrPoolSize)

      if self.useEncryption:
         self.unlock(secureKdfOutput=self.kdfKey)
         self.lock()
      return self

   #############################################################################
   def advanceHighestIndex(self, ct=1):
      topIndex = self.highestUsedChainIndex + ct
      topIndex = min(topIndex, self.lastComputedChainIndex)
      topIndex = max(topIndex, 0)

      self.highestUsedChainIndex = topIndex
      self.walletFileSafeUpdate( [[WLT_UPDATE_MODIFY, self.offsetTopUsed, \
                    int_to_binary(self.highestUsedChainIndex, widthBytes=8)]])
      self.fillAddressPool()
      
   #############################################################################
   def rewindHighestIndex(self, ct=1):
      self.advanceHighestIndex(-ct)


   #############################################################################
   def getNextUnusedAddress(self):
      if self.lastComputedChainIndex - self.highestUsedChainIndex < \
                                              max(self.addrPoolSize-1,1):
         self.fillAddressPool(self.addrPoolSize)

      self.advanceHighestIndex(1)
      new160 = self.getAddress160ByChainIndex(self.highestUsedChainIndex)
      self.addrMap[new160].touch()
      self.walletFileSafeUpdate( [[WLT_UPDATE_MODIFY, \
                                  self.addrMap[new160].walletByteLoc, \
                                  self.addrMap[new160].serialize()]]  )
      return self.addrMap[new160]


   #############################################################################
   def computeNextAddress(self, addr160=None, isActuallyNew=True):
      """
      Use this to extend the chain beyond the last-computed address.

      We will usually be computing the next address from the tip of the 
      chain, but I suppose someone messing with the file format may
      leave gaps in the chain requiring some to be generated in the middle
      (then we can use the addr160 arg to specify which address to extend)
      """
      if not addr160:
         addr160 = self.lastComputedChainAddr160

      newAddr = self.addrMap[addr160].extendAddressChain(self.kdfKey)
      new160 = newAddr.getAddr160()
      newDataLoc = self.walletFileSafeUpdate( \
         [[WLT_UPDATE_ADD, WLT_DATATYPE_KEYDATA, new160, newAddr]])
      self.addrMap[new160] = newAddr
      self.addrMap[new160].walletByteLoc = newDataLoc[0] + 21

      if newAddr.chainIndex > self.lastComputedChainIndex:
         self.lastComputedChainAddr160 = new160
         self.lastComputedChainIndex = newAddr.chainIndex

      self.linearAddr160List.append(new160)
      self.chainIndexMap[newAddr.chainIndex] = new160

      # In the future we will enable first/last seen, but not yet
      time0,blk0 = getCurrTimeAndBlock() if isActuallyNew else (0,0)
      self.cppWallet.addAddress_5_(new160, time0,blk0,time0,blk0)
      return new160
      



   #############################################################################
   def fillAddressPool(self, numPool=None):
      if not numPool:
         numPool = self.addrPoolSize

      gap = self.lastComputedChainIndex - self.highestUsedChainIndex
      numToCreate = max(numPool - gap, 0)
      for i in range(numToCreate):
         self.computeNextAddress()
      return self.lastComputedChainIndex

   #############################################################################
   def setAddrPoolSize(self, newSize):
      if newSize<5:
         print 'Will not allow address pool sizes smaller than 5...'
         return

      self.addrPoolSize = newSize
      self.fillAddressPool(newSize)


   #############################################################################
   def getHighestUsedIndex(self):
      """ 
      This only retrieves the stored value, but it may not be correct if,
      for instance, the wallet was just imported but has been used before.
      """
      return self.highestUsedChainIndex

          
   #############################################################################
   def getHighestComputedIndex(self):
      """ 
      This only retrieves the stored value, but it may not be correct if,
      for instance, the wallet was just imported but has been used before.
      """
      return self.lastComputedChainIndex
      

         
   #############################################################################
   def detectHighestUsedIndex(self, writeResultToWallet=False):
      """
      This method is used to find the highestUsedChainIndex value of the 
      wallet WITHIN its address pool.  It will NOT extend its address pool
      in this search, because it is assumed that the wallet couldn't have
      used any addresses it had not calculated yet.

      If you have a wallet IMPORT, though, or a wallet that has been used
      before but does not have this information stored with it, then you
      should be using the next method:

            self.freshImportFindHighestIndex()

      which will actually extend the address pool as necessary to find the
      highest address used.      
      """
      if not TheBDM.isInitialized():
         print 'Cannot detect any usage information without the blockchain'
         return -1

      oldSync = self.doBlockchainSync
      self.doBlockchainSync = BLOCKCHAIN_READONLY
      self.syncWithBlockchain(0)  # make sure we're always starting from blk 0
      self.doBlockchainSync = oldSync

      highestIndex = 0
      for addr in self.getLinearAddrList(withAddrPool=True):
         a160 = addr.getAddr160()
         if len(self.getAddrTxLedger(a160)) > 0:
            highestIndex = max(highestIndex, addr.chainIndex)

      if writeResultToWallet:
         self.highestUsedChainIndex = highestIndex
         self.walletFileSafeUpdate( [[WLT_UPDATE_MODIFY, self.offsetTopUsed, \
                                      int_to_binary(highestIndex, widthBytes=8)]])


      return highestIndex


   #############################################################################
   def freshImportFindHighestIndex(self, stepSize=None):
      """ 
      This is much like detectHighestUsedIndex, except this will extend the
      address pool as necessary.  It assumes that you have a fresh wallet
      that has been used before, but was deleted and restored from its root
      key and chaincode, and thus we don't know if only 10 or 10,000 addresses
      were used.

      If this was an exceptionally active wallet, it's possible that we
      may need to manually increase the step size to be sure we find  
      everything.  In fact, there is no way to tell FOR SURE what is the
      last addressed used: one must make an assumption that the wallet 
      never calculated more than X addresses without receiving a payment...
      """
      if not stepSize:
         stepSize = self.addrPoolSize

      topCompute = 0
      topUsed    = 0
      oldPoolSize = self.addrPoolSize
      self.addrPoolSize = stepSize
      # When we hit the highest address, the topCompute value will extend
      # out [stepsize] addresses beyond topUsed, and the topUsed will not
      # change, thus escaping the while loop
      nWhile = 0
      while topCompute - topUsed < 0.9*stepSize:
         topCompute = self.fillAddressPool(stepSize)
         topUsed = self.detectHighestUsedIndex(True)
         nWhile += 1
         if nWhile>10000:
            raise WalletAddressError, 'Escaping inf loop in freshImport...'
            

      self.addrPoolSize = oldPoolSize
      return topUsed


   #############################################################################
   def writeFreshWalletFile(self, path, newName='', newDescr=''):
      newFile = open(path, 'wb')
      bp = BinaryPacker()
      self.packHeader(bp)
      newFile.write(bp.getBinaryString())

      for addr160,addrObj in self.addrMap.iteritems():
         if not addr160=='ROOT':
            newFile.write('\x00' + addr160 + addrObj.serialize())

      for hashVal,comment in self.commentsMap.iteritems():
         twoByteLength = int_to_binary(len(comment), widthBytes=2)
         if len(hashVal)==20:
            typestr = int_to_binary(WLT_DATATYPE_ADDRCOMMENT)
            newFile.write(typestr + hashVal + twoByteLength + comment)
         elif len(hashVal)==32:
            typestr = int_to_binary(WLT_DATATYPE_TXCOMMENT)
            newFile.write(typestr + hashVal + twoByteLength + comment)

      for addr160,opevalData in self.opevalMap.iteritems():
         pass

      newFile.close()
   

   #############################################################################
   def forkOnlineWallet(self, newWalletFile, shortLabel='', longLabel=''):
      """
      Make a copy of this wallet that contains no private key data
      """
      if not self.addrMap['ROOT'].hasPrivKey():
         print 'This wallet is already void of any private key data!'

      onlineWallet = PyBtcWallet()
      onlineWallet.fileTypeStr = self.fileTypeStr
      onlineWallet.version = self.version
      onlineWallet.magicBytes = self.magicBytes
      onlineWallet.wltCreateDate = self.wltCreateDate
      onlineWallet.useEncryption = False
      onlineWallet.watchingOnly = True

      if not shortLabel:
         shortLabel = self.labelName
      if not longLabel:
         longLabel = self.labelDescr

      onlineWallet.labelName  = (shortLabel + ' (Watch)')[:32]
      onlineWallet.labelDescr = (longLabel + ' (Watching-only copy)')[:256]

      newAddrMap = {}
      for addr160,addrObj in self.addrMap.iteritems():
         onlineWallet.addrMap[addr160] = addrObj.copy()
         onlineWallet.addrMap[addr160].binPrivKey32_Encr  = SecureBinaryData()
         onlineWallet.addrMap[addr160].binPrivKey32_Plain = SecureBinaryData()
         onlineWallet.addrMap[addr160].useEncryption = False
         onlineWallet.addrMap[addr160].createPrivKeyNextUnlock = False

      onlineWallet.commentsMap = self.commentsMap
      onlineWallet.opevalMap = self.opevalMap

      onlineWallet.uniqueIDBin = self.uniqueIDBin
      onlineWallet.highestUsedChainIndex     = self.highestUsedChainIndex
      onlineWallet.lastComputedChainAddr160  = self.lastComputedChainAddr160
      onlineWallet.lastComputedChainIndex    = self.lastComputedChainIndex

      onlineWallet.writeFreshWalletFile(newWalletFile, shortLabel, longLabel)
      return onlineWallet


   #############################################################################
   def supplyRootKeyForWatchingOnlyWallet(self, securePlainRootKey32, \
                                                permanent=False):
      """
      If you have a watching only wallet, you might want to upgrade it to a
      full wallet by supplying the 32-byte root private key.  Generally, this
      will be used to make a 'permanent' upgrade to your wallet, and the new
      keys will be written to file ( NOTE:  you should setup encryption just
      after doing this, to make sure that the plaintext keys get wiped from
      your wallet file).

      On the other hand, if you don't want this to be a permanent upgrade,
      this could potentially be used to maintain a watching only wallet on your
      harddrive, and actually plug in your plaintext root key instead of an
      encryption password whenever you want sign transactions. 
      """
      pass


   #############################################################################
   def touchAddress(self, addr20):
      """
      Use this to update your wallet file to recognize the first/last times
      seen for the address.  This information will improve blockchain search
      speed, if it knows not to search transactions that happened before they
      were created.
      """
      pass

   #############################################################################
   def testKdfComputeTime(self):
      """
      Experimentally determines the compute time required by this computer
      to execute with the current key-derivation parameters.  This may be
      useful for when you transfer a wallet to a new computer that has
      different speed/memory characteristic.
      """
      if self.testedComputeTime==None:
         testPassphrase = SecureBinaryData('This is a simple passphrase')
         start = RightNow()
         self.kdf.DeriveKey(testPassphrase)
         self.testedComputeTime = (RightNow()-start)
      return self.testedComputeTime

   #############################################################################
   def serializeKdfParams(self, kdfObj=None, binWidth=256):
      """
      Pack key-derivation function parameters into a binary stream.
      As of wallet version 1.0, there is only one KDF technique used
      in these wallets, and thus we only need to store the parameters
      of this KDF.  In the future, we may have multiple KDFs and have
      to store the selection in this serialization.
      """
      if not kdfObj:
         kdfObj = self.kdf

      if not kdfObj:
         return '\x00'*binWidth

      binPacker = BinaryPacker()
      binPacker.put(UINT64, kdfObj.getMemoryReqtBytes())
      binPacker.put(UINT32, kdfObj.getNumIterations())
      binPacker.put(BINARY_CHUNK, kdfObj.getSalt().toBinStr(), width=32)

      kdfStr = binPacker.getBinaryString()
      binPacker.put(BINARY_CHUNK, computeChecksum(kdfStr,4), width=4)
      padSize = binWidth - binPacker.getSize()
      binPacker.put(BINARY_CHUNK, '\x00'*padSize)

      return binPacker.getBinaryString()



   #############################################################################
   def unserializeKdfParams(self, toUnpack, binWidth=256):

      if isinstance(toUnpack, BinaryUnpacker):
         binUnpacker = toUnpack
      else:
         binUnpacker = BinaryUnpacker(toUnpack)



      allKdfData = binUnpacker.get(BINARY_CHUNK, 44)
      kdfChksum  = binUnpacker.get(BINARY_CHUNK,  4)
      kdfBytes   = len(allKdfData) + len(kdfChksum)
      padding    = binUnpacker.get(BINARY_CHUNK, binWidth-kdfBytes)

      if allKdfData=='\x00'*44:
         return None

      fixedKdfData = verifyChecksum(allKdfData, kdfChksum)
      if len(fixedKdfData)==0:
         raise UnserializeError, 'Corrupted KDF params, could not fix'
      elif not fixedKdfData==allKdfData:
         self.walletFileSafeUpdate( \
               [[WLT_UPDATE_MODIFY, self.offsetKdfParams, fixedKdfData]])
         allKdfData = fixedKdfData
         print '***WARNING: KDF params in wallet were corrupted, but fixed'

      kdfUnpacker = BinaryUnpacker(allKdfData)
      mem   = kdfUnpacker.get(UINT64)
      nIter = kdfUnpacker.get(UINT32)
      salt  = kdfUnpacker.get(BINARY_CHUNK, 32)

      kdf = KdfRomix(mem, nIter, SecureBinaryData(salt))
      return kdf


   #############################################################################
   def serializeCryptoParams(self, binWidth=256):
      """
      As of wallet version 1.0, all wallets use the exact same encryption types,
      so there is nothing to serialize or unserialize.  The 256 bytes here may
      be used in the future, though.
      """
      return '\x00'*binWidth

   #############################################################################
   def unserializeCryptoParams(self, toUnpack, binWidth=256):
      """
      As of wallet version 1.0, all wallets use the exact same encryption types,
      so there is nothing to serialize or unserialize.  The 256 bytes here may
      be used in the future, though.
      """
      if isinstance(toUnpack, BinaryUnpacker):
         binUnpacker = toUnpack
      else:
         binUnpacker = BinaryUnpacker(toUnpack)

      binUnpacker.get(BINARY_CHUNK, binWidth)
      return CryptoAES()

   #############################################################################
   def verifyPassphrase(self, securePassphrase):
      """
      Verify a user-submitted passphrase.  This passphrase goes into
      the key-derivation function to get actual encryption key, which
      is what actually needs to be verified

      Since all addresses should have the same encryption, we only need
      to verify correctness on the root key
      """
      kdfOutput = self.kdf.DeriveKey(securePassphrase)
      try:
         isValid = self.addrMap['ROOT'].verifyEncryptionKey(kdfOutput)
         return isValid
      finally:
         kdfOutput.destroy()


   #############################################################################
   def verifyEncryptionKey(self, secureKdfOutput):
      """
      Verify the underlying encryption key (from KDF).
      Since all addresses should have the same encryption,
      we only need to verify correctness on the root key.
      """
      return self.addrMap['ROOT'].verifyEncryptionKey(secureKdfOutput)


   #############################################################################
   def computeSystemSpecificKdfParams(self, targetSec=0.25, maxMem=32*1024*1024):
      """
      WARNING!!! DO NOT CHANGE KDF PARAMS AFTER ALREADY ENCRYPTED THE WALLET
                 By changing them on an already-encrypted wallet, we are going
                 to lose the original AES256-encryption keys -- which are
                 uniquely determined by (numIter, memReqt, salt, passphrase)

                 Only use this method before you have encrypted your wallet,
                 in order to determine good KDF parameters based on your
                 computer's specific speed/memory capabilities.
      """
      kdf = KdfRomix()
      kdf.computeKdfParams(targetSec, long(maxMem))

      mem   = kdf.getMemoryReqtBytes()
      nIter = kdf.getNumIterations()
      salt  = SecureBinaryData(kdf.getSalt().toBinStr())
      return (mem, nIter, salt)

   #############################################################################
   def restoreKdfParams(self, mem, numIter, secureSalt):
      """
      This method should only be used when we are loading an encrypted wallet
      from file.  DO NOT USE THIS TO CHANGE KDF PARAMETERS.  Doing so may
      result in data loss!
      """
      self.kdf = KdfRomix(mem, numIter, secureSalt)


   #############################################################################
   def changeKdfParams(self, mem, numIter, salt, securePassphrase=None):
      """
      Changing KDF changes the wallet encryption key which means that a KDF
      change is essentially the same as an encryption key change.  As such,
      the wallet must be unlocked if you intend to change an already-
      encrypted wallet with KDF.

      TODO: this comment doesn't belong here...where does it go? :
      If the KDF is NOT yet setup, this method will do it.  Supply the target
      compute time, and maximum memory requirements, and the underlying C++
      code will experimentally determine the "hardest" key-derivation params
      that will run within the specified time and memory usage on the system
      executing this method.  You should set the max memory usage very low
      (a few kB) for devices like smartphones, which have limited memory
      availability.  The KDF will then use less memory but more iterations
      to achieve the same compute time.
      """
      if self.useEncryption:
         if not securePassphrase:
            print ''
            print '***ERROR:  You have requested changing the key-derivation'
            print '           parameters on an already-encrypted wallet, which'
            print '           requires modifying the encryption on this wallet.'
            print '           Please unlock your wallet before attempting to'
            print '           change the KDF parameters.'
            raise WalletLockError, 'Cannot change KDF without unlocking wallet'
         elif not self.verifyPassphrase(securePassphrase):
            raise PassphraseError, 'Incorrect passphrase to unlock wallet'

      secureSalt = SecureBinaryData(salt)
      newkdf = KdfRomix(mem, numIter, secureSalt)
      bp = BinaryPacker()
      bp.put(BINARY_CHUNK, self.serializeKdfParams(newkdf), width=256)
      updList = [[WLT_UPDATE_MODIFY, self.offsetKdfParams, bp.getBinaryString()]]

      if not self.useEncryption:
         # We may be setting the kdf params before enabling encryption
         self.walletFileSafeUpdate(updList)
      else:
         # Must change the encryption key: and we won't get here unless
         # we have a passphrase to use.  This call will take the
         self.changeWalletEncryption(securePassphrase=securePassphrase, \
                                     extraFileUpdates=updList, kdfObj=newkdf)

      self.kdf = newkdf




   #############################################################################
   def changeWalletEncryption(self, secureKdfOutput=None, \
                                    securePassphrase=None, \
                                    extraFileUpdates=[],
                                    kdfObj=None):
      """
      Supply the passphrase you would like to use to encrypt this wallet
      (or supply the KDF output directly, to skip the passphrase part).
      This method will attempt to re-encrypt with the new passphrase.
      This fails if the wallet is already locked with a different passphrase.
      If encryption is already enabled, please unlock the wallet before
      calling this method.

      Make sure you set up the key-derivation function (KDF) before changing
      from an unencrypted to an encrypted wallet.  An error will be thrown
      if you don't.  You can use something like the following

         # For a target of 0.05-0.1s compute time:
         (mem,nIter,salt) = wlt.computeSystemSpecificKdfParams(0.1)
         wlt.changeKdfParams(mem, nIter, salt)

      Use the extraFileUpdates to pass in other changes that need to be
      written to the wallet file in the same atomic operation as the
      encryption key modifications.
      """

      if not kdfObj:
         kdfObj = self.kdf

      oldUsedEncryption = self.useEncryption
      if securePassphrase or secureKdfOutput:
         newUsesEncryption = True
      else:
         newUsesEncryption = False

      oldKdfKey = None
      if oldUsedEncryption:
         if self.isLocked:
            raise WalletLockError, 'Must unlock wallet to change passphrase'
         else:
            oldKdfKey = self.kdfKey.copy()


      if newUsesEncryption and not self.kdf:
         raise EncryptionError, 'KDF must be setup before encrypting wallet'

      # Prep the file-update list with extras passed in as argument
      walletUpdateInfo = list(extraFileUpdates)

      # Derive the new KDF key if a passphrase was supplied
      newKdfKey = secureKdfOutput
      if securePassphrase:
         newKdfKey = self.kdf.DeriveKey(securePassphrase)

      if oldUsedEncryption and newUsesEncryption and self.verifyEncryptionKey(newKdfKey):
         print 'Attempting to change encryption to same passphrase!'
         return # Wallet is encrypted with the new passphrase already


      # With unlocked key data, put the rest in a try/except/finally block
      # To make sure we destroy the temporary kdf outputs
      try:
         # If keys were previously unencrypted, they will be not have
         # initialization vectors and need to be generated before encrypting.
         # This is why we have the enableKeyEncryption() call

         if not oldUsedEncryption==newUsesEncryption:
            # If there was an encryption change, we must change the flags
            # in the wallet file in the same atomic operation as changing
            # the stored keys.  We can't let them get out of sync.
            self.useEncryption = newUsesEncryption
            walletUpdateInfo.append(self.createChangeFlagsEntry())
            self.useEncryption = oldUsedEncryption
            # Restore the old flag just in case the file write fails

         newAddrMap  = {}
         for addr160,addr in self.addrMap.iteritems():
            newAddrMap[addr160] = addr.copy()
            newAddrMap[addr160].enableKeyEncryption(generateIVIfNecessary=True)
            newAddrMap[addr160].changeEncryptionKey(oldKdfKey, newKdfKey)
            newAddrMap[addr160].walletByteLoc = addr.walletByteLoc
            walletUpdateInfo.append( \
               [WLT_UPDATE_MODIFY, addr.walletByteLoc, newAddrMap[addr160].serialize()])


         # Try to update the wallet file with the new encrypted key data
         updateSuccess = self.walletFileSafeUpdate( walletUpdateInfo )

         if updateSuccess:
            # Finally give the new data to the user
            for addr160,addr in newAddrMap.iteritems():
               self.addrMap[addr160] = addr.copy()

         self.useEncryption = newUsesEncryption
         if newKdfKey:
            self.unlock(newKdfKey)
      finally:
         # Make sure we always destroy the temporary passphrase results
         if newKdfKey: newKdfKey.destroy()
         if oldKdfKey: oldKdfKey.destroy()



   #############################################################################
   def getWalletPath(self, nameSuffix=None):
      fpath = self.walletPath

      if self.walletPath=='':
         fpath = os.path.join(ARMORY_HOME_DIR, 'armory_%s_.wallet' % self.uniqueIDB58)

      if not nameSuffix==None:
         pieces = os.path.splitext(fpath)
         if not pieces[0].endswith('_'):
            fpath = pieces[0] + '_' + nameSuffix + pieces[1]
         else:
            fpath = pieces[0] + nameSuffix + pieces[1]
      return fpath

   #############################################################################
   def upgradeWalletVersion(self ):
      """
      This function will be called on any wallet that has a version older than
      the current PYBTCWALLET_VERSION.  It will incrementally apply version
      upgrade logic, starting at the current version.  Every time the version
      in increased, I will add another conditional to the end to further 
      the upgrade process
      """
      if self.version==PYBTCWALLET_VERSION:
         return

      if getVersionInt(self.version) < getVersionInt( (1, 35, 0, 0) ):
         print '   Upgrading from version', self.version, '...'
         firstAddr = self.addrMap['ROOT'].extendAddressChain()
         self.uniqueIDBin =  (ADDRBYTE + firstAddr.getAddr160()[:5])[::-1]
         self.uniqueIDB58 = binary_to_base58(self.uniqueIDBin)
         self.version = (1, 35, 0, 0)

      #if getVersionInt(self.version) < getVersionInt( (1, 50, 0, 0) ):
      # ...

      self.version = PYBTCWALLET_VERSION

      # Shuffle wallet files:  save new one to temp, delete old, rename new
      print self.walletPath
      oldBackupOrig = self.getWalletPath('backup')
      oldBackupSave = self.getWalletPath('oldversion_backup')

      shutil.move(self.walletPath, oldBackupSave) 
      os.remove(oldBackupOrig)

      # With the old version copied, we can overwrite the current wallet.
      # When the new 
      self.writeFreshWalletFile(self.walletPath)
      self.readWalletFile(self.walletPath)

      print '   Upgraded wallet to version', PYBTCWALLET_VERSION


   #############################################################################
   def getCommentForAddress(self, addr160):
      if self.commentsMap.has_key(addr160):
         return self.commentsMap[addr160]
      else:
         return ''

   #############################################################################
   def getComment(self, hashVal):
      """
      This method is used for both address comments, as well as tx comments
      In the first case, use the 20-byte binary pubkeyhash.  Use 32-byte tx
      hash for the tx-comment case.
      """
      if self.commentsMap.has_key(hashVal):
         return self.commentsMap[hashVal]
      else:
         return ''

   #############################################################################
   def setComment(self, hashVal, newComment):
      """
      This method is used for both address comments, as well as tx comments
      In the first case, use the 20-byte binary pubkeyhash.  Use 32-byte tx
      hash for the tx-comment case.
      """
      updEntry = []
      isNewComment = False
      if self.commentsMap.has_key(hashVal):
         print binary_to_hex(hashVal)
         # If there is already a comment for this address, overwrite it
         oldCommentLen = len(self.commentsMap[hashVal])
         oldCommentLoc = self.commentLocs[hashVal]
         # The first 23 bytes are the datatype, hashVal, and 2-byte comment size
         offset = 1 + len(hashVal) + 2
         updEntry.append([WLT_UPDATE_MODIFY, oldCommentLoc+offset, '\x00'*oldCommentLen])
      else:
         isNewComment = True


      dtype = WLT_DATATYPE_ADDRCOMMENT
      if len(hashVal)>20:
         dtype = WLT_DATATYPE_TXCOMMENT
         
      updEntry.append([WLT_UPDATE_ADD, dtype, hashVal, newComment])
      newCommentLoc = self.walletFileSafeUpdate(updEntry)
      self.commentsMap[hashVal] = newComment

      # If there was a wallet overwrite, it's location is the first element
      self.commentLocs[hashVal] = newCommentLoc[-1]

   
   #############################################################################
   def setWalletLabels(self, lshort, llong=''):
      toWriteS = lshort.ljust( 32, '\x00')
      toWriteL = llong.ljust(256, '\x00')

      updList = []
      updList.append([WLT_UPDATE_MODIFY, self.offsetLabelName,  toWriteS])
      updList.append([WLT_UPDATE_MODIFY, self.offsetLabelDescr, toWriteL])
      self.walletFileSafeUpdate(updList)
      self.labelName = toWriteS
      self.labelDescr = toWriteL


   #############################################################################
   def packWalletFlags(self, binPacker):
      nFlagBytes = 8
      flags = [False]*nFlagBytes*8
      flags[0] = self.useEncryption
      flags[1] = self.watchingOnly
      flagsBitset = ''.join([('1' if f else '0') for f in flags])
      binPacker.put(UINT64, bitset_to_int(flagsBitset))

   #############################################################################
   def createChangeFlagsEntry(self):
      """
      Packs up the wallet flags and returns a update-entry that can be included
      in a walletFileSafeUpdate call.
      """
      bp = BinaryPacker()
      self.packWalletFlags(bp)
      toWrite = bp.getBinaryString()
      return [WLT_UPDATE_MODIFY, self.offsetWltFlags, toWrite]

   #############################################################################
   def unpackWalletFlags(self, toUnpack):
      if isinstance(toUnpack, BinaryUnpacker):
         flagData = toUnpack
      else:
         flagData = BinaryUnpacker( toUnpack )

      wltflags = flagData.get(UINT64, 8)
      wltflags = int_to_bitset(wltflags, widthBytes=8)
      self.useEncryption = (wltflags[0]=='1')
      self.watchingOnly  = (wltflags[1]=='1')


   #############################################################################
   def packHeader(self, binPacker):
      if not self.addrMap['ROOT']:
         raise WalletAddressError, 'Cannot serialize uninitialzed wallet!'

      startByte = binPacker.getSize()

      binPacker.put(BINARY_CHUNK, self.fileTypeStr, width=8)
      binPacker.put(UINT32, getVersionInt(self.version))
      binPacker.put(BINARY_CHUNK, self.magicBytes,  width=4)

      # Wallet info flags
      self.offsetWltFlags = binPacker.getSize() - startByte
      self.packWalletFlags(binPacker)

      # Binary Unique ID (firstAddr25bytes[:5][::-1])
      binPacker.put(BINARY_CHUNK, self.uniqueIDBin, width=6)

      # Unix time of wallet creations
      binPacker.put(UINT64, self.wltCreateDate)

      # User-supplied wallet label (short)
      self.offsetLabelName = binPacker.getSize() - startByte
      binPacker.put(BINARY_CHUNK, self.labelName , width=32)

      # User-supplied wallet label (long)
      self.offsetLabelDescr = binPacker.getSize() - startByte
      binPacker.put(BINARY_CHUNK, self.labelDescr,  width=256)

      # Highest used address: 
      self.offsetTopUsed = binPacker.getSize() - startByte
      binPacker.put(INT64, self.highestUsedChainIndex)

      # Key-derivation function parameters
      self.offsetKdfParams = binPacker.getSize() - startByte
      binPacker.put(BINARY_CHUNK, self.serializeKdfParams(), width=256)

      # Wallet encryption parameters (currently nothing to put here)
      self.offsetCrypto = binPacker.getSize() - startByte
      binPacker.put(BINARY_CHUNK, self.serializeCryptoParams(), width=256)

      # Address-chain root, (base-address for deterministic wallets)
      self.offsetRootAddr = binPacker.getSize() - startByte
      self.addrMap['ROOT'].walletByteLoc = self.offsetRootAddr
      binPacker.put(BINARY_CHUNK, self.addrMap['ROOT'].serialize())

      # In wallet version 1.0, this next kB is unused -- may be used in future
      binPacker.put(BINARY_CHUNK, '\x00'*1024)
      return binPacker.getSize() - startByte




   #############################################################################
   def unpackHeader(self, binUnpacker):
      """
      Unpacking the header information from a wallet file.  See the help text
      on the base class, PyBtcWallet, for more information on the wallet
      serialization.
      """
      self.fileTypeStr = binUnpacker.get(BINARY_CHUNK, 8)
      self.version     = readVersionInt(binUnpacker.get(UINT32))
      self.magicBytes  = binUnpacker.get(BINARY_CHUNK, 4)

      # Decode the bits to get the flags
      self.offsetWltFlags = binUnpacker.getPosition()
      self.unpackWalletFlags(binUnpacker)

      # This is the first 4 bytes of the 25-byte address-chain-root address
      # This includes the network byte (i.e. main network, testnet, namecoin)
      self.uniqueIDBin = binUnpacker.get(BINARY_CHUNK, 6)
      self.uniqueIDB58 = binary_to_base58(self.uniqueIDBin)
      self.wltCreateDate  = binUnpacker.get(UINT64)

      # We now have both the magic bytes and network byte
      if not self.magicBytes == MAGIC_BYTES:
         print '***ERROR:  Requested wallet is for a different blockchain!'
         print '           Wallet is for:   ', BLOCKCHAINS[self.magicBytes]
         print '           ArmoryEngine:    ', BLOCKCHAINS[MAGIC_BYTES]
         return
      if not self.uniqueIDBin[-1] == ADDRBYTE:
         print '***ERROR:  Requested wallet is for a different network!'
         print '           Wallet is for:   ', NETWORKS[netByte]
         print '           ArmoryEngine:    ', NETWORKS[ADDRBYTE]
         return

      # User-supplied description/name for wallet
      self.offsetLabelName = binUnpacker.getPosition()
      self.labelName  = binUnpacker.get(BINARY_CHUNK, 32).strip('\x00')


      # Longer user-supplied description/name for wallet
      self.offsetLabelDescr  = binUnpacker.getPosition()
      self.labelDescr  = binUnpacker.get(BINARY_CHUNK, 256).strip('\x00')


      self.offsetTopUsed = binUnpacker.getPosition()
      self.highestUsedChainIndex = binUnpacker.get(INT64)


      # Read the key-derivation function parameters
      self.offsetKdfParams = binUnpacker.getPosition()
      self.kdf = self.unserializeKdfParams(binUnpacker)

      # Read the crypto parameters
      self.offsetCrypto    = binUnpacker.getPosition()
      self.crypto = self.unserializeCryptoParams(binUnpacker)

      # Read address-chain root address data
      self.offsetRootAddr  = binUnpacker.getPosition()
      

      rawAddrData = binUnpacker.get(BINARY_CHUNK, self.pybtcaddrSize)
      self.addrMap['ROOT'] = PyBtcAddress().unserialize(rawAddrData)
      fixedAddrData = self.addrMap['ROOT'].serialize()
      if not rawAddrData==fixedAddrData:
         self.walletFileSafeUpdate([ \
            [WLT_UPDATE_MODIFY, self.offsetRootAddr, fixedAddrData]])

      self.addrMap['ROOT'].walletByteLoc = self.offsetRootAddr
      if self.useEncryption:
         self.addrMap['ROOT'].isLocked = True
         self.isLocked = True

      # In wallet version 1.0, this next kB is unused -- may be used in future
      binUnpacker.advance(1024)

      # TODO: automatic conversion if the code uses a newer wallet
      #       version than the wallet... got a manual script, but it
      #       would be nice to autodetect and correct
      #convertVersion


   #############################################################################
   def unpackNextEntry(self, binUnpacker):
      dtype   = binUnpacker.get(UINT8)
      hashVal = ''
      binData = ''
      if dtype==WLT_DATATYPE_KEYDATA:
         hashVal = binUnpacker.get(BINARY_CHUNK, 20)
         binData = binUnpacker.get(BINARY_CHUNK, self.pybtcaddrSize)
      elif dtype==WLT_DATATYPE_ADDRCOMMENT:
         hashVal = binUnpacker.get(BINARY_CHUNK, 20)
         commentLen = binUnpacker.get(UINT16)
         binData = binUnpacker.get(BINARY_CHUNK, commentLen)
      elif dtype==WLT_DATATYPE_TXCOMMENT:
         hashVal = binUnpacker.get(BINARY_CHUNK, 32)
         commentLen = binUnpacker.get(UINT16)
         binData = binUnpacker.get(BINARY_CHUNK, commentLen)
      elif dtype==WLT_DATATYPE_OPEVAL:
         raise NotImplementedError, 'OP_EVAL not support in wallet yet'
      elif dtype==WLT_DATATYPE_DELETED:
         deletedLen = binUnpacker.get(UINT16)
         binUnpacker.advance(deletedLen)
         

      return (dtype, hashVal, binData)

   #############################################################################
   def readWalletFile(self, wltpath, verifyIntegrity=True, skipBlockChainScan=False):

      if not os.path.exists(wltpath):
         raise FileExistsError, "No wallet file:"+wltpath

      self.__init__()
      self.walletPath = wltpath

      if verifyIntegrity:
         try:
            nError = self.doWalletFileConsistencyCheck()
         except KeyDataError, errmsg:
            print '***ERROR:  Wallet file had unfixable errors.'
            print '***ERROR:', errmsg
            raise KeyDataError, errmsg


      wltfile = open(wltpath, 'rb')
      wltdata = BinaryUnpacker(wltfile.read())
      wltfile.close()

      self.cppWallet = Cpp.BtcWallet()
      self.unpackHeader(wltdata)

      self.lastComputedChainIndex = -UINT32_MAX
      self.lastComputedChainAddr160  = None
      while wltdata.getRemainingSize()>0:
         byteLocation = wltdata.getPosition()
         dtype, hashVal, rawData = self.unpackNextEntry(wltdata)
         if dtype==WLT_DATATYPE_KEYDATA:
            newAddr = PyBtcAddress()
            newAddr.unserialize(rawData)
            newAddr.walletByteLoc = byteLocation + 21
            # Fix byte errors in the address data
            fixedAddrData = newAddr.serialize()
            if not rawData==fixedAddrData:
               self.walletFileSafeUpdate([ \
                  [WLT_UPDATE_MODIFY, newAddr.walletByteLoc, fixedAddrData]])
            if newAddr.useEncryption:
               newAddr.isLocked = True
            self.addrMap[hashVal] = newAddr
            if newAddr.chainIndex > self.lastComputedChainIndex:
               self.lastComputedChainIndex   = newAddr.chainIndex
               self.lastComputedChainAddr160 = newAddr.getAddr160()
            self.linearAddr160List.append(newAddr.getAddr160())
            self.chainIndexMap[newAddr.chainIndex] = newAddr.getAddr160()

            # Update the parallel C++ object that scans the blockchain for us
            timeRng = newAddr.getTimeRange()
            blkRng  = newAddr.getBlockRange()
            self.cppWallet.addAddress_5_(hashVal, timeRng[0], blkRng[0], \
                                                  timeRng[1], blkRng[1])
         if dtype in (WLT_DATATYPE_ADDRCOMMENT, WLT_DATATYPE_TXCOMMENT):
            self.commentsMap[hashVal] = rawData # actually ASCII data, here
            self.commentLocs[hashVal] = byteLocation
         if dtype==WLT_DATATYPE_OPEVAL:
            raise NotImplementedError, 'OP_EVAL not support in wallet yet'
         if dtype==WLT_DATATYPE_DELETED:
            pass


      if (skipBlockChainScan or \
          not TheBDM.isInitialized() or \
          self.doBlockchainSync==BLOCKCHAIN_DONOTUSE):
         pass
      else:
         self.syncWithBlockchain()


      ### Update the wallet version if necessary ###
      if getVersionInt(self.version) < getVersionInt(PYBTCWALLET_VERSION):
         if verifyIntegrity:
            print '*** UPGRADING WALLET VERSION '
            self.upgradeWalletVersion()
            print '*** UPGRADE COMPLETE!'

      return self



   #############################################################################
   def walletFileSafeUpdate(self, updateList):
            
      """
      The input "toAddDataList" should be a list of triplets, such as:
      [
        [WLT_DATA_ADD,    WLT_DATATYPE_KEYDATA, addr160_1,  PyBtcAddrObj1]
        [WLT_DATA_ADD,    WLT_DATATYPE_KEYDATA, addr160_2,  PyBtcAddrObj2]
        [WLT_DATA_MODIFY, modifyStartByte1,  binDataForOverwrite1  ]
        [WLT_DATA_ADD,    WLT_DATATYPE_ADDRCOMMENT, addr160_3,  'Long-term savings']
        [WLT_DATA_MODIFY, modifyStartByte2,  binDataForOverwrite2 ]
      ]

      The return value is the list of new file byte offsets (from beginning of
      the file), that specify the start of each modification made to the
      wallet file.  For MODIFY fields, this just returns the modifyStartByte
      field that was provided as input.  For adding data, it specifies the
      starting byte of the new field (the DATATYPE byte).  We keep this data
      in PyBtcAddress objects so that we know where to apply modifications in
      case we need to change something, like converting from unencrypted to
      encrypted private keys.

      If this method fails, we simply return an empty list.  We can check for
      an empty list to know if the file update succeeded.

      WHY IS THIS SO COMPLICATED?  -- Because it's atomic!

      When we want to add data to the wallet file, we will do so in a completely
      recoverable way.  We define this method to make sure a backup exists when
      we start modifying the file, and keep a flag to identify when the wallet
      might be corrupt.  If we ever try to load the wallet file and see another
      file with the _update_unsuccessful suffix, we should instead just restore
      from backup.

      Similarly, we have to update the backup file after updating the main file
      so we will use a similar technique with the backup_unsuccessful suffix.
      We don't want to rely on a backup if somehow *the backup* got corrupted
      and the original file is fine.  THEREFORE -- this is implemented in such
      a way that the user should know two things:

         (1) No matter when the power goes out, we ALWAYS have a uncorrupted
             wallet file, and know which one it is.  Either the backup is safe,
             or the original is safe.  Based on the flag files, we know which
             one is guaranteed to be not corrupted.
         (2) ALWAYS DO YOUR FILE OPERATIONS BEFORE SETTING DATA IN MEMORY
             You must write it to disk FIRST using this SafeUpdate method,
             THEN give the new data to the user -- never give it to them
             until you are sure that it was written safely to disk.

      Number (2) is easy to screw up because you plan to write the file just
      AFTER the data is created and stored in local memory.  But an error
      might be thrown halfway which is handled higher up, and instead the data
      never made it to file.  Then there is a risk that the user uses their
      new address that never made it into the wallet file.
      """

      if not os.path.exists(self.walletPath):
         raise FileExistsError, 'No wallet file exists to be updated!'

      if len(updateList)==0:
         return []

      # Make sure that the primary and backup files are synced before update
      self.doWalletFileConsistencyCheck()

      walletFileBackup = self.getWalletPath('backup')
      mainUpdateFlag   = self.getWalletPath('update_unsuccessful')
      backupUpdateFlag = self.getWalletPath('backup_unsuccessful')


      # Will be passing back info about all data successfully added
      oldWalletSize = os.path.getsize(self.walletPath)
      updateLocations = []
      dataToChange    = []
      toAppend = BinaryPacker()

      try:
         for entry in updateList:
            modType    = entry[0]
            updateInfo = entry[1:]

            if(modType==WLT_UPDATE_ADD):
               dtype = updateInfo[0]
               updateLocations.append(toAppend.getSize()+oldWalletSize)
               if dtype==WLT_DATATYPE_KEYDATA:
                  if len(updateInfo[1])!=20 or not isinstance(updateInfo[2], PyBtcAddress):
                     raise Exception, 'Data type does not match update type'
                  toAppend.put(UINT8, WLT_DATATYPE_KEYDATA)
                  toAppend.put(BINARY_CHUNK, updateInfo[1])
                  toAppend.put(BINARY_CHUNK, updateInfo[2].serialize())

               elif dtype in (WLT_DATATYPE_ADDRCOMMENT, WLT_DATATYPE_TXCOMMENT):
                  if not isinstance(updateInfo[2], str):
                     raise Exception, 'Data type does not match update type'
                  toAppend.put(UINT8, dtype)
                  toAppend.put(BINARY_CHUNK, updateInfo[1])
                  toAppend.put(UINT16, len(updateInfo[2]))
                  toAppend.put(BINARY_CHUNK, updateInfo[2])

               elif dtype==WLT_DATATYPE_OPEVAL:
                  raise Exception, 'OP_EVAL not support in wallet yet'

            elif(modType==WLT_UPDATE_MODIFY):
               updateLocations.append(updateInfo[0])
               dataToChange.append( updateInfo )
            else:
               print '***ERROR:  Unknown wallet-update type!'
               raise Exception, 'Unknown wallet-update type!'
      except Exception:
         print '***ERROR: '
         print '***ERROR:  Bad input to walletFileSafeUpdate'
         return []

      binaryToAppend = toAppend.getBinaryString()

      # We need to safely modify both the main wallet file and backup
      # Start with main wallet
      touchFile(mainUpdateFlag)

      try:
         wltfile = open(self.walletPath, 'ab')
         wltfile.write(binaryToAppend)
         wltfile.close()

         # This is for unit-testing the atomic-wallet-file-update robustness
         if self.interruptTest1: raise InterruptTestError

         wltfile = open(self.walletPath, 'r+b')
         for loc,replStr in dataToChange:
            wltfile.seek(loc)
            wltfile.write(replStr)
         wltfile.close()

      except IOError:
         print '***ERROR: could not write data to wallet.  Permissions?'
         shutil.copy(walletFileBackup, self.walletPath)
         os.remove(mainUpdateFlag)
         return []

      # Write backup flag before removing main-update flag.  If we see
      # both flags, we know file IO was interrupted RIGHT HERE
      touchFile(backupUpdateFlag)

      # This is for unit-testing the atomic-wallet-file-update robustness
      if self.interruptTest2: raise InterruptTestError

      os.remove(mainUpdateFlag)

      # Modify backup
      try:
         # This is for unit-testing the atomic-wallet-file-update robustness
         if self.interruptTest3: raise InterruptTestError

         backupfile = open(walletFileBackup, 'ab')
         backupfile.write(binaryToAppend)
         backupfile.close()

         backupfile = open(walletFileBackup, 'r+b')
         for loc,replStr in dataToChange:
            backupfile.seek(loc)
            backupfile.write(replStr)
         backupfile.close()

      except IOError:
         print '***WARNING: could not write backup wallet.  Permissions?'
         shutil.copy(self.walletPath, walletFileBackup)
         os.remove(mainUpdateFlag)
         return []

      os.remove(backupUpdateFlag)

      return updateLocations



   #############################################################################
   def doWalletFileConsistencyCheck(self, onlySyncBackup=True):
      """
      First we check the file-update flags (files we touched/removed during
      file modification operations), and then restore the primary wallet file
      and backup file to the exact same state -- we know that at least one of
      them is guaranteed to not be corrupt, and we know based on the flags
      which one that is -- so we execute the appropriate copy operation.

      ***NOTE:  For now, the remaining steps are untested and unused!

      After we have guaranteed that main wallet and backup wallet are the
      same, we want to do a check that the data is consistent.  We do this
      by simply reading in the key-data from the wallet, unserializing it
      and reserializing it to see if it matches -- this works due to the
      way the PyBtcAddress::unserialize() method works:  it verifies the
      checksums in the address data, and corrects errors automatically!
      And it's part of the unit-tests that serialize/unserialize round-trip
      is guaranteed to match for all address types if there's no byte errors.

      If an error is detected, we do a safe-file-modify operation to re-write
      the corrected information to the wallet file, in-place.  We DO NOT
      check comment fields, since they do not have checksums, and are not
      critical to protect against byte errors.
      """



      if not os.path.exists(self.walletPath):
         raise FileExistsError, 'No wallet file exists to be checked!'

      walletFileBackup = self.getWalletPath('backup')
      mainUpdateFlag   = self.getWalletPath('update_unsuccessful')
      backupUpdateFlag = self.getWalletPath('backup_unsuccessful')

      if not os.path.exists(walletFileBackup):
         # We haven't even created a backup file, yet
         print 'Creating backup file', walletFileBackup
         touchFile(backupUpdateFlag)
         shutil.copy(self.walletPath, walletFileBackup)
         os.remove(backupUpdateFlag)

      if os.path.exists(backupUpdateFlag) and os.path.exists(mainUpdateFlag):
         # Here we actually have a good main file, but backup never succeeded
         print '***WARNING: error in backup file... how did that happen?'
         shutil.copy(self.walletPath, walletFileBackup)
         os.remove(mainUpdateFlag)
         os.remove(backupUpdateFlag)
      elif os.path.exists(mainUpdateFlag):
         print '***WARNING: last file operation failed!  Restoring wallet from backup'
         # main wallet file might be corrupt, copy from backup
         shutil.copy(walletFileBackup, self.walletPath)
         os.remove(mainUpdateFlag)
      elif os.path.exists(backupUpdateFlag):
         print '***WARNING: creation of backup was interrupted -- fixing'
         shutil.copy(self.walletPath, walletFileBackup)
         os.remove(backupUpdateFlag)

      if onlySyncBackup:
         return 0



      """ I have absolutely no idea if any of this works, but I do think
          it is unecessary, as I'm already handling header byte-fixes,
          in-place when reading the header.  Just need to update all the
          other addresses to self correct, too.
      # If we got here, we want to do a thorough check for byte-errors
      errorsFound = 0
      updateList = []

      wltfile = open(self.walletPath, 'rb')
      wltdata = wltfile.read()
      wltfile.close()

      buRaw = BinaryUnpacker(wltdata)
      buUnpack = BinaryUnpacker(wltdata)

      # The following line sets all the offsets for us to pull original
      # data from buOrig.  Then we can compare that data to the what was
      # unserialized -- and corrected -- to check whether there was byte
      # errors (the unserializing automatically corrects byte errors,
      # but only in memory).
      self.unpackHeader(buUnpack)
      buRaw.advance(self.offsetKdfParams)
      kdfRaw = buRaw.get(BINARY_CHUNK, 256)
      kdfFixed = self.serializeKdfParams()
   

      # Check the header data for consistency of private-key-generator
      offset = self.offsetRootAddr
      self.unpackHeader(wltdata)
      binChainRoot = self.addrMap['ROOT'].serialize()
      binChainRootFixed = PyBtcAddress().unserialize(binChainRoot).serialize()

      if len(binChainRootFixed)==0:
         raise KeyDataError, 'Deterministic key generator has unfixable error!'
      elif not binChainRoot==binChainRootFixed:
         errorsFound += 1
         updateList.append([WLT_UPDATE_MODIFY, offset, binChainRootFixed])

      while wltdata.getRemainingSize() > 0:
         dtype, addr, fileAddr = self.unpackNextEntry(wltdata)
         if dtype==WLT_DATATYPE_KEYDATA:
            fixedAddr = PyBtcAddress().unserialize(fileAddr).serialize()
            if len(fixedAddr)==0:
               raise KeyDataError, 'Unfixable error in wallet for addr:' \
                                                + hash160_to_addrStr(addr)
            elif not fixedAddr==fileAddr:
               errorsFound += 1
               updateList.append( \
                     [WLT_UPDATE_MODIFY, wltdata.getPosition(), fixedAddr])

      self.walletFileSafeUpdate(updateList)
      return errorsFound
      """




   #############################################################################
   #def getAddrByIndex(self, i):
      #return self.addrMap.values()[i]

   #############################################################################
   def deleteImportedAddress(self, addr160):
      """
      We want to overwrite a particular key in the wallet.  Before overwriting
      the data looks like this:
         [  \x00  |  <20-byte addr160>  |  <237-byte keydata> ]
      And we want it to look like:
         [  \x04  |  <2-byte length>  | \x00\x00\x00... ]
      So we need to construct a wallet-update vector to modify the data
      starting at the first byte, replace it with 0x04, specifies how many
      bytes are in the deleted entry, and then actually overwrite those 
      bytes with 0s
      """

      if not self.addrMap[addr160].chainIndex==-2:
         raise WalletAddressError, 'You can only delete imported addresses!'

      overwriteLoc = self.addrMap[addr160].walletByteLoc - 21
      overwriteLen = 20 + self.pybtcaddrSize - 2

      overwriteBin = ''
      overwriteBin += int_to_binary(WLT_DATATYPE_DELETED, widthBytes=1)
      overwriteBin += int_to_binary(overwriteLen,         widthBytes=2)
      overwriteBin += '\x00'*overwriteLen

      self.walletFileSafeUpdate([[WLT_UPDATE_MODIFY, overwriteLoc, overwriteBin]])

      # IMPORTANT:  we need to update the wallet structures to reflect the
      #             new state of the wallet.  This will actually be easiest
      #             if we just "forget" the current wallet state and re-read
      #             the wallet from file
      wltPath = self.walletPath
      self.readWalletFile(wltPath)
      

   #############################################################################
   def importExternalAddressData(self, privKey=None, privChk=None, \
                                       pubKey=None,  pubChk=None, \
                                       addr20=None,  addrChk=None, \
                                       firstTime=UINT32_MAX,  firstBlk=UINT32_MAX, \
                                       lastTime=0,   lastBlk=0):
      """
      This wallet fully supports importing external keys, even though it is
      a deterministic wallet: determinism only adds keys to the pool based
      on the address-chain, but there's nothing wrong with adding new keys
      not on the chain.

      We don't know when this address was created, so we have to set its
      first/last-seen times to 0, to make sure we search the whole blockchain
      for tx related to it.  This data will be updated later after we've done
      the search and know for sure when it is "relevant".
      (alternatively, if you know it's first-seen time for some reason, you
      can supply it as an input, but this seems rare: we don't want to get it
      wrong or we could end up missing wallet-relevant transactions)
      """

      if not privKey and not self.watchingOnly:
         print ''
         print '***ERROR:  This wallet is strictly for addresses that you'
         print '           own.  You cannot import addresses without the'
         print '           the associated private key.  Instead, use a'
         print '           watching-only wallet to import this address.'
         print '           (actually, this is currently, completely disabled)'
         raise WalletAddressError, 'Cannot import non-private-key addresses'



      # First do all the necessary type conversions and error corrections
      computedPubKey = None
      computedAddr20 = None
      if privKey:
         if isinstance(privKey, str):
            privKey = SecureBinaryData(privKey)

         if privChk:
            privKey = SecureBinaryData(verifyChecksum(privKey.toBinStr(), privChk))

         computedPubkey = CryptoECDSA().ComputePublicKey(privKey)
         computedAddr20 = convertKeyDataToAddress(pubKey=computedPubkey)

      # If public key is provided, we prep it so we can verify Pub/Priv match
      if pubKey:
         if isinstance(pubKey, str):
            pubKey = SecureBinaryData(pubKey)
         if pubChk:
            pubKey = SecureBinaryData(verifyChecksum(pubKey.toBinStr(), pubChk))

         if not computedAddr20:
            computedAddr20 = convertKeyDataToAddress(pubKey=pubKey)

      # The 20-byte address (pubkey hash160) should always be a python string
      if addr20:
         if not isinstance(pubKey, str):
            addr20 = addr20.toBinStr()
         if addrChk:
            addr20 = verifyChecksum(addr20, addrChk)


      # Now a few sanity checks
      if self.addrMap.has_key(addr20):
         print 'This address is already in your wallet!'
         return

      if pubKey and not computedPubkey==pubKey:
         raise ECDSA_Error, 'Private and public keys to be imported do not match!'
      if addr20 and not computedAddr20==addr20:
         raise ECDSA_Error, 'Supplied address hash does not match key data!'

      addr20 = computedAddr20
      
      if self.addrMap.has_key(addr20):
         return None

      # If a private key is supplied and this wallet is encrypted&locked, then 
      # we have no way to secure the private key without unlocking the wallet.
      if self.useEncryption and privKey and not self.kdfKey:
         raise WalletLockError, 'Cannot import private key when wallet is locked!'


      if privKey:
         # For priv key, lots of extra encryption and verification options
         newAddr = PyBtcAddress().createFromPlainKeyData( addr160=addr20, \
                                  plainPrivKey=privKey, publicKey65=computedPubkey,  \
                                  willBeEncr=self.useEncryption, \
                                  generateIVIfNecessary=self.useEncryption, \
                                  skipCheck=True, skipPubCompute=True)
         if self.useEncryption:
            newAddr.lock(self.kdfKey)
            newAddr.unlock(self.kdfKey)

      elif pubKey:
         newAddr = PyBtcAddress().createFromPublicKeyData(securePubKey)
      else:
         newAddr = PyBtcAddress().createFromPublicKeyHash160(addr20)


      newAddr.chaincode  = SecureBinaryData('\xff'*32)
      newAddr.chainIndex = -2
      newAddr.timeRange = [firstTime, lastTime]
      newAddr.blkRange  = [firstBlk,  lastBlk ]
      #newAddr.binInitVect16  = SecureBinaryData().GenerateRandom(16)
      newAddr160 = newAddr.getAddr160()

      newDataLoc = self.walletFileSafeUpdate( \
         [[WLT_UPDATE_ADD, WLT_DATATYPE_KEYDATA, newAddr160, newAddr]])
      self.addrMap[newAddr160] = newAddr.copy()
      self.addrMap[newAddr160].walletByteLoc = newDataLoc[0] + 21
      self.linearAddr160List.append(newAddr160)
      if self.useEncryption and self.kdfKey:
         self.addrMap[newAddr160].lock(self.kdfKey)
         if not self.isLocked:
            self.addrMap[newAddr160].unlock(self.kdfKey)

      self.cppWallet.addAddress_5_(newAddr160, \
                                   firstTime, firstBlk, lastTime, lastBlk)


      return newAddr160


   #############################################################################
   def importAddressesFromFile(self, filename, privKeyEndian=BIGENDIAN, \
                     sepList=":;'[]()=-_*&^%$#@!,./?\n"):
      """
      Attempts to import plaintext key data stored in a file.  This method
      expects all data to be in hex or Base58:

         20 bytes / 40  hex chars -- public key hashes
         25 bytes / 50  hex chars -- full binary addresses
         65 bytes / 130 hex chars -- public key
         32 bytes / 64  hex chars -- private key

         33 or 34 Base58 chars    -- address strings
         50 to 52 Base58 chars    -- base58-encoded private key

      Since this is python, I don't have to require any particular format:
      I can pretty easily break apart the entire file into individual strings,
      search for addresses and public keys, then, search for private keys that
      correspond to that data.  Obviously, simpler is better, but as long as
      the data is encoded as in the above list and separated by whitespace or
      punctuation, this method should succeed.

      We must throw an error if this is NOT a watching-only address and we
      find an address without a private key.  We will need to create a
      separate watching-only wallet in order to import these keys.

      TODO: will finish this later
      """
      self.__init__()

      newfile = open(filename,'rb')
      newdata = newfile.read()
      newfile.close()

      # Change all punctuation to the same char so split() works easier
      for ch in sepList:
         newdata.replace(ch, ' ')

      newdata = newdata.split()
      hexChars = '01234567890abcdef'
      b58Chars = '123456789ABCDEFGHJKLMNPQRSTUVWXYZabcdefghijkmnopqrstuvwxyz'
      DATATYPES = enum( 'Addr_Hex_20', \
                        'Addr_B58_25', \
                        'PubX_Hex_32', \
                        'PubY_Hex_32', \
                        'PubK_Hex_65', \
                        'Priv_Hex_32', \
                        'Priv_Hex_36', \
                        'Priv_Hex_37', \
                        'Priv_B58_32', \
                        'Priv_B58_37', \
                        'Priv_MiniPriv')
      

      lastAddr = None
      lastPubK = None
      lastPriv = None
      nextIsProbPub = None
      nextIsProbPriv = None
      for theStr in newdata:
         hexCount = sum([1 if c in hexChars else 0 for c in theStr])
         b58Count = sum([1 if c in b58Chars else 0 for c in theStr])
         canBeHex = hexCount==len(theStr)
         canBeB58 = b58Count==len(theStr)
         isHex = canBeHex and len(theStr)>=20
         isB58 = canBeB58 and not canBeHex
         isStr = not isHex and not isB58
         

         
      #### STUB:  Haven't finished this one, yet



      allPieces = newdata.split()
      for piece in allPieces:
         if len(piece)==64:
            potentialKey = SecureBinaryData('\x04' + piece)
            isValid = CryptoECDSA().VerifyPublicKeyValid(potentialKey)

      return self





   #############################################################################
   def checkIfRescanRequired(self):
      if TheBDM.isInitialized():
         return TheBDM.evalWalletRequiresBlockchainScan(self.cppWallet)
      else:
         return False



   #############################################################################
   def signTxDistProposal(self, txdp, hashcode=1):
      if not hashcode==1:
         print '***ERROR: hashcode!=1 is not supported at this time!'
         return

      # If the wallet is locked, we better bail now
      if self.isLocked:
         raise WalletLockError, "Cannot sign Tx when wallet is locked!"

      numInputs = len(txdp.pytxObj.inputs)
      wltAddr = []
      for index,txin in enumerate(txdp.pytxObj.inputs):
         scriptType = getTxOutScriptType(txdp.txOutScripts[index])
         
         if scriptType in (TXOUT_SCRIPT_STANDARD, TXOUT_SCRIPT_COINBASE):
            addr160 = TxOutScriptExtractAddr160(txdp.txOutScripts[index])
            if self.hasAddr(addr160) and self.addrMap[addr160].hasPrivKey():
               wltAddr.append( (self.addrMap[addr160], index, 0))
         elif scriptType==TXOUT_SCRIPT_MULTISIG:
            # Basically the same check but multiple addresses to consider
            addrList = getTxOutMultiSigInfo(txdp.txOutScripts[index])[1]
            for addrIdx, addr in enumerate(addrList):
               if self.hasAddr(addr) and self.addrMap[addr].hasPrivKey():
                  wltAddr.append( (self.addrMap[addr], index, addrIdx) )
                  break
                  

      # WltAddr now contains a list of every input we can sign for, and the
      # PyBtcAddress object that can be used to sign it.  Let's do it.
      numMyAddr = len(wltAddr)
      print 'Total number of inputs in transaction:  ', numInputs
      print 'Number of inputs that you can sign for: ', numMyAddr


      # Unlock the wallet if necessary, sign inputs 
      maxChainIndex = -1
      for addrObj,idx, sigIdx in wltAddr:
         maxChainIndex = max(maxChainIndex, addrObj.chainIndex)
         if addrObj.isLocked:
            if self.kdfKey:
               addrObj.unlock(self.kdfKey)
            else:
               raise WalletLockError, 'Cannot sign tx without unlocking wallet'

         if not addrObj.hasPubKey():
            # Make sure the public key is available for this address
            addrObj.binPublicKey65 = CryptoECDSA().ComputePublicKey(addrObj.binPrivKey32_Plain)

         # Copy the script, blank out out all other scripts (assume hashcode==1)
         txCopy = PyTx().unserialize(txdp.pytxObj.serialize())
         for i in range(len(txCopy.inputs)):
            if not i==idx:
               txCopy.inputs[i].binScript = ''
            else:
               txCopy.inputs[i].binScript = txdp.txOutScripts[i]

         hashCode1  = int_to_binary(hashcode, widthBytes=1)
         hashCode4  = int_to_binary(hashcode, widthBytes=4)
         preHashMsg = txCopy.serialize() + hashCode4
         signature  = addrObj.generateDERSignature(preHashMsg) + hashCode1

         # Now we attach a binary signature or full script, depending on the type
         if txdp.scriptTypes[idx]==TXOUT_SCRIPT_COINBASE:
            # Only need the signature to complete coinbase TxOut
            sigLenInBinary = int_to_binary(len(signature))
            txdp.signatures[idx][0] = sigLenInBinary + signature
         elif txdp.scriptTypes[idx]==TXOUT_SCRIPT_STANDARD:
            # Gotta include the public key, too, for standard TxOuts
            pubkey = addrObj.binPublicKey65.toBinStr()
            sigLenInBinary    = int_to_binary(len(signature))
            pubkeyLenInBinary = int_to_binary(len(pubkey)   )
            txdp.signatures[idx][0] = sigLenInBinary    + signature + \
                                      pubkeyLenInBinary + pubkey
         elif txdp.scriptTypes[idx]==TXOUT_SCRIPT_MULTISIG:
            # We attach just the sig for multi-sig transactions
            sigLenInBinary = int_to_binary(len(signature))
            txdp.signatures[idx][sigIdx] = (sigLenInBinary + signature)
         else:
            print '***WARNING: unknown txOut script type'

      
      prevHighestIndex = self.highestUsedChainIndex  
      if prevHighestIndex<maxChainIndex:
         self.advanceHighestIndex(maxChainIndex-prevHighestIndex)
         self.fillAddressPool()
      
      return txdp



   #############################################################################
   def unlock(self, secureKdfOutput=None, \
                    securePassphrase=None, \
                    tempKeyLifetime=0):
      """
      We must assume that the kdfResultKey is a SecureBinaryData object
      containing the result of the KDF-passphrase.  The wallet unlocked-
      lifetime will be set to X seconds from time.time() [now] and next
      time the checkWalletLockTimeout function is called it will be re-
      locked.
      """
      
      if not secureKdfOutput and not securePassphrase:
         raise PassphraseError, "No passphrase/key provided to unlock wallet!"
         
      if not secureKdfOutput:
         if not self.kdf:
            raise EncryptionError, 'How do we have a locked wallet w/o KDF???'
         secureKdfOutput = self.kdf.DeriveKey(securePassphrase)


      if not self.verifyEncryptionKey(secureKdfOutput):
         raise PassphraseError, "Incorrect passphrase for wallet"

      # For now, I assume that all keys have the same passphrase and all
      # unlocked successfully at the same time.
      # It's an awful lot of work to design a wallet to consider partially-
      # successful unlockings.
      self.kdfKey = secureKdfOutput
      if tempKeyLifetime==0:
         self.lockWalletAtTime = RightNow() + self.defaultKeyLifetime
      else:
         self.lockWalletAtTime = RightNow() + tempKeyLifetime

      for addrObj in self.addrMap.values():
         needToSaveAddrAfterUnlock = addrObj.createPrivKeyNextUnlock
         addrObj.unlock(self.kdfKey)
         if needToSaveAddrAfterUnlock:
            updateLoc = addrObj.walletByteLoc 
            self.walletFileSafeUpdate( [[WLT_UPDATE_MODIFY, addrObj.walletByteLoc, \
                                                addrObj.serialize()]])

      self.isLocked = False


   #############################################################################
   def lock(self):
      """
      We assume that we have already set all encryption parameters (such as
      IVs for each key) and thus all we need to do is call the "lock" method
      on each PyBtcAddress object.

      If wallet is unlocked, try to re-lock addresses, regardless of whether
      we have a kdfKey or not.  In some circumstances (such as when the addrs
      have never been locked before) we will need the key to encrypt them.
      However, in most cases, the encrypted versions are already available
      and the PyBtcAddress objects can destroy the plaintext keys without
      ever needing access to the encryption keys.

      ANY METHOD THAT CALLS THIS MUST CATCH WALLETLOCKERRORS UNLESS YOU ARE
      POSITIVE THAT THE KEYS HAVE ALREADY BEEN ENCRYPTED BEFORE, OR ARE
      ALREADY SITTING IN THE ENCRYPTED WALLET FILE.  PyBtcAddress objects
      were designed to do this, but in case of a bug, you don't want the
      program crashing with money-bearing private keys sitting in memory only.

      TODO: If things like IVs are not set properly, we should implement
            a way to check for this, correct it, and update the wallet
            file if necessary
      """

      # Wallet is unlocked, will try to re-lock addresses, regardless of whether
      # we have a kdfKey or not.  If a key is required, we will throw a
      # WalletLockError, and the caller can get the passphrase from the user,
      # unlock the wallet, then try locking again.
      # NOTE: If we don't have kdfKey, it is set to None, which is the default
      #       input for PyBtcAddress::lock for "I don't have it".  In most 
      #       cases, it is actually possible to lock the wallet without the 
      #       kdfKey because we saved the encrypted versions before unlocking
      try:
         for addr160,addrObj in self.addrMap.iteritems():
            self.addrMap[addr160].lock(self.kdfKey)

         if self.kdfKey:
            self.kdfKey.destroy()
            self.kdfKey = None
         self.isLocked = True
      except WalletLockError:
         print '***ERROR: Locking wallet requires encryption key.  This error'
         print '          Usually occurs on newly-encrypted wallets that have'
         print '          never been encrypted before.'
         raise WalletLockError, 'Unlock with passphrase before locking again'

   #############################################################################
   def getAddrListSortedByChainIndex(self, withRoot=False):
      """ Returns Addr160 list """
      addrList = []
      for addr160 in self.linearAddr160List:
         addr=self.addrMap[addr160]
         addrList.append( [addr.chainIndex, addr160, addr] )

      addrList.sort(key=lambda x: x[0])
      return addrList

   #############################################################################
   def getAddrList(self):
      """ Returns list of PyBtcAddress objects """
      addrList = []
      for addr160,addrObj in self.addrMap.iteritems():
         if addr160=='ROOT':
            continue
         # I assume these will be references, not copies
         addrList.append( addrObj )
      return addrList


   #############################################################################
   def getLinearAddrList(self, withImported=True, withAddrPool=False):
      """ 
      Retrieves a list of addresses, by hash, in the order they 
      appear in the wallet file.  Can ignore the imported addresses
      to get only chained addresses, if necessary.

      I could do this with one list comprehension, but it would be long.
      I'm resisting the urge...
      """
      addrList = []
      for a160 in self.linearAddr160List:
         addr = self.addrMap[a160]
         if not a160=='ROOT' and (withImported or addr.chainIndex>=0):
            # Either we want imported addresses, or this isn't one
            if (withAddrPool or addr.chainIndex<=self.highestUsedChainIndex):
               addrList.append(addr)
         
      return addrList
      

   #############################################################################
   def getAddress160ByChainIndex(self, desiredIdx):
      """
      It should be safe to assume that if the index is less than the highest 
      computed, it will be in the chainIndexMap, but I don't like making such
      assumptions.  Perhaps something went wrong with the wallet, or it was
      manually reconstructed and has holes in the chain.  We will regenerate
      addresses up to that point, if necessary (but nothing past the value
      self.lastComputedChainIndex.
      """
      if desiredIdx>self.lastComputedChainIndex or desiredIdx<0:
         # I removed the option for fillPoolIfNecessary, because of the risk
         # that a bug may lead to generation of billions of addresses, which
         # would saturate the system's resources and fill the HDD.
         raise WalletAddressError, 'Chain index is out of range'
         

      if self.chainIndexMap.has_key(desiredIdx):
         return self.chainIndexMap[desiredIdx]
      else:
         # Somehow the address isn't here, even though it is less than the
         # last computed index
         closestIdx = 0
         for idx,addr160 in self.chainIndexMap.iteritems():
            if closestIdx<idx<=desiredIdx:
               closestIdx = idx
               
         gap = desiredIdx - closestIdx
         extend160 = self.chainIndexMap[closestIdx]
         for i in range(gap+1):
            extend160 = computeNextAddress(extend160)
            if desiredIdx==self.addrMap[extend160].chainIndex:
               return self.chainIndexMap[desiredIdx]


   #############################################################################
   def pprint(self, indent='', allAddrInfo=True):
      print indent + 'PyBtcWallet  :', self.uniqueIDB58
      print indent + '   useEncrypt:', self.useEncryption
      print indent + '   watchOnly :', self.watchingOnly
      print indent + '   isLocked  :', self.isLocked
      print indent + '   ShortLabel:', self.labelName 
      print indent + '   LongLabel :', self.labelDescr
      print ''
      print indent + 'Root key:', self.addrMap['ROOT'].getAddrStr(),
      print '(this address is never used)'
      if allAddrInfo:
         self.addrMap['ROOT'].pprint(indent=indent)
      print indent + 'All usable keys:'
      sortedAddrList = self.getAddrListSortedByChainIndex()
      for i,addr160,addrObj in sortedAddrList:
         if not addr160=='ROOT':
            print '\n' + indent + 'Address:', addrObj.getAddrStr()
            if allAddrInfo:
               addrObj.pprint(indent=indent)



   #############################################################################
   def isEqualTo(self, wlt2, debug=False):
      isEqualTo = True
      isEqualTo = isEqualTo and (self.uniqueIDB58 == wlt2.uniqueIDB58)
      isEqualTo = isEqualTo and (self.labelName  == wlt2.labelName )
      isEqualTo = isEqualTo and (self.labelDescr == wlt2.labelDescr)
      try:

         rootstr1 = binary_to_hex(self.addrMap['ROOT'].serialize())
         rootstr2 = binary_to_hex(wlt2.addrMap['ROOT'].serialize())
         isEqualTo = isEqualTo and (rootstr1 == rootstr2)
         if debug:
            print ''
            print 'RootAddrSelf:'
            print prettyHex(rootstr1, indent=' '*5)
            print 'RootAddrWlt2:'
            print prettyHex(rootstr2, indent=' '*5)
            print 'RootAddrDiff:',
            pprintDiff(rootstr1, rootstr2, indent=' '*5)

         for addr160 in self.addrMap.keys():
            addrstr1 = binary_to_hex(self.addrMap[addr160].serialize())
            addrstr2 = binary_to_hex(wlt2.addrMap[addr160].serialize())
            isEqualTo = isEqualTo and (addrstr1 == addrstr2)
            if debug:
               print ''
               print 'AddrSelf:', binary_to_hex(addr160),
               print prettyHex(binary_to_hex(self.addrMap['ROOT'].serialize()), indent='     ')
               print 'AddrSelf:', binary_to_hex(addr160),
               print prettyHex(binary_to_hex(wlt2.addrMap['ROOT'].serialize()), indent='     ')
               print 'AddrDiff:',
               pprintDiff(addrstr1, addrstr2, indent=' '*5)
      except:
         return False

      return isEqualTo



def pprintLedgerEntry(le, indent=''):
   
   if len(le.getAddrStr20())==20:
      addrStr = hash160_to_addrStr(le.getAddrStr20())[:12]
   else:
      addrStr = ''

   leVal = coin2str(le.getValue(), maxZeros=1)
   txType = ''
   if le.isSentToSelf():
      txType = 'ToSelf'
   else:
      txType = 'Recv' if le.getValue()>0 else 'Sent'

   blkStr = str(le.getBlockNum())
   print indent + 'LE %s %s %s %s' % \
            (addrStr.ljust(15), leVal, txType.ljust(8), blkStr.ljust(8))

"""
class PyLedgerEntry(object):
   def __init__(self):
      self.addr20       = UNINITIALIZED
      self.value        = UNINITIALIZED
      self.blockNum     = UNINITIALIZED
      self.txHash       = UNINITIALIZED
      self.index        = UNINITIALIZED
      self.isValid      = UNINITIALIZED
      self.isSentToSelf = UNINITIALIZED
      self.isChangeBack = UNINITIALIZED

   def createForWalletFromTx(self, wlt, tx):
      numIn  = len(tx.inputs)
      numOut = len(tx.outputs)

      

   //    addr20_    -  useless - originally had a purpose, but lost it
   //    value_     -  total debit/credit on WALLET balance, in Satoshis (1e-8 BTC)
   //    blockNum_  -  block height of the block in which this tx was included
   //    txHash_    -  hash of this tx 
   //    index_     -  index of the tx in the block
   //    isValid_   -  default to true -- invalidated due to reorg/double-spend
   //    isSentToSelf_ - if we supplied inputs and rx ALL outputs
   //    isChangeBack_ - if we supplied inputs and rx ANY outputs
"""




###############################################################################
###############################################################################
# 
#  Networking Objects
# 
###############################################################################
###############################################################################

def quad_to_str( addrQuad):
   return '.'.join([str(a) for a in addrQuad])

def quad_to_binary( addrQuad):
   return ''.join([chr(a) for a in addrQuad])

def binary_to_quad(addrBin):
   return [ord(a) for a in addrBin]

def str_to_quad(addrBin):
   return [int(a) for a in addrBin.split('.')]

def str_to_binary(addrBin):
   """ I should come up with a better name for this -- it's net-addr only """
   return ''.join([chr(int(a)) for a in addrBin.split('.')])

def parseNetAddress(addrObj):
   if isinstance(addrObj, str):
      if len(addrObj)==4:
         return binary_to_quad(addrObj)
      else:
         return str_to_quad(addrObj)
   # Probably already in the right form
   return addrObj



MSG_INV_ERROR = 0
MSG_INV_TX    = 1
MSG_INV_BLOCK = 2


################################################################################
class PyMessage(object):
   """
   All payload objects have a serialize and unserialize method, making them
   easy to attach to PyMessage objects
   """
   def __init__(self, cmd='', payload=None):
      """
      Can create a message by the command name, or the payload (or neither)
      """
      self.magic   = MAGIC_BYTES
      self.cmd     = cmd
      self.payload = payload

      if payload:
         self.cmd = payload.command
      elif cmd:
         self.payload = PayloadMap[self.cmd]()



   def serialize(self):
      bp = BinaryPacker()
      bp.put(BINARY_CHUNK, self.magic,                    width= 4)
      bp.put(BINARY_CHUNK, self.cmd.ljust(12, '\x00'),    width=12)
      payloadBin = self.payload.serialize()
      bp.put(UINT32, len(payloadBin))
<<<<<<< HEAD
      t = time.mktime(time.strptime('20 Feb, 2012; 00:01', '%d %b, %Y; %H:%M'))
      if (not self.cmd=='version' and not self.cmd=='verack') or RightNow() > t:
         bp.put(BINARY_CHUNK, hash256(payloadBin)[:4],    width= 4)
=======
      bp.put(BINARY_CHUNK, hash256(payloadBin)[:4],     width= 4)
>>>>>>> 77bbbfb8
      bp.put(BINARY_CHUNK, payloadBin)
      return bp.getBinaryString()
    
   def unserialize(self, toUnpack):
      if isinstance(toUnpack, BinaryUnpacker):
         msgData = toUnpack
      else:
         msgData = BinaryUnpacker( toUnpack )


      self.magic = msgData.get(BINARY_CHUNK, 4)
      self.cmd   = msgData.get(BINARY_CHUNK, 12).strip('\x00')
      length     = msgData.get(UINT32)
      chksum     = msgData.get(BINARY_CHUNK, 4)
      payload    = msgData.get(BINARY_CHUNK, length)
      payload    = verifyChecksum(payload, chksum)

      self.payload = PayloadMap[self.cmd]().unserialize(payload)

      if self.magic != MAGIC_BYTES:
         raise NetworkIDError, 'Message has wrong network bytes!'
      return self


   def pprint(self, nIndent=0):
      indstr = indent*nIndent
      print ''
      print indstr + 'Bitcoin-Network-Message -- ' + self.cmd.upper()
      print indstr + indent + 'Magic:   ' + binary_to_hex(self.magic)
      print indstr + indent + 'Command: ' + self.cmd
      print indstr + indent + 'Payload: ' + str(len(self.payload.serialize())) + ' bytes'
      self.payload.pprint(nIndent+1)


################################################################################
class PyNetAddress(object):

   def __init__(self, time=-1, svcs='0'*16, netaddrObj=[], port=-1):
      """
      For our client we will ALWAYS use svcs=0 (NODE_NETWORK=0)

      time     is stored as a unix timestamp
      services is stored as a bitset -- a string of 16 '0's or '1's
      addrObj  is stored as a list/tuple of four UINT8s
      port     is a regular old port number...
      """
      self.time     = time
      self.services = svcs
      self.addrQuad = parseNetAddress(netaddrObj)
      self.port     = port

   def unserialize(self, toUnpack, hasTimeField=True):
      if isinstance(toUnpack, BinaryUnpacker):
         addrData = toUnpack
      else:
         addrData = BinaryUnpacker( toUnpack )

      if hasTimeField:
         self.time     = addrData.get(UINT32)

      self.services = addrData.get(UINT64)
      self.addrQuad = addrData.get(BINARY_CHUNK,16)[-4:]
      self.port     = addrData.get(UINT16, endianness=NETWORKENDIAN)

      self.services = int_to_bitset(self.services)
      self.addrQuad = binary_to_quad(self.addrQuad)
      return self

   def serialize(self, withTimeField=True):
      bp = BinaryPacker()
      if withTimeField:
         bp.put(UINT32,       self.time)
      bp.put(UINT64,       bitset_to_int(self.services))
      bp.put(BINARY_CHUNK, quad_to_binary(self.addrQuad).rjust(16,'\x00'))
      bp.put(UINT16,       self.port, endianness=NETWORKENDIAN)
      return bp.getBinaryString()

   def pprint(self, nIndent=0):
      indstr = indent*nIndent
      print ''
      print indstr + 'Network-Address:',
      print indstr + indent + 'Time:  ' + unixTimeToFormatStr(self.time)
      print indstr + indent + 'Svcs:  ' + self.services
      print indstr + indent + 'IPv4:  ' + quad_to_str(self.addrQuad)
      print indstr + indent + 'Port:  ' + self.port

   def pprintShort(self):
      print quad_to_str(self.addrQuad) + ':' + str(self.port)

################################################################################
################################################################################
class PayloadAddr(object):

   command = 'addr'
   
   def __init__(self, addrList=[]):
      self.addrList   = addrList  # PyNetAddress objs

   def unserialize(self, toUnpack):
      if isinstance(toUnpack, BinaryUnpacker):
         addrData = toUnpack
      else:
         addrData = BinaryUnpacker( toUnpack )

      self.addrList = []
      naddr = addrData.get(VAR_INT)
      for i in range(naddr):
         self.addrList.append( PyNetAddress().unserialize(addrData) )
      return self

   def serialize(self):
      bp = BinaryPacker()
      bp.put(VAR_INT, len(self.addrList))
      for netaddr in self.addrList:
         bp.put(BINARY_CHUNK, netaddr.serialize(), width=30)
      return bp.getBinaryString()

   def pprint(self, nIndent=0):
      indstr = indent*nIndent
      print ''
      print indstr + 'Message(addr):',
      for a in self.addrList:
         a.pprintShort()

   def pprintShort(self):
      for a in self.addrList:
         print '[' + quad_to_str(a.pprintShort()) + '], '

################################################################################
################################################################################
class PayloadPing(object):
   """
   All payload objects have a serialize and unserialize method, making them
   easy to attach to PyMessage objects
   """
   command = 'ping'

   def __init__(self):
      pass

   def unserialize(self, toUnpack):
      return self

   def serialize(self):
      return ''

   def pprint(self, nIndent=0):
      indstr = indent*nIndent
      print ''
      print indstr + 'Message(ping)'

      

################################################################################
################################################################################
class PayloadVersion(object):

   command = 'version'

   def __init__(self, version=0, svcs='0'*16, tstamp=-1, addrRcv=PyNetAddress(), \
                      addrFrm=PyNetAddress(), nonce=-1, sub=-1, height=-1):
      self.version  = version
      self.services = svcs
      self.time     = tstamp
      self.addrRecv = addrRcv
      self.addrFrom = addrFrm
      self.nonce    = nonce
      self.subver   = sub
      self.height0  = height

   def unserialize(self, toUnpack):
      if isinstance(toUnpack, BinaryUnpacker):
         verData = toUnpack
      else:
         verData = BinaryUnpacker( toUnpack )

      self.version  = verData.get(INT32)
      self.services = int_to_bitset(verData.get(UINT64), widthBytes=8)
      self.time     = verData.get(INT64)
      self.addrRecv = PyNetAddress().unserialize(verData, hasTimeField=False)
      self.addrFrom = PyNetAddress().unserialize(verData, hasTimeField=False)
      self.nonce    = verData.get(UINT64)
      self.subver   = verData.get(VAR_STR)
      self.height0  = verData.get(INT32)
      return self

   def serialize(self):
      bp = BinaryPacker()
      bp.put(INT32,   self.version )
      bp.put(UINT64,  bitset_to_int(self.services))
      bp.put(INT64,   self.time    )  # todo, should this really be int64?
      bp.put(BINARY_CHUNK, self.addrRecv.serialize(withTimeField=False))
      bp.put(BINARY_CHUNK, self.addrFrom.serialize(withTimeField=False))
      bp.put(UINT64,  self.nonce   )
      bp.put(VAR_STR, self.subver  )
      bp.put(INT32,   self.height0 )
      return bp.getBinaryString()

   def pprint(self, nIndent=0):
      indstr = indent*nIndent
      print ''
      print indstr + 'Message(version):'
      print indstr + indent + 'Version:  ' + str(self.version)
      print indstr + indent + 'Services: ' + self.services
      print indstr + indent + 'Time:     ' + unixTimeToFormatStr(self.time)
      print indstr + indent + 'AddrTo:  ',;  self.addrRecv.pprintShort()
      print indstr + indent + 'AddrFrom:',;  self.addrFrom.pprintShort()
      print indstr + indent + 'Nonce:    ' + str(self.nonce)
      print indstr + indent + 'SubVer:  ',   self.subver
      print indstr + indent + 'StartHgt: ' + str(self.height0)

################################################################################
class PayloadVerack(object):
   """
   All payload objects have a serialize and unserialize method, making them
   easy to attach to PyMessage objects
   """

   command = 'verack'

   def __init__(self):
      pass

   def unserialize(self, toUnpack):
      return self

   def serialize(self):
      return ''

   def pprint(self, nIndent=0):
      indstr = indent*nIndent
      print ''
      print indstr + 'Message(verack)'


################################################################################
################################################################################
class PayloadInv(object):
   """
   All payload objects have a serialize and unserialize method, making them
   easy to attach to PyMessage objects
   """

   command = 'inv'

   def __init__(self):
      self.invList = []  # list of (type, hash) pairs

   def unserialize(self, toUnpack):
      if isinstance(toUnpack, BinaryUnpacker):
         invData = toUnpack
      else:
         invData = BinaryUnpacker( toUnpack )

      numInv = invData.get(VAR_INT)
      for i in range(numInv):
         invType = invData.get(UINT32)
         invHash = invData.get(BINARY_CHUNK, 32)
         self.invList.append( [invType, invHash] )
      return self

   def serialize(self):
      bp = BinaryPacker()
      bp.put(VAR_INT, len(self.invList))
      for inv in self.invList:
         bp.put(UINT32, inv[0])
         bp.put(BINARY_CHUNK, inv[1], width=32)
      return bp.getBinaryString()
      

   def pprint(self, nIndent=0):
      indstr = indent*nIndent
      print ''
      print indstr + 'Message(inv):'
      for inv in self.invList:
         print indstr + indent + ('BLOCK: ' if inv[0]==2 else 'TX   : ') + \
                                 binary_to_hex(inv[1])



################################################################################
################################################################################
class PayloadGetData(object):
   """
   All payload objects have a serialize and unserialize method, making them
   easy to attach to PyMessage objects
   """

   command = 'getdata'

   def __init__(self, invList=[]):
      if invList:
         self.invList = invList
      else:
         self.invList = []
   

   def unserialize(self, toUnpack):
      if isinstance(toUnpack, BinaryUnpacker):
         invData = toUnpack
      else:
         invData = BinaryUnpacker( toUnpack )

      numInv = invData.get(VAR_INT)
      for i in range(numInv):
         invType = invData.get(UINT32)
         invHash = invData.get(BINARY_CHUNK, 32)
         self.invList.append( [invType, invHash] )
      return self

   def serialize(self):
      bp = BinaryPacker()
      bp.put(VAR_INT, len(self.invList))
      for inv in self.invList:
         bp.put(UINT32, inv[0])
         bp.put(BINARY_CHUNK, inv[1], width=32)
      return bp.getBinaryString()
      

   def pprint(self, nIndent=0):
      indstr = indent*nIndent
      print ''
      print indstr + 'Message(getdata):'
      for inv in self.invList:
         print indstr + indent + ('BLOCK: ' if inv[0]==2 else 'TX   : ') + \
                                 binary_to_hex(inv[1])
      

################################################################################
################################################################################
class PayloadGetHeaders(object):
   command = 'getheaders'

   def __init__(self, startCt=-1, hashStartList=[], hashStop=''):
      self.startCount = startCt
      self.hashStart  = hashStartList
      self.hashStop   = hashStop
   

   def unserialize(self, toUnpack):
      if isinstance(toUnpack, BinaryUnpacker):
         ghData = toUnpack
      else:
         ghData = BinaryUnpacker( toUnpack )

      self.startCount = ghData.get(VAR_INT)
      for i in range(self.startCount):
         self.hashStart.append(ghData.get(BINARY_CHUNK, 32))
      self.hashStop = ghData.get(BINARY_CHUNK, 32)
      return self

   def serialize(self):
      bp = BinaryPacker()
      bp.put(VAR_INT, self.startCount)
      for i in range(self.startCount):
         bp.put(BINARY_CHUNK, self.hashStart[i], width=32)
      bp.put(BINARY_CHUNK, self.hashStop, width=32)
      return bp.getBinaryString()
   
   def pprint(self, nIndent=0):
      indstr = indent*nIndent
      print ''
      print indstr + 'Message(getheaders):'
      print indstr + indent + 'HashStart(s) :' + binary_to_hex(self.hashStart[0])
      for i in range(1,len(self.hashStart)):
         print indstr + indent + '             :' + binary_to_hex(self.hashStart[i])
      print indstr + indent + 'HashStop     :' + binary_to_hex(self.hashStop)
         


################################################################################
################################################################################
class PayloadGetBlocks(object):
   command = 'getblocks'

   def __init__(self, version=1, startCt=-1, hashStartList=[], hashStop=''):
      self.version    = 1
      self.startCount = startCt
      self.hashStart  = hashStartList
      self.hashStop   = hashStop
   

   def unserialize(self, toUnpack):
      if isinstance(toUnpack, BinaryUnpacker):
         gbData = toUnpack
      else:
         gbData = BinaryUnpacker( toUnpack )

      self.version = gbData.get(UINT32)
      self.startCount = gbData.get(VAR_INT)
      for i in range(self.startCount):
         self.hashStart.append(gbData.get(BINARY_CHUNK, 32))
      self.hashStop = gbData.get(BINARY_CHUNK, 32)
      return self

   def serialize(self):
      bp = BinaryPacker()
      bp.put(UINT32, self.version)
      bp.put(VAR_INT, self.startCount)
      for i in range(self.startCount):
         bp.put(BINARY_CHUNK,  self.hashStart[i], width=32)
      bp.put(BINARY_CHUNK, self.hashStart, width=32)
      return bp.getBinaryString()

   def pprint(self, nIndent=0):
      indstr = indent*nIndent
      print ''
      print indstr + 'Message(getheaders):'
      print indstr + indent + 'Version      :' + str(self.version)
      print indstr + indent + 'HashStart(s) :' + binary_to_hex(self.hashStart[0])
      for i in range(1,len(self.hashStart)):
         print indstr + indent + '             :' + binary_to_hex(self.hashStart[i])
      print indstr + indent + 'HashStop     :' + binary_to_hex(self.hashStop)


################################################################################
################################################################################
class PayloadTx(object):
   command = 'tx'

   def __init__(self, tx=PyTx()):
      self.tx = tx

   def unserialize(self, toUnpack):
      self.tx.unserialize(toUnpack)
      return self

   def serialize(self):
      return self.tx.serialize()

   def pprint(self, nIndent=0):
      indstr = indent*nIndent
      print ''
      print indstr + 'Message(tx):'
      self.tx.pprint(nIndent+1)



################################################################################
################################################################################
class PayloadBlock(object):
   command = 'block'

   def __init__(self, header=PyBlockHeader(), txlist=[]):
      self.header = header
      self.txList = txlist
   

   def unserialize(self, toUnpack):
      if isinstance(toUnpack, BinaryUnpacker):
         blkData = toUnpack
      else:
         blkData = BinaryUnpacker( toUnpack )

      self.txList = []
      self.header.unserialize(blkData)
      numTx = blkData.get(VAR_INT)
      for i in range(numTx):
         self.txList.append(PyTx().unserialize(blkData))
      return self

   def serialize(self):
      bp = BinaryPacker()
      bp.put(BINARY_CHUNK, self.header.serialize())
      bp.put(VAR_INT, len(self.txList))
      for tx in self.txList:
         bp.put(BINARY_CHUNK, tx.serialize())
      return bp.getBinaryString()

   def pprint(self, nIndent=0):
      indstr = indent*nIndent
      print ''
      print indstr + 'Message(block):'
      self.header.pprint(nIndent+1)
      for tx in self.txList:
         print indstr + indent + 'Tx:', tx.getHashHex()


################################################################################
class PayloadAlert(object):
   command = 'alert'

   def __init__(self):
      self.version = 1
      self.relayUntil = 0
      self.expiration = 0
      self.uniqueID   = 0
      self.cancelVal  = 0
      self.cancelSet  = []
      self.minVersion = 0
      self.maxVersion = 0
      self.subVerSet  = []
      self.comment    = ''
      self.statusBar  = ''
      self.reserved   = ''
      self.signature   = ''
   

   def unserialize(self, toUnpack):
      if isinstance(toUnpack, BinaryUnpacker):
         blkData = toUnpack
      else:
         blkData = BinaryUnpacker( toUnpack )

      return self

   def serialize(self):
      bp = BinaryPacker()
      return bp.getBinaryString()


################################################################################
# Use this map to figure out which object to serialize/unserialize from a cmd
PayloadMap = {
   'ping':        PayloadPing,
   'tx':          PayloadTx,
   'inv':         PayloadInv,
   'version':     PayloadVersion,
   'verack':      PayloadVerack,
   'addr':        PayloadAddr,
   'getdata':     PayloadGetData,
   'getheaders':  PayloadGetHeaders,
   'getblocks':   PayloadGetBlocks,
   'block':       PayloadBlock,
   'alert':       PayloadAlert }





try:
<<<<<<< HEAD
   from twisted.internet.protocol import Protocol, ClientFactory, ReconnectingClientFactory
=======
   from twisted.internet.protocol import Protocol, ReconnectingClientFactory
>>>>>>> 77bbbfb8
   from twisted.internet.defer import Deferred
except ImportError:
   print '***Python-Twisted is not installed -- cannot enable'
   print '   networking-related methods for ArmoryEngine' 


################################################################################
def forceDeferred(callbk):
   if callbk:
      if isinstance(callbk, Deferred):
         return callbk
      else:
         d = Deferred()
         d.addCallback(callbk)


################################################################################
#
# Armory Networking:
# 
#    This is where I will define all the network operations needed for 
#    Armory to operate, using python-twisted.  There are "better"
#    ways to do this with "reusable" code structures (i.e. using huge
#    deferred callback chains), but this is not the central "creative" 
#    part of the Bitcoin protocol.  I need just enough to broadcast tx
#    and receive new tx that aren't in the blockchain yet.  Beyond that,
#    I'll just be ignoring everything else.
#
################################################################################
class ArmoryClient(Protocol):
   """
   This is where all the Bitcoin-specific networking stuff goes.
   In the Twisted way, you need to inject your own chains of 
   callbacks through the factory in order to get this class to do
   the right thing on the various events.
   """

   ############################################################
   def __init__(self):
      self.recvData = ''
      self.handshakeFinished = False
      self.peer = []

   ############################################################
   def connectionMade(self):
      """
      Construct the initial version message and send it right away.
      Everything else will be handled by dataReceived.
      """
      addrTo   = str_to_quad(self.transport.getPeer().host)
      portTo   =             self.transport.getPeer().port
      addrFrom = str_to_quad(self.transport.getHost().host)
      portFrom =             self.transport.getHost().port

      self.peer = [addrTo, portTo]

      services = '0'*16
      msgVersion = PayloadVersion()
      msgVersion.version  = 40000   # TODO: this is what my Satoshi client says
      msgVersion.services = services
      msgVersion.time     = long(RightNow())
      msgVersion.addrRecv = PyNetAddress(0, services, addrTo,   portTo  )
      msgVersion.addrFrom = PyNetAddress(0, services, addrFrom, portFrom)
      msgVersion.nonce    = random.randint(2**60, 2**64-1)
      msgVersion.subver   = ''
      msgVersion.height0  = -1
      self.sendMessage( msgVersion )
      
   ############################################################
   def dataReceived(self, data):
      """
      Called by the reactor when data is received over the connection. 
      This method will do nothing if we don't receive a full message.
      """

      
      #print '\n\nData Received:',
      #pprintHex(binary_to_hex(data))

      # Put the current buffer into an unpacker, process until empty
      self.recvData += data
      buf = BinaryUnpacker(self.recvData)

      messages = []
      while True:
         try:
            # recvData is only modified if the unserialize succeeds
            messages.append( PyMessage().unserialize(buf) )
            self.recvData = buf.getRemainingString()
            #print '\n  Message', len(messages), 'read: ',
            #print messages[-1].cmd.upper(),
         except NetworkIDError:
            print 'Message for a different network!' 
            if BLOCKCHAINS.has_key(self.recvData[:4]):
               print '(for network:', BLOCKCHAINS[self.recvData[:4]], ')'
            # Before raising the error, we should've finished reading the msg
            # So pop it off the front of the buffer
            self.recvData = buf.getRemainingString()
            return
         except UnpackerError:
            # Expect this error when buffer isn't full enough for a whole msg
            break

      # We might've gotten here without anything to process -- if so, bail
      if len(messages)==0:
         return

      # Finally, we have some message to process, let's do it
      for msg in messages:
         cmd = msg.cmd
         #print '\nBuffer: '
         #pprintHex(binary_to_hex(data), indent=' '*6)

         # We process version and verackk regardless of handshakeFinished
         if cmd=='version' and not self.handshakeFinished:
            self.sendMessage( PayloadVerack() )
         elif cmd=='verack':
            self.handshakeFinished = True
            self.factory.handshakeFinished(self)

         ####################################################################
         # Don't process any other messages unless the handshake is finished
         if self.handshakeFinished:
            self.processMessage(msg)


   ############################################################
   #def connectionLost(self, reason):
      #"""
      #Try to reopen connection (not impl yet)
      #"""
      #self.factory.connectionFailed(self, reason)


   ############################################################
   def processMessage(self, msg):
      # TODO:  when I start expanding this class to be more versatile,
      #        I'll consider chaining/setting callbacks from the calling
      #        application.  For now, it's pretty static.
      #msg.payload.pprint(nIndent=2)
      if msg.cmd=='inv':
         #print 'Received inv message'
         invobj = msg.payload
         getdataMsg = PyMessage('getdata')
         for inv in invobj.invList:
            if inv[0]==MSG_INV_BLOCK:
               # We'll hear about the new block via blk0001.dat... and when
               # we do (within 5s), we should purge the zero-conf tx list
               from twisted.internet import reactor
            if inv[0]==MSG_INV_TX    and not TheBDM.getTxByHash(inv[1]):
               #print 'Requesting new tx data'
               getdataMsg.payload.invList.append(inv)
         self.sendMessage(getdataMsg)
      if msg.cmd=='tx':
         #print 'Received tx message'
         pytx = msg.payload.tx
         #newAlert = self.factory.checkForDoubleBroadcast(pytx)
         #if newAlert:
            #print '***!!!*** DOUBLE-BROADCAST DETECTED!'
            #print '***!!!*** The person who just send you money may be'
            #print '***!!!*** Attempting to defraud you.  It is especially'
            #print '***!!!*** important that you wait for 6+ confirmations'
            #print '***!!!*** before considering this transaction valid!'
         #else:
         self.factory.func_newTx(pytx)
      if msg.cmd=='block':
         # We don't care much about blocks right now --  We will find
         # out about them when the Satoshi client updates blk0001.dat
         #print 'Received block message (ignoring)'
         pass
                  

   ############################################################
   def sendMessage(self, msg):
      """
      Must pass in a PyMessage, or one of the Payload<X> types, which
      will be converted to a PyMessage -- and then sent to the peer.
      If you have a fully-serialized message (with header) already,
      easy enough to user PyMessage().unserialize(binMsg)
      """
      if isinstance(msg, PyMessage):
         #print '\n\nSending Message:', msg.payload.command.upper()
         #pprintHex(binary_to_hex(msg.serialize()), indent='   ')
         self.transport.write(msg.serialize())
      else:
         msg = PyMessage(payload=msg)
         #print '\n\nSending Message:', msg.payload.command.upper()
         #pprintHex(binary_to_hex(msg.serialize()), indent='   ')
         self.transport.write(msg.serialize())


   ############################################################
   def sendTx(self, txObj):
      """
      This is a convenience method for the special case of sending
      a locally-constructed transaction.  Pass in either a PyTx 
      object, or a binary serialized tx.  It will be converted to
      a PyMessage and forwarded to our peer(s)
      """
      if   isinstance(txObj, PyMessage):
         self.sendMessage( txObj )
      elif isinstance(txObj, PyTx):
         self.sendMessage( PayloadTx(txObj))
      elif isinstance(txObj, str):
         self.sendMessage( PayloadTx(PyTx().unserialize(txObj)) )
         




   


################################################################################
################################################################################
class ArmoryClientFactory(ReconnectingClientFactory):
   """
   Spawns Protocol objects used for communicating over the socket.  All such
   objects (ArmoryClients) can share information through this factory.
   However, at the moment, this class is designed to only create a single 
   connection -- to localhost.

   Note that I am implementing a special security feature:  besides collecting
   tx's not in the blockchain yet, I also monitor for double-broadcast events
   which are due to two transactions being sent at the same time with different
   recipients but the same inputs.  
   """
   protocol = ArmoryClient
   doubleBroadcastAlerts = {}  #   map[Addr160]  = txHash
   lastAlert = 0

   #############################################################################
   def __init__(self, \
                def_handshake=None, \
                func_loseConnect=None, \
                func_newTx=None, \
                func_doubleSpendAlert=None):
      """
      Initialize the ReconnectingClientFactory with a deferred for when the handshake 
      finishes:  there should be only one handshake, and thus one firing 
      of the handshake-finished callback
      """
      self.doubleBroadcastAlerts = {}
      self.lastAlert = 0
      self.deferred_handshake   = forceDeferred(def_handshake)
      self.fileMemPool = os.path.join(ARMORY_HOME_DIR, 'mempool.bin')

      # All other methods will be regular callbacks:  we plan to have a very
      # static set of behaviors for each message type
      # (NOTE:  The logic for what I need right now is so simple, that
      #         I finished implementing it in a few lines of code.  When I
      #         need to expand the versatility of this class, I'll start 
      #         doing more OOP/deferreds/etc
      self.func_loseConnect = func_loseConnect
      self.func_doubleSpendAlert = func_doubleSpendAlert
      self.func_newTx = func_newTx

      self.proto = None

   

   #############################################################################
   def addTxToMemoryPool(self, pytx):
      if TheBDM.isInitialized():
         txHash = pytx.getHash()
         TheBDM.addNewZeroConfTx(pytx.serialize(), RightNow(), True)    
      


   #############################################################################
   def handshakeFinished(self, protoObj):
      print 'Handshake finished, connection open!'
      self.proto = protoObj
      if self.deferred_handshake:
         d, self.deferred_handshake = self.deferred_handshake, None
         d.callback(protoObj)




   #############################################################################
   # CHANGED ALL THE ZERO-CONF CODE, so this is now broken.  Will re-implement
   # later.
   #def checkForDoubleBroadcast(self, pytxObj):
      #newAlerts = False
      #for txin in pytxObj.inputs:
         #op = (txin.outpoint.txHash, txin.outpoint.txOutIndex)
         #if self.zeroConfTxOutMap.has_key(op):
            ## !!! Someone tried to spend the same inputs twice !!!
            #newAlerts = True
            #self.lastAlert = RightNow()
            #prevHash = self.zeroConfTxOutMap[op]
            #prevTx = zeroConfTx[prevHash]
            #for tx in (pytxObj, prevTx):
               ## Add all recipients from both transactions
               #for txout in tx.outputs:
                  ## Search all the TxOuts for recipients
                  #addr = TxOutScriptExtractAddr160(txout.binScript)
                  #if isinstance(addrs, list):
                     #for addr in addrs:
                        #self.doubleBroadcastAlerts[addr] = tx.getHash()
                  #else:
                     #self.doubleBroadcastAlerts[addrs] = tx.getHash()

      #if self.func_doubleSpendAlert:
         #self.func_doubleSpendAlert()


   #############################################################################
   def clientConnectionLost(self, connector, reason):
      print '***Connection to Satoshi client LOST!  Attempting to reconnect...'
      ReconnectingClientFactory.clientConnectionLost(self,connector,reason)
<<<<<<< HEAD
=======

      
>>>>>>> 77bbbfb8

   #############################################################################
   def connectionFailed(self, protoObj, reason):
      """
      This method needs some serious work... I don't quite know yet how
      to reopen the connection... and I'll need to copy the Deferred so
      that it is ready for the next connection failure
      """
      print '***Initial connection to Satoshi client failed!  Retrying...'
      ReconnectingClientFactory.connectionFailed(self, protoObj, reason)
<<<<<<< HEAD
      #time.sleep(5)
      #if self.func_loseConnect:
         #self.func_loseConnect(protoObj, reason)
      #d, self.deferred_loseConnect = self.deferred_loseConnect, None
      #d.errback(reason)
=======

>>>>>>> 77bbbfb8

   #############################################################################
   #def checkForTx(self, txHash):
      #if self.proto:
         #self.proto.sendTx(pytxObj)
      #else:
         #raise ConnectionError, 'Connection to localhost DNE.'
      
      

   #############################################################################
   def sendTx(self, pytxObj):
      if self.proto:
         self.proto.sendTx(pytxObj)
      else:
         raise ConnectionError, 'Connection to localhost DNE.'


   #############################################################################
   def sendMessage(self, msgObj):
      if self.proto:
         self.proto.sendMessage(msgObj)
      else:
         raise ConnectionError, 'Connection to localhost DNE.'


class FakeClientFactory(ReconnectingClientFactory):
   """
   A fake class that has the same methods as an ArmoryClientFactory,
   but doesn't do anything.  If there is no internet, then we want 
   to be able to use the same calls
   """
   #############################################################################
   doubleBroadcastAlerts = {}  #   map[Addr160]  = txHash
   def __init__(self, \
                def_handshake=None, \
                func_loseConnect=None, \
                func_newTx=None, \
                func_doubleSpendAlert=None): pass
   def addTxToMemoryPool(self, pytx): pass
   def handshakeFinished(self, protoObj): pass
   def checkForDoubleBroadcast(self, pytxObj): pass
   def clientConnectionLost(self, connector, reason): pass
   def connectionFailed(self, protoObj, reason): pass
   def sendTx(self, pytxObj): pass


################################################################################
################################################################################
class SettingsFile(object):
   """
   This class could be replaced by the built-in QSettings in PyQt, except
   that older versions of PyQt do not support the QSettings (or at least
   I never figured it out).  Easy enough to do it here

   All settings must populated with a simple datatype -- non-simple 
   datatypes should be broken down into pieces that are simple:  numbers 
   and strings, or lists/tuples of them.

   Will write all the settings to file.  Each line will look like:
         SingleValueSetting1 # 3824.8 
         SingleValueSetting2 # this is a string
         Tuple Or List Obj 1 # 12 | 43 | 13 | 33
         Tuple Or List Obj 2 # str1 | another str
   """

   #############################################################################
   def __init__(self, path=None):
      self.settingsPath = path
      self.settingsMap = {}
      if not path:
         self.settingsPath = os.path.join(ARMORY_HOME_DIR, 'ArmorySettings.txt') 

      print 'Using settings file:', self.settingsPath
      if os.path.exists(self.settingsPath):
         self.loadSettingsFile(path)



   #############################################################################
   def pprint(self, nIndent=0):
      indstr = indent*nIndent
      print indstr + 'Settings:'
      for k,v in self.settingsMap.iteritems():
         print indstr + indent + k.ljust(15), v


   #############################################################################
   def hasSetting(self, name):
      return self.settingsMap.has_key(name)
   
   #############################################################################
   def set(self, name, value):
      if isinstance(value, tuple):
         self.settingsMap[name] = list(value)
      else:
         self.settingsMap[name] = value
      self.writeSettingsFile()

   #############################################################################
   def extend(self, name, value):
      """ Adds/converts setting to list, appends value to the end of it """
      if not self.settingsMap.has_key(name):
         if isinstance(value, list):
            self.set(name, value)
         else:
            self.set(name, [value])
      else:
         origVal = self.get(name, expectList=True)
         if isinstance(value, list):
            origVal.extend(value)
         else:
            origVal.append(value)
         self.settingsMap[name] = origVal
      self.writeSettingsFile()

   #############################################################################
   def get(self, name, expectList=False):
      if not self.hasSetting(name) or self.settingsMap[name]=='':
         return ([] if expectList else '')
      else:
         val = self.settingsMap[name]
         if expectList:
            if isinstance(val, list):
               return val
            else:
               return [val]
         else:
            return val

   #############################################################################
   def getAllSettings(self):
      return self.settingsMap

   #############################################################################
   def getSettingOrSetDefault(self, name, defaultVal, expectList=False):
      output = defaultVal
      if self.hasSetting(name):
         output = self.get(name)
      else:
         self.set(name, defaultVal)

      return output

 



   #############################################################################
   def delete(self, name):
      if self.hasSetting(name):
         del self.settingsMap[name]
      self.writeSettingsFile()

   #############################################################################
   def writeSettingsFile(self, path=None):
      if not path:
         path = self.settingsPath
      f = open(path, 'w')
      for key,val in self.settingsMap.iteritems():
         try:
            # Skip anything that throws an exception
            valStr = '' 
            if isinstance(val, str) or \
               isinstance(val, unicode) or \
               isinstance(val, int) or \
               isinstance(val, float) or \
               isinstance(val, long):
               valStr = str(val)
            elif isinstance(val, list) or \
                 isinstance(val, tuple):
               valStr = ' $  '.join([str(v) for v in val])
            f.write(key.ljust(36) + ' | ' + valStr + '\n')
         except:
            print 'Invalid entry in SettingsFile... skipping'
      f.close()
      

   #############################################################################
   def loadSettingsFile(self, path=None):
      if not path:
         path = self.settingsPath

      if not os.path.exists(path):
         raise FileExistsError, 'Settings file DNE:', path

      f = open(path, 'rb')
      sdata = f.read()
      f.close()

      # Automatically convert settings to numeric if possible
      def castVal(v):
         v = v.strip()
         a,b = v.isdigit(), v.replace('.','').isdigit()
         if a:   
            return int(v)
         elif b: 
            return float(v)
         else:   
            if v.lower()=='true':
               return True
            elif v.lower()=='false':
               return False
            else:
               return v
         

      sdata = [line.strip() for line in sdata.split('\n')]
      for line in sdata:
         if len(line.strip())==0:
            continue

         try:
            key,vals = line.split('|')
            valList = [castVal(v) for v in vals.split('$')]
            if len(valList)==1:
               self.settingsMap[key.strip()] = valList[0]
            else:
               self.settingsMap[key.strip()] = valList
         except:
            print 'Invalid setting in', path, ' (skipping...)'





################################################################################
################################################################################
# Read Satoshi Wallets (wallet.dat) to import into Armory wallet
# BSDDB wallet-reading code taken from Joric's pywallet:  he declared it 
# public domain. 
try:
   from bsddb.db import *
except ImportError:
   # Apparently bsddb3 is needed on OSX 
   from bsddb3.db import *

import json
import struct

<<<<<<< HEAD
################################################################################
import threading
class SpawnThread(threading.Thread):
   """ 
   The simplest way to kick off some I/O-bound processing, and return
   control to the user while it is running in the background, AS LONG AS
   you are not doing any conflicting processing.  No concern for locks,
   semaphores, deadlocks, whatever.  Perhaps you just need to read some
   data from file, and you won't access that data until it's done (which
   will trigger the doneFunc().
   """
   def __init__(self, execWhat, whenDone=None):
      super(SpawnThread, self).__init__()
      self.execFunc = execWhat
      self.doneFunc = whenDone
      self.start()

   def run(self):
      self.execFunc()
      if self.doneFunc:
         self.doneFunc()

=======
class BCDataStream(object):
   def __init__(self):
      self.input = None
      self.read_cursor = 0

   def clear(self):
      self.input = None
      self.read_cursor = 0

   def write(self, bytes):   # Initialize with string of bytes
      if self.input is None:
         self.input = bytes
      else:
         self.input += bytes

   def map_file(self, file, start):   # Initialize with bytes from file
      self.input = mmap.mmap(file.fileno(), 0, access=mmap.ACCESS_READ)
      self.read_cursor = start
   def seek_file(self, position):
      self.read_cursor = position
   def close_file(self):
      self.input.close()

   def read_string(self):
      # Strings are encoded depending on length:
      # 0 to 252 :   1-byte-length followed by bytes (if any)
      # 253 to 65,535 : byte'253' 2-byte-length followed by bytes
      # 65,536 to 4,294,967,295 : byte '254' 4-byte-length followed by bytes
      # ... and the Bitcoin client is coded to understand:
      # greater than 4,294,967,295 : byte '255' 8-byte-length followed by bytes of string
      # ... but I don't think it actually handles any strings that big.
      if self.input is None:
         raise SerializationError("call write(bytes) before trying to deserialize")

      try:
         length = self.read_compact_size()
      except IndexError:
         raise SerializationError("attempt to read past end of buffer")

      return self.read_bytes(length)

   def write_string(self, string):
      # Length-encoded as with read-string
      self.write_compact_size(len(string))
      self.write(string)

   def read_bytes(self, length):
      try:
         result = self.input[self.read_cursor:self.read_cursor+length]
         self.read_cursor += length
         return result
      except IndexError:
         raise SerializationError("attempt to read past end of buffer")

      return ''

   def read_boolean(self): return self.read_bytes(1)[0] != chr(0)
   def read_int16(self): return self._read_num('<h')
   def read_uint16(self): return self._read_num('<H')
   def read_int32(self): return self._read_num('<i')
   def read_uint32(self): return self._read_num('<I')
   def read_int64(self): return self._read_num('<q')
   def read_uint64(self): return self._read_num('<Q')

   def write_boolean(self, val): return self.write(chr(1) if val else chr(0))
   def write_int16(self, val): return self._write_num('<h', val)
   def write_uint16(self, val): return self._write_num('<H', val)
   def write_int32(self, val): return self._write_num('<i', val)
   def write_uint32(self, val): return self._write_num('<I', val)
   def write_int64(self, val): return self._write_num('<q', val)
   def write_uint64(self, val): return self._write_num('<Q', val)

   def read_compact_size(self):
      size = ord(self.input[self.read_cursor])
      self.read_cursor += 1
      if size == 253:
         size = self._read_num('<H')
      elif size == 254:
         size = self._read_num('<I')
      elif size == 255:
         size = self._read_num('<Q')
      return size

   def write_compact_size(self, size):
      if size < 0:
         raise SerializationError("attempt to write size < 0")
      elif size < 253:
          self.write(chr(size))
      elif size < 2**16:
         self.write('\xfd')
         self._write_num('<H', size)
      elif size < 2**32:
         self.write('\xfe')
         self._write_num('<I', size)
      elif size < 2**64:
         self.write('\xff')
         self._write_num('<Q', size)

   def _read_num(self, format):
      (i,) = struct.unpack_from(format, self.input, self.read_cursor)
      self.read_cursor += struct.calcsize(format)
      return i

   def _write_num(self, format, num):
      s = struct.pack(format, num)
      self.write(s)


################################################################################
def create_env(wltDir):
   """ 
   This appears to set the "environment" for BSDDB:  the directory containing
   all the DB we plan to open: which in this case is just one:  wallet.dat
   """
   db_env = DBEnv(0)
   r = db_env.open(wltDir, \
     (DB_CREATE|DB_INIT_LOCK|DB_INIT_LOG|DB_INIT_MPOOL|DB_INIT_TXN|DB_THREAD|DB_RECOVER))
   return db_env

################################################################################
def pubkey_to_addrStr(pubKey):
   a160 = hash160(pubKey)
   return hash160_to_addrStr(a160)

################################################################################
def open_wallet(db_env, wltFile):
   db = DB(db_env)
   flags = DB_THREAD | DB_RDONLY
   try:
      r = db.open(wltFile, "main", DB_BTREE, flags)
   except DBError:
      r = True

   if r is not None:
      logging.error("Couldn't open wallet.dat/main. Try quitting Bitcoin and running this again.")
      sys.exit(1)
   
   return db



################################################################################
def GetKeyFromPassphraseSatoshi(passwd, vSalt, nIter, deriveMethod):
   """
   Returns the encryption (key, IV) to be used to decrypt the master key
   """
   if deriveMethod != 0:
      return 0

   if not isinstance(passwd, str):
      passwd = passwd.toBinStr()

   data = passwd + vSalt
   for i in xrange(nIter):
      data = sha512(data)
   return data[0:32], data[32:32+16]



################################################################################
def read_wallet(db_env, wltFile):
   db = open_wallet(db_env, wltFile)

   # Moved parse_wallet code inline here
   kds = BCDataStream()
   vds = BCDataStream()

   plainPrivList = []
   cryptPrivList = []
   masterEncrKey = {}
   poolKeysList  = []
   addrNames     = {}

   wltNetByte = None
   for (key, value) in db.items():
      d = { }

      kds.clear()
      vds.clear()
      kds.write(key)
      vds.write(value)

      dType = kds.read_string()

      d["__key__"] = key
      d["__value__"] = value
      d["__type__"] = dType


      if dType == "key":
         priv = SecureBinaryData(vds.read_bytes(vds.read_compact_size())[9:9+32])
         plainPrivList.append(priv)
      elif dType == "ckey":
         pub = kds.read_bytes(kds.read_compact_size())
         ckey = vds.read_bytes(vds.read_compact_size())
         cryptPrivList.append( [pub, ckey] )
      elif dType == "mkey":
         masterEncrKey['mkey'] = vds.read_bytes(vds.read_compact_size())
         masterEncrKey['salt'] = vds.read_bytes(vds.read_compact_size())
         masterEncrKey['mthd'] = vds.read_int32()
         masterEncrKey['iter'] = vds.read_int32()
         masterEncrKey['othr'] = vds.read_bytes(vds.read_compact_size())
      elif dType == "pool":
         d['n'] = kds.read_int64()
         ver = vds.read_int32()
         ntime = vds.read_int64()
         pubkey = vds.read_bytes(vds.read_compact_size())
         poolKeysList.append(pubkey_to_addrStr(pubkey))
      elif dType == "name":
         addrB58 = kds.read_string()
         name    = vds.read_string()
         addrNames[addrB58] = name
         wltNetByte = base58_to_binary(addrB58)[0]
         if not wltNetByte==ADDRBYTE:
            s = 'Wallet is for a different network!  ' 
            if NETWORKS.has_key(wltNetByte):
               s += '(for network: %s)' %  NETWORKS[wltNetByte]
            raise NetworkIDError, s
      else:
         pass

   db.close()

   return (plainPrivList, masterEncrKey, cryptPrivList, poolKeysList, addrNames)






def extractSatoshiKeys(wltPath, passphrase=None):
   # Returns a list of [privKey, usedYet] pairs
   if not os.path.exists(wltPath):
      raise FileExistsError, 'Specified Satoshi wallet does not exist!'

   wltDir,wltFile = os.path.split(wltPath)

   db_env = create_env(wltDir) 

   plainkeys,mkey,crypt,pool,names = read_wallet(db_env, wltFile)
   
   if len(crypt)>0:
      # Satoshi Wallet is encrypted!
      plainkeys = []
      if not passphrase:
         raise EncryptionError, 'Satoshi wallet is encrypted but no passphrase supplied'
      
      pKey,IV = GetKeyFromPassphraseSatoshi( passphrase, \
                                             mkey['salt'], \
                                             mkey['iter'], \
                                             mkey['mthd'])

      masterKey = CryptoAES().DecryptCBC( SecureBinaryData(mkey['mkey']), \
                                          SecureBinaryData(pKey), \
                                          SecureBinaryData(IV) )
      masterKey.resize(32)

      checkedCorrectPassphrase = False
      for pub,ckey in crypt:
         iv = hash256(pub)[:16]
         privKey = CryptoAES().DecryptCBC( SecureBinaryData(ckey), \
                                           SecureBinaryData(masterKey), \
                                           SecureBinaryData(iv))
         privKey.resize(32)
         if not checkedCorrectPassphrase:
            checkedCorrectPassphrase = True
            if not CryptoECDSA().CheckPubPrivKeyMatch(privKey, SecureBinaryData(pub)):
               raise EncryptionError, 'Incorrect Passphrase!'
         plainkeys.append(privKey)

   outputList = []
   for key in plainkeys:
      addr = hash160_to_addrStr(convertKeyDataToAddress(key.toBinStr()))
      strName = ''
      if names.has_key(addr):
         strName = names[addr] 
      outputList.append( [addr, key, (not addr in pool), strName] )
   return outputList
         


def checkSatoshiEncrypted(wltPath):
   try:
      extractSatoshiKeys(wltPath, '')
      return False
   except EncryptionError:
      return True
      
   
>>>>>>> 77bbbfb8


<|MERGE_RESOLUTION|>--- conflicted
+++ resolved
@@ -60,11 +60,7 @@
    
 
 # Version Numbers -- numDigits [var, 2, 2, 3]
-<<<<<<< HEAD
 BTCARMORY_VERSION    = (0, 70, 0, 0)  # (Major, Minor, Minor++, even-more-minor)
-=======
-BTCARMORY_VERSION    = (0, 61, 0, 0)  # (Major, Minor, Minor++, even-more-minor)
->>>>>>> 77bbbfb8
 PYBTCADDRESS_VERSION = (1, 00, 0, 0)  # (Major, Minor, Minor++, even-more-minor)
 PYBTCWALLET_VERSION  = (1, 35, 0, 0)  # (Major, Minor, Minor++, even-more-minor)
 
@@ -292,11 +288,7 @@
 UINT32_MAX = 2**32-1
 UINT64_MAX = 2**64-1
 
-<<<<<<< HEAD
 RightNow = time.time
-RightNowUTC = time.time  # will be fixed when merged with master
-=======
->>>>>>> 77bbbfb8
 SECOND   = 1
 MINUTE   = 60
 HOUR     = 3600
@@ -334,10 +326,6 @@
    else:
       print '\n\n... UNKNOWN operating system'
    raise
-<<<<<<< HEAD
-=======
-
->>>>>>> 77bbbfb8
 
 
 ################################################################################
@@ -7855,13 +7843,7 @@
       bp.put(BINARY_CHUNK, self.cmd.ljust(12, '\x00'),    width=12)
       payloadBin = self.payload.serialize()
       bp.put(UINT32, len(payloadBin))
-<<<<<<< HEAD
-      t = time.mktime(time.strptime('20 Feb, 2012; 00:01', '%d %b, %Y; %H:%M'))
-      if (not self.cmd=='version' and not self.cmd=='verack') or RightNow() > t:
-         bp.put(BINARY_CHUNK, hash256(payloadBin)[:4],    width= 4)
-=======
       bp.put(BINARY_CHUNK, hash256(payloadBin)[:4],     width= 4)
->>>>>>> 77bbbfb8
       bp.put(BINARY_CHUNK, payloadBin)
       return bp.getBinaryString()
     
@@ -8393,11 +8375,7 @@
 
 
 try:
-<<<<<<< HEAD
-   from twisted.internet.protocol import Protocol, ClientFactory, ReconnectingClientFactory
-=======
    from twisted.internet.protocol import Protocol, ReconnectingClientFactory
->>>>>>> 77bbbfb8
    from twisted.internet.defer import Deferred
 except ImportError:
    print '***Python-Twisted is not installed -- cannot enable'
@@ -8710,11 +8688,8 @@
    def clientConnectionLost(self, connector, reason):
       print '***Connection to Satoshi client LOST!  Attempting to reconnect...'
       ReconnectingClientFactory.clientConnectionLost(self,connector,reason)
-<<<<<<< HEAD
-=======
 
       
->>>>>>> 77bbbfb8
 
    #############################################################################
    def connectionFailed(self, protoObj, reason):
@@ -8725,15 +8700,7 @@
       """
       print '***Initial connection to Satoshi client failed!  Retrying...'
       ReconnectingClientFactory.connectionFailed(self, protoObj, reason)
-<<<<<<< HEAD
-      #time.sleep(5)
-      #if self.func_loseConnect:
-         #self.func_loseConnect(protoObj, reason)
-      #d, self.deferred_loseConnect = self.deferred_loseConnect, None
-      #d.errback(reason)
-=======
-
->>>>>>> 77bbbfb8
+
 
    #############################################################################
    #def checkForTx(self, txHash):
@@ -8974,30 +8941,6 @@
 import json
 import struct
 
-<<<<<<< HEAD
-################################################################################
-import threading
-class SpawnThread(threading.Thread):
-   """ 
-   The simplest way to kick off some I/O-bound processing, and return
-   control to the user while it is running in the background, AS LONG AS
-   you are not doing any conflicting processing.  No concern for locks,
-   semaphores, deadlocks, whatever.  Perhaps you just need to read some
-   data from file, and you won't access that data until it's done (which
-   will trigger the doneFunc().
-   """
-   def __init__(self, execWhat, whenDone=None):
-      super(SpawnThread, self).__init__()
-      self.execFunc = execWhat
-      self.doneFunc = whenDone
-      self.start()
-
-   def run(self):
-      self.execFunc()
-      if self.doneFunc:
-         self.doneFunc()
-
-=======
 class BCDataStream(object):
    def __init__(self):
       self.input = None
@@ -9287,6 +9230,5 @@
       return True
       
    
->>>>>>> 77bbbfb8
-
-
+
+
