--- conflicted
+++ resolved
@@ -35,11 +35,7 @@
 
 
 # Version Numbers 
-<<<<<<< HEAD
 BTCARMORY_VERSION    = (0, 84, 0, 0)  # (Major, Minor, Minor++, even-more-minor)
-=======
-BTCARMORY_VERSION    = (0, 82, 4, 0)  # (Major, Minor, Minor++, even-more-minor)
->>>>>>> 4154b690
 PYBTCWALLET_VERSION  = (1, 35, 0, 0)  # (Major, Minor, Minor++, even-more-minor)
 
 ARMORY_DONATION_ADDR = '1ArmoryXcfq7TnCSuZa9fQjRYwJ4bkRKfv'
