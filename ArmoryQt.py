################################################################################
#                                                                              #
# Copyright (C) 2011-2013, Armory Technologies, Inc.                           #
# Distributed under the GNU Affero General Public License (AGPL v3)            #
# See LICENSE or http://www.gnu.org/licenses/agpl.html                         #
#                                                                              #
################################################################################

import hashlib
import random
import time
import os
import sys
import shutil
import math
import threading
import platform
import traceback
import socket
import subprocess
import psutil
import signal
from datetime import datetime

# PyQt4 Imports
from PyQt4.QtCore import *
from PyQt4.QtGui import *

# Over 20,000 lines of python to help us out
from armoryengine import *
from armorymodels import *
from qtdialogs    import *
from qtdefines    import *
from armorycolors import Colors, htmlColor, QAPP

import qrc_img_resources

# All the twisted/networking functionality
from twisted.internet.protocol import Protocol, ClientFactory
from twisted.internet.defer import Deferred


if OS_WINDOWS:
   from _winreg import *


class ArmoryMainWindow(QMainWindow):
   """ The primary Armory window """

   #############################################################################
   def __init__(self, parent=None):
      super(ArmoryMainWindow, self).__init__(parent)

      TimerStart('MainWindowInit')

      # Load the settings file
      self.settingsPath = CLI_OPTIONS.settingsPath
      self.settings = SettingsFile(self.settingsPath)

      # SETUP THE WINDOWS DECORATIONS
      self.lblLogoIcon = QLabel()
      if USE_TESTNET:
         self.setWindowTitle('Armory - Bitcoin Wallet Management [TESTNET]')
         self.iconfile = ':/armory_icon_green_32x32.png'
         self.lblLogoIcon.setPixmap(QPixmap(':/armory_logo_green_h56.png'))
         if Colors.isDarkBkgd:
            self.lblLogoIcon.setPixmap(QPixmap(':/armory_logo_white_text_green_h56.png'))
      else:
         self.setWindowTitle('Armory - Bitcoin Wallet Management')
         self.iconfile = ':/armory_icon_32x32.png'
         self.lblLogoIcon.setPixmap(QPixmap(':/armory_logo_h44.png'))
         if Colors.isDarkBkgd:
            self.lblLogoIcon.setPixmap(QPixmap(':/armory_logo_white_text_h56.png'))
      self.setWindowIcon(QIcon(self.iconfile))
      self.lblLogoIcon.setAlignment(Qt.AlignHCenter | Qt.AlignVCenter)

      self.netMode     = NETWORKMODE.Offline
      self.abortLoad   = False
      self.memPoolInit = False
      self.dirtyLastTime = False
      self.needUpdateAfterScan = True
      self.sweepAfterScanList = []
      self.newWalletList = []
      self.newZeroConfSinceLastUpdate = []
      self.lastBDMState = ['Uninitialized', None]
      self.lastSDMState = 'Uninitialized'
      self.detectNotSyncQ = [0,0,0,0,0]
      self.noSyncWarnYet = True
      self.doHardReset = False
      self.doShutdown = False
      self.downloadDict = {}
      self.notAvailErrorCount = 0
      self.satoshiVerWarnAlready = False
      self.satoshiLatestVer = None
      self.satoshiHomePath = None
      self.satoshiExeSearchPath = None
      self.initSyncCircBuff = []


      # We want to determine whether the user just upgraded to a new version
      self.firstLoadNewVersion = False
      currVerStr = 'v'+getVersionString(BTCARMORY_VERSION)
      if self.settings.hasSetting('LastVersionLoad'):
         lastVerStr = self.settings.get('LastVersionLoad')
         if not lastVerStr==currVerStr:
            self.firstLoadNewVersion = True
      self.settings.set('LastVersionLoad', currVerStr)

      # Because dynamically retrieving addresses for querying transaction 
      # comments can be so slow, I use this txAddrMap to cache the mappings
      # between tx's and addresses relevant to our wallets.  It really only 
      # matters for massive tx with hundreds of outputs -- but such tx do 
      # exist and this is needed to accommodate wallets with lots of them.
      self.txAddrMap = {}

      
      self.loadWalletsAndSettings()

      eulaAgreed = self.getSettingOrSetDefault('Agreed_to_EULA', False)
      if not eulaAgreed:
         DlgEULA(self,self).exec_()


      if not self.abortLoad:
         self.setupNetworking()

      # setupNetworking may have set this flag if something went wrong
      if self.abortLoad:
         LOGWARN('Armory startup was aborted.  Closing.')
         os._exit(0)

      # We need to query this once at the beginning, to avoid having
      # strange behavior if the user changes the setting but hasn't
      # restarted yet...
      self.doManageSatoshi = \
            self.getSettingOrSetDefault('ManageSatoshi', not OS_MACOSX)


      # If we're going into online mode, start loading blockchain
      if self.doManageSatoshi:
         self.startBitcoindIfNecessary()
      else:
         self.loadBlockchainIfNecessary()

      # Setup system tray and register "bitcoin:" URLs with the OS
      self.setupSystemTray()
      self.setupUriRegistration()


      self.extraHeartbeatSpecial = []
      self.extraHeartbeatOnline = []
      self.extraHeartbeatAlways = []

      self.lblArmoryStatus = QRichLabel('<font color=%s>Offline</font> ' % 
                                      htmlColor('TextWarn'), doWrap=False)
      self.statusBar().insertPermanentWidget(0, self.lblArmoryStatus)

      # Keep a persistent printer object for paper backups
      self.printer = QPrinter(QPrinter.HighResolution)
      self.printer.setPageSize(QPrinter.Letter)


      # Table for all the wallets
      self.walletModel = AllWalletsDispModel(self)
      self.walletsView  = QTableView()

      w,h = tightSizeNChar(self.walletsView, 55)
      viewWidth  = 1.2*w
      sectionSz  = 1.3*h
      viewHeight = 4.4*sectionSz
      
      self.walletsView.setModel(self.walletModel)
      self.walletsView.setSelectionBehavior(QTableView.SelectRows)
      self.walletsView.setSelectionMode(QTableView.SingleSelection)
      self.walletsView.verticalHeader().setDefaultSectionSize(sectionSz)
      self.walletsView.setMinimumSize(viewWidth, viewHeight)


      if self.usermode == USERMODE.Standard:
         initialColResize(self.walletsView, [0, 0.35, 0.2, 0.2])
         self.walletsView.hideColumn(0)
      else:
         initialColResize(self.walletsView, [0.15, 0.30, 0.2, 0.20])


      self.connect(self.walletsView, SIGNAL('doubleClicked(QModelIndex)'), \
                   self.execDlgWalletDetails)
                  

      w,h = tightSizeNChar(GETFONT('var'), 100)


      # Prepare for tableView slices (i.e. "Showing 1 to 100 of 382", etc)
      self.numShowOpts = [100,250,500,1000,'All']
      self.sortLedgOrder = Qt.AscendingOrder
      self.sortLedgCol = 0
      self.currLedgMin = 1
      self.currLedgMax = 100
      self.currLedgWidth = 100

      # Table to display ledger/activity
      self.ledgerTable = []
      self.ledgerModel = LedgerDispModelSimple(self.ledgerTable, self, self)

      #self.ledgerProxy = LedgerDispSortProxy()
      #self.ledgerProxy.setSourceModel(self.ledgerModel)
      #self.ledgerProxy.setDynamicSortFilter(False)

      self.ledgerView  = QTableView()

      self.ledgerView.setModel(self.ledgerModel)
      self.ledgerView.setSortingEnabled(True)
      self.ledgerView.setItemDelegate(LedgerDispDelegate(self))
      self.ledgerView.setSelectionBehavior(QTableView.SelectRows)
      self.ledgerView.setSelectionMode(QTableView.SingleSelection)

      self.ledgerView.verticalHeader().setDefaultSectionSize(sectionSz)
      self.ledgerView.verticalHeader().hide()
      self.ledgerView.horizontalHeader().setResizeMode(0, QHeaderView.Fixed)
      self.ledgerView.horizontalHeader().setResizeMode(3, QHeaderView.Fixed)

      self.ledgerView.hideColumn(LEDGERCOLS.isOther)
      self.ledgerView.hideColumn(LEDGERCOLS.UnixTime)
      self.ledgerView.hideColumn(LEDGERCOLS.WltID)
      self.ledgerView.hideColumn(LEDGERCOLS.TxHash)
      self.ledgerView.hideColumn(LEDGERCOLS.isCoinbase)
      self.ledgerView.hideColumn(LEDGERCOLS.toSelf)
      self.ledgerView.hideColumn(LEDGERCOLS.DoubleSpend)


      dateWidth    = tightSizeStr(self.ledgerView, '_9999-Dec-99 99:99pm__')[0]
      nameWidth    = tightSizeStr(self.ledgerView, '9'*32)[0]
      cWidth = 20 # num-confirm icon width
      tWidth = 72 # date icon width
      initialColResize(self.ledgerView, [cWidth, 0, dateWidth, tWidth, 0.30, 0.40, 0.3])
      
      self.connect(self.ledgerView, SIGNAL('doubleClicked(QModelIndex)'), \
                   self.dblClickLedger)

      self.ledgerView.setContextMenuPolicy(Qt.CustomContextMenu)
      self.ledgerView.customContextMenuRequested.connect(self.showContextMenuLedger)

      btnAddWallet  = QPushButton("Create Wallet")
      btnImportWlt  = QPushButton("Import Wallet")
      btnRestoreWlt = QPushButton("Restore Backup")
      self.connect(btnAddWallet,  SIGNAL('clicked()'), self.createNewWallet)
      self.connect(btnImportWlt,  SIGNAL('clicked()'), self.execImportWallet)
      self.connect(btnRestoreWlt, SIGNAL('clicked()'), self.execRestoreWlt)

      # Put the Wallet info into it's own little box
      lblAvail = QLabel("<b>Available Wallets:</b>")
      viewHeader = makeLayoutFrame('Horiz', [lblAvail, \
                                             'Stretch', \
                                             btnAddWallet, \
                                             btnImportWlt, \
                                             btnRestoreWlt ])
      wltFrame = QFrame()
      wltFrame.setFrameStyle(QFrame.Box|QFrame.Sunken)
      wltLayout = QGridLayout()
      wltLayout.addWidget(viewHeader, 0,0, 1,3)
      wltLayout.addWidget(self.walletsView, 1,0, 1,3)
      wltFrame.setLayout(wltLayout)



      # Make the bottom 2/3 a tabwidget
      self.mainDisplayTabs = QTabWidget()

      # Put the labels into scroll areas just in case window size is small.
      self.tabDashboard = QWidget()

      

      self.SetupDashboard()
      


      # Combo box to filter ledger display
      self.comboWltSelect = QComboBox()
      self.populateLedgerComboBox()
      self.connect(self.ledgerView.horizontalHeader(), \
                   SIGNAL('sortIndicatorChanged(int,Qt::SortOrder)'), \
                   self.changeLedgerSorting)


      # Create the new ledger twice:  can't update the ledger up/down
      # widgets until we know how many ledger entries there are from 
      # the first call
      def createLedg():
         self.createCombinedLedger() 
         if self.frmLedgUpDown.isVisible():
            self.changeNumShow() 
      self.connect(self.comboWltSelect, SIGNAL('activated(int)'), createLedg)

      self.lblTot  = QRichLabel('<b>Maximum Funds:</b>', doWrap=False); 
      self.lblSpd  = QRichLabel('<b>Spendable Funds:</b>', doWrap=False); 
      self.lblUcn  = QRichLabel('<b>Unconfirmed:</b>', doWrap=False); 

      self.lblTotalFunds  = QRichLabel('-'*12, doWrap=False)
      self.lblSpendFunds  = QRichLabel('-'*12, doWrap=False)
      self.lblUnconfFunds = QRichLabel('-'*12, doWrap=False)
      self.lblTotalFunds.setAlignment(Qt.AlignRight | Qt.AlignVCenter)
      self.lblSpendFunds.setAlignment(Qt.AlignRight | Qt.AlignVCenter)
      self.lblUnconfFunds.setAlignment(Qt.AlignRight | Qt.AlignVCenter)

      self.lblTot.setAlignment(Qt.AlignRight | Qt.AlignVCenter)
      self.lblSpd.setAlignment(Qt.AlignRight | Qt.AlignVCenter)
      self.lblUcn.setAlignment(Qt.AlignRight | Qt.AlignVCenter)

      self.lblBTC1 = QRichLabel('<b>BTC</b>', doWrap=False)
      self.lblBTC2 = QRichLabel('<b>BTC</b>', doWrap=False)
      self.lblBTC3 = QRichLabel('<b>BTC</b>', doWrap=False)
      self.ttipTot = self.createToolTipWidget( \
            'Funds if all current transactions are confirmed.  '
            'Value appears gray when it is the same as your spendable funds.')
      self.ttipSpd = self.createToolTipWidget( 'Funds that can be spent <i>right now</i>')
      self.ttipUcn = self.createToolTipWidget( \
            'Funds that have less than 6 confirmations, and thus should not '
            'be considered <i>yours</i>, yet.')

      frmTotals = QFrame()
      frmTotals.setFrameStyle(STYLE_NONE)
      frmTotalsLayout = QGridLayout()
      frmTotalsLayout.addWidget(self.lblTot, 0,0)
      frmTotalsLayout.addWidget(self.lblSpd, 1,0)
      frmTotalsLayout.addWidget(self.lblUcn, 2,0)

      frmTotalsLayout.addWidget(self.lblTotalFunds,  0,1)
      frmTotalsLayout.addWidget(self.lblSpendFunds,  1,1)
      frmTotalsLayout.addWidget(self.lblUnconfFunds, 2,1)

      frmTotalsLayout.addWidget(self.lblBTC1, 0,2)
      frmTotalsLayout.addWidget(self.lblBTC2, 1,2)
      frmTotalsLayout.addWidget(self.lblBTC3, 2,2)

      frmTotalsLayout.addWidget(self.ttipTot, 0,3)
      frmTotalsLayout.addWidget(self.ttipSpd, 1,3)
      frmTotalsLayout.addWidget(self.ttipUcn, 2,3)

      frmTotals.setLayout(frmTotalsLayout)



      # Will fill this in when ledgers are created & combined
      self.lblLedgShowing = QRichLabel('Showing:', hAlign=Qt.AlignHCenter)
      self.lblLedgRange   = QRichLabel('', hAlign=Qt.AlignHCenter)
      self.lblLedgTotal   = QRichLabel('', hAlign=Qt.AlignHCenter)
      self.comboNumShow = QComboBox()
      for s in self.numShowOpts:
         self.comboNumShow.addItem( str(s) )
      self.comboNumShow.setCurrentIndex(0)
      self.comboNumShow.setMaximumWidth( tightSizeStr(self, '_9999_')[0]+25 )


      self.btnLedgUp = QLabelButton('')
      self.btnLedgUp.setMaximumHeight(20)
      self.btnLedgUp.setPixmap(QPixmap(':/scroll_up_18.png'))
      self.btnLedgUp.setAlignment(Qt.AlignVCenter | Qt.AlignHCenter)
      self.btnLedgUp.setVisible(False)

      self.btnLedgDn = QLabelButton('')
      self.btnLedgDn.setMaximumHeight(20)
      self.btnLedgDn.setPixmap(QPixmap(':/scroll_down_18.png'))
      self.btnLedgDn.setAlignment(Qt.AlignVCenter | Qt.AlignHCenter)


      self.connect(self.comboNumShow, SIGNAL('activated(int)'), self.changeNumShow)
      self.connect(self.btnLedgUp,    SIGNAL('clicked()'),      self.clickLedgUp)
      self.connect(self.btnLedgDn,    SIGNAL('clicked()'),      self.clickLedgDn)

      frmFilter = makeVertFrame([QLabel('Filter:'), self.comboWltSelect, 'Stretch'])

      self.frmLedgUpDown = QFrame()
      layoutUpDown = QGridLayout()
      layoutUpDown.addWidget(self.lblLedgShowing,0,0)
      layoutUpDown.addWidget(self.lblLedgRange,  1,0)
      layoutUpDown.addWidget(self.lblLedgTotal,  2,0)
      layoutUpDown.addWidget(self.btnLedgUp,     0,1)
      layoutUpDown.addWidget(self.comboNumShow,  1,1)
      layoutUpDown.addWidget(self.btnLedgDn,     2,1)
      layoutUpDown.setVerticalSpacing(2)
      self.frmLedgUpDown.setLayout(layoutUpDown)
      self.frmLedgUpDown.setFrameStyle(STYLE_SUNKEN)
      

      frmLower = makeHorizFrame([ frmFilter, \
                                 'Stretch', \
                                 self.frmLedgUpDown, \
                                 'Stretch', \
                                 frmTotals])

      # Now add the ledger to the bottom of the window
      ledgFrame = QFrame()
      ledgFrame.setFrameStyle(QFrame.Box|QFrame.Sunken)
      ledgLayout = QGridLayout()
      #ledgLayout.addWidget(QLabel("<b>Ledger</b>:"),  0,0)
      ledgLayout.addWidget(self.ledgerView,           1,0)
      ledgLayout.addWidget(frmLower,                  2,0)
      ledgLayout.setRowStretch(0, 0)
      ledgLayout.setRowStretch(1, 1)
      ledgLayout.setRowStretch(2, 0)
      ledgFrame.setLayout(ledgLayout)

      self.tabActivity = QWidget()
      self.tabActivity.setLayout(ledgLayout)

      # Add the available tabs to the main tab widget
      self.MAINTABS  = enum('Dashboard','Transactions')

      self.mainDisplayTabs.addTab(self.tabDashboard, 'Dashboard')
      self.mainDisplayTabs.addTab(self.tabActivity,  'Transactions')


      btnSendBtc   = QPushButton("Send Bitcoins")
      btnRecvBtc   = QPushButton("Receive Bitcoins")
      btnWltProps  = QPushButton("Wallet Properties")
      btnOfflineTx = QPushButton("Offline Transactions")
 

      self.connect(btnWltProps, SIGNAL('clicked()'), self.execDlgWalletDetails)
      self.connect(btnRecvBtc,  SIGNAL('clicked()'), self.clickReceiveCoins)
      self.connect(btnSendBtc,  SIGNAL('clicked()'), self.clickSendBitcoins)
      self.connect(btnOfflineTx,SIGNAL('clicked()'), self.execOfflineTx)

      verStr = 'Armory %s-beta / %s' % (getVersionString(BTCARMORY_VERSION), \
                                              UserModeStr(self.usermode))
      lblInfo = QRichLabel(verStr, doWrap=False)
      lblInfo.setFont(GETFONT('var',10))
      lblInfo.setAlignment(Qt.AlignHCenter | Qt.AlignVCenter)

      logoBtnFrame = []
      logoBtnFrame.append(self.lblLogoIcon)
      logoBtnFrame.append(btnSendBtc)
      logoBtnFrame.append(btnRecvBtc)
      logoBtnFrame.append(btnWltProps)
      if self.usermode in (USERMODE.Advanced, USERMODE.Expert):
         logoBtnFrame.append(btnOfflineTx)
      logoBtnFrame.append(lblInfo)
      logoBtnFrame.append('Stretch')

      btnFrame = makeVertFrame(logoBtnFrame, STYLE_SUNKEN)
      logoWidth=220
      btnFrame.sizeHint = lambda: QSize(logoWidth*1.0, 10)
      btnFrame.setMaximumWidth(logoWidth*1.2)
      btnFrame.setSizePolicy(QSizePolicy.Preferred, QSizePolicy.Expanding)
      
      layout = QGridLayout()
      layout.addWidget(btnFrame,          0, 0, 1, 1)
      layout.addWidget(wltFrame,          0, 1, 1, 1)
      layout.addWidget(self.mainDisplayTabs,  1, 0, 1, 2)
      layout.setRowStretch(0, 1)
      layout.setRowStretch(1, 5)

      # Attach the layout to the frame that will become the central widget
      mainFrame = QFrame()
      mainFrame.setLayout(layout)
      self.setCentralWidget(mainFrame)
      self.setMinimumSize(750,500)

      # Start the user at the dashboard
      self.mainDisplayTabs.setCurrentIndex(self.MAINTABS.Dashboard)

      from twisted.internet import reactor
      # Show the appropriate information on the dashboard
      self.setDashboardDetails(INIT=True)


      ##########################################################################
      # Set up menu and actions
      #MENUS = enum('File', 'Wallet', 'User', "Tools", "Network")
      MENUS = enum('File', 'User', 'Tools', 'Addresses', 'Wallets', 'Help')
      self.menu = self.menuBar()
      self.menusList = []
      self.menusList.append( self.menu.addMenu('&File') )
      self.menusList.append( self.menu.addMenu('&User') )
      self.menusList.append( self.menu.addMenu('&Tools') )
      self.menusList.append( self.menu.addMenu('&Addresses') )
      self.menusList.append( self.menu.addMenu('&Wallets') )
      self.menusList.append( self.menu.addMenu('&Help') )
      #self.menusList.append( self.menu.addMenu('&Network') )

      
      def exportTx():
         if not TheBDM.getBDMState()=='BlockchainReady':
            QMessageBox.warning(self, 'Transactions Unavailable', \
               'Transaction history cannot be collected until Armory is '
               'in online mode.  Please try again when Armory is online. ',
               QMessageBox.Ok)
            return
         else:
            DlgExportTxHistory(self,self).exec_()
            

      actExportTx    = self.createAction('&Export Transactions', exportTx)
      actSettings    = self.createAction('&Settings', self.openSettings)
      actMinimApp    = self.createAction('&Minimize Armory', self.minimizeArmory)
      actExportLog   = self.createAction('Export &Log File', self.exportLogFile)
      actCloseApp    = self.createAction('&Quit Armory', self.closeForReal)
      self.menusList[MENUS.File].addAction(actExportTx)
      self.menusList[MENUS.File].addAction(actSettings)
      self.menusList[MENUS.File].addAction(actMinimApp)
      self.menusList[MENUS.File].addAction(actExportLog)
      self.menusList[MENUS.File].addAction(actCloseApp)

      
      def chngStd(b): 
         if b: self.setUserMode(USERMODE.Standard)
      def chngAdv(b): 
         if b: self.setUserMode(USERMODE.Advanced)
      def chngDev(b): 
         if b: self.setUserMode(USERMODE.Expert)

      modeActGrp = QActionGroup(self)
      actSetModeStd = self.createAction('&Standard',  chngStd, True)
      actSetModeAdv = self.createAction('&Advanced',  chngAdv, True)
      actSetModeDev = self.createAction('&Expert', chngDev, True)

      modeActGrp.addAction(actSetModeStd)
      modeActGrp.addAction(actSetModeAdv)
      modeActGrp.addAction(actSetModeDev)

      self.menusList[MENUS.User].addAction(actSetModeStd)
      self.menusList[MENUS.User].addAction(actSetModeAdv)
      self.menusList[MENUS.User].addAction(actSetModeDev)



      currmode = self.getSettingOrSetDefault('User_Mode', 'Advanced')
      LOGINFO('Usermode: %s', currmode)
      self.firstModeSwitch=True
      if currmode=='Standard':
         self.usermode = USERMODE.Standard               
         actSetModeStd.setChecked(True)
      elif currmode=='Advanced':
         self.usermode = USERMODE.Advanced               
         actSetModeAdv.setChecked(True)
      elif currmode=='Expert':
         self.usermode = USERMODE.Expert               
         actSetModeDev.setChecked(True)

      actOpenSigner = self.createAction('&Message Signing', lambda: DlgECDSACalc(self,self, 0).exec_())
      actOpenTools  = self.createAction('&EC Calculator',   lambda: DlgECDSACalc(self,self, 1).exec_())
      self.menusList[MENUS.Tools].addAction(actOpenSigner)
      self.menusList[MENUS.Tools].addAction(actOpenTools)


      # Addresses
      actAddrBook   = self.createAction('View &Address Book',          self.execAddressBook)
      actSweepKey   = self.createAction('&Sweep Private Key/Address',  self.menuSelectSweepKey)
      actImportKey  = self.createAction('&Import Private Key/Address', self.menuSelectImportKey)

      self.menusList[MENUS.Addresses].addAction(actAddrBook)
      if not currmode=='Standard':
         self.menusList[MENUS.Addresses].addAction(actImportKey)
         self.menusList[MENUS.Addresses].addAction(actSweepKey)

      actCreateNew      = self.createAction('&Create New Wallet',        self.createNewWallet)
      actImportWlt      = self.createAction('&Import Armory Wallet File',      self.execGetImportWltName)
      actRestorePaper   = self.createAction('&Restore from Paper Backup', self.execRestorePaperBackup)
      #actMigrateSatoshi = self.createAction('&Migrate Bitcoin Wallet',    self.execMigrateSatoshi)
      actAddressBook    = self.createAction('View &Address Book',         self.execAddressBook)


      self.menusList[MENUS.Wallets].addAction(actCreateNew)
      self.menusList[MENUS.Wallets].addAction(actImportWlt)
      self.menusList[MENUS.Wallets].addAction(actRestorePaper)
      #self.menusList[MENUS.Wallets].addAction(actMigrateSatoshi)
      #self.menusList[MENUS.Wallets].addAction(actAddressBook)


      execAbout   = lambda: DlgHelpAbout(self).exec_()
      execVersion = lambda: self.checkForLatestVersion(wasRequested=True)
      actAboutWindow  = self.createAction('About Armory', execAbout)
      actVersionCheck = self.createAction('Armory Version...', execVersion)
      actFactoryReset = self.createAction('Revert All Settings', self.factoryReset)
      self.menusList[MENUS.Help].addAction(actAboutWindow)
      self.menusList[MENUS.Help].addAction(actVersionCheck)
      self.menusList[MENUS.Help].addAction(actFactoryReset)

      # Restore any main-window geometry saved in the settings file
      hexgeom   = self.settings.get('MainGeometry')
      hexledgsz = self.settings.get('MainLedgerCols')
      hexwltsz  = self.settings.get('MainWalletCols')
      if len(hexgeom)>0:
         geom = QByteArray.fromHex(hexgeom)
         self.restoreGeometry(geom)
      if len(hexwltsz)>0:
         restoreTableView(self.walletsView, hexwltsz)
      if len(hexledgsz)>0:
         restoreTableView(self.ledgerView, hexledgsz)
         self.ledgerView.setColumnWidth(LEDGERCOLS.NumConf, 20)
         self.ledgerView.setColumnWidth(LEDGERCOLS.TxDir,   72)


      TimerStop('MainWindowInit')

      reactor.callLater(0.1,  self.execIntroDialog)
      reactor.callLater(1, self.Heartbeat)

      if CLI_ARGS:
         reactor.callLater(1, self.uriLinkClicked, CLI_ARGS[0])
      elif not self.firstLoad:
         # Don't need to bother the user on the first load with updating
         reactor.callLater(0.2, self.checkForLatestVersion)


   ####################################################
   def factoryReset(self):
      reply = QMessageBox.information(self,'Revert all Settings?', \
         'You are about to revert all Armory settings '
         'to the state they were in when Armory was first installed.  '
         '<br><br>'
         'If you click "Yes," Armory will exit after settings are '
         'reverted.  You will have to manually start Armory again.'
         '<br><br>'
         'Do you want to continue? ', \
         QMessageBox.Yes | QMessageBox.No)

      if reply==QMessageBox.Yes:
         self.doHardReset = True
         self.closeForReal()
         

   ####################################################
   def loadFailedManyTimesFunc(self, nFail):
      """
      For now, if the user is having trouble loading the blockchain, all 
      we do is delete mempool.bin (which is frequently corrupted but not 
      detected as such.  However, we may expand this in the future, if 
      it's determined that more-complicated things are necessary.
      """
      LOGERROR('%d attempts to load blockchain failed.  Remove mempool.bin.' % nFail)
      mempoolfile = os.path.join(ARMORY_HOME_DIR,'mempool.bin')
      if os.path.exists(mempoolfile): 
         os.remove(mempoolfile)
      else:
         LOGERROR('File mempool.bin does not exist. Nothing deleted.')

   ####################################################
   def menuSelectImportKey(self):
      QMessageBox.information(self, 'Select Wallet', \
         'You must import an address into a specific wallet.  If '
         'you do not want to import the key into any available wallet, '
         'it is recommeneded you make a new wallet for this purpose.'
         '<br><br>'
         'Double-click on the desired wallet from the main window, then '
         'click on "Import/Sweep Private Keys" on the bottom-right '
         'of the properties window.'
         '<br><br>'
         'Keys cannot be imported into watching-only wallets, only full '
         'wallets.', QMessageBox.Ok)

   ####################################################
   def menuSelectSweepKey(self):
      QMessageBox.information(self, 'Select Wallet', \
         'You must select a wallet into which funds will be swept. '
         'Double-click on the desired wallet from the main window, then '
         'click on "Import/Sweep Private Keys" on the bottom-right '
         'of the properties window to sweep to that wallet.'
         '<br><br>'
         'Keys cannot be swept into watching-only wallets, only full '
         'wallets.', QMessageBox.Ok)

   ####################################################
   def changeNumShow(self):
      prefWidth = self.numShowOpts[self.comboNumShow.currentIndex()]
      if prefWidth=='All':
         self.currLedgMin = 1;
         self.currLedgMax = self.ledgerSize
         self.currLedgWidth = -1;
      else:
         self.currLedgMax = self.currLedgMin + prefWidth - 1
         self.currLedgWidth = prefWidth
      
      self.applyLedgerRange()


   ####################################################
   def clickLedgUp(self):
      self.currLedgMin -= self.currLedgWidth
      self.currLedgMax -= self.currLedgWidth
      self.applyLedgerRange()

   ####################################################
   def clickLedgDn(self):
      self.currLedgMin += self.currLedgWidth
      self.currLedgMax += self.currLedgWidth
      self.applyLedgerRange()


   ####################################################
   def applyLedgerRange(self):
      if self.currLedgMin < 1:
         toAdd = 1 - self.currLedgMin
         self.currLedgMin += toAdd
         self.currLedgMax += toAdd

      if self.currLedgMax > self.ledgerSize:
         toSub = self.currLedgMax - self.ledgerSize
         self.currLedgMin -= toSub
         self.currLedgMax -= toSub

      self.currLedgMin = max(self.currLedgMin, 1)

      self.btnLedgUp.setVisible(self.currLedgMin!=1)
      self.btnLedgDn.setVisible(self.currLedgMax!=self.ledgerSize)

      self.createCombinedLedger()
         


   ####################################################
   def openSettings(self):
      LOGDEBUG('openSettings')
      dlgSettings = DlgSettings(self, self)
      dlgSettings.exec_()

   ####################################################
   def setupSystemTray(self):
      LOGDEBUG('setupSystemTray')
      # Creating a QSystemTray
      self.sysTray = QSystemTrayIcon(self)
      self.sysTray.setIcon( QIcon(self.iconfile) )
      self.sysTray.setVisible(True)
      self.sysTray.setToolTip('Armory' + (' [Testnet]' if USE_TESTNET else ''))
      self.connect(self.sysTray, SIGNAL('messageClicked()'), self.bringArmoryToFront)
      self.connect(self.sysTray, SIGNAL('activated(QSystemTrayIcon::ActivationReason)'), \
                   self.sysTrayActivated)
      menu = QMenu(self)

      def traySend():
         self.bringArmoryToFront()
         self.clickSendBitcoins()

      def trayRecv():
         self.bringArmoryToFront()
         self.clickReceiveCoins()

      actShowArmory = self.createAction('Show Armory', self.bringArmoryToFront)
      actSendBtc    = self.createAction('Send Bitcoins', traySend)
      actRcvBtc     = self.createAction('Receive Bitcoins', trayRecv)
      actClose      = self.createAction('Quit Armory', self.closeForReal)
      # Create a short menu of options
      menu.addAction(actShowArmory)
      menu.addAction(actSendBtc)
      menu.addAction(actRcvBtc)
      menu.addSeparator()
      menu.addAction(actClose)
      self.sysTray.setContextMenu(menu)
      self.notifyQueue = []
      self.notifyBlockedUntil = 0


   #############################################################################
   def setupUriRegistration(self, justDoIt=False):
      """
      Setup Armory as the default application for handling bitcoin: links
      """
      LOGINFO('setupUriRegistration')
      # Don't bother the user on the first load with it if verification is 
      # needed.  They have enough to worry about with this weird new program.
      isFirstLoad = self.getSettingOrSetDefault('First_Load', True)

      if OS_LINUX:
         out,err = execAndWait('gconftool-2 --get /desktop/gnome/url-handlers/bitcoin/command')
      
         def setAsDefault():
            LOGINFO('Setting up Armory as default URI handler...')
            execAndWait('gconftool-2 -t string -s /desktop/gnome/url-handlers/bitcoin/command "python /usr/share/armory/ArmoryQt.py \"%s\""')
            execAndWait('gconftool-2 -s /desktop/gnome/url-handlers/bitcoin/needs_terminal false -t bool')
            execAndWait('gconftool-2 -t bool -s /desktop/gnome/url-handlers/bitcoin/enabled true')


         if 'no value' in out.lower() or 'no value' in err.lower():
            # Silently add Armory if it's never been set before
            setAsDefault()
         elif not 'armory' in out.lower() and not isFirstLoad:
            # If another application has it, ask for permission to change it
            if not self.getSettingOrSetDefault('DNAA_DefaultApp', False):
               reply = MsgBoxWithDNAA(MSGBOX.Question, 'Default URL Handler', \
                  'Armory is not set as your default application for handling '
                  '"bitcoin:" links.  Would you like to use Armory as the '
                  'default?', 'Do not ask this question again')
               if reply[0]==True:
                  setAsDefault()
               if reply[1]==True:
                  self.writeSetting('DNAA_DefaultApp', True)

      if OS_WINDOWS:
         # Check for existing registration (user first, then root, if necessary)
         action = 'DoNothing'
         rootKey = 'bitcoin\\shell\\open\\command'
         try:
            userKey = 'Software\\Classes\\' + rootKey
            registryKey = OpenKey(HKEY_CURRENT_USER, userKey, 0, KEY_READ)
            val,code = QueryValueEx(registryKey, '')
            if 'armory.exe' in val.lower():
               LOGINFO('Armory already registered for current user.  Done!')
               return
            else:
               # Already set to something (at least created, which is enough)
               action = 'AskUser'
         except:
            # No user-key set, check if root-key is set
            try:
               registryKey = OpenKey(HKEY_CLASSES_ROOT, rootKey, 0, KEY_READ)
               val,code = QueryValueEx(registryKey, '')
               if 'armory.exe' in val.lower():
                  LOGINFO('Armory already registered at admin level.  Done!')
                  return
               else:
                  # Root key is set (or at least created, which is enough)
                  action = 'AskUser'
            except:
               action = 'DoIt'

         dontAsk = self.getSettingOrSetDefault('DNAA_DefaultApp', False)
         dontAskDefault = self.getSettingOrSetDefault('AlwaysArmoryURI', False)
         print dontAsk, justDoIt, dontAskDefault
         if justDoIt:
            LOGINFO('URL-register: just doing it')
            action = 'DoIt'
         elif dontAsk and dontAskDefault:
            LOGINFO('URL-register: user wants to do it by default')
            action = 'DoIt'
         elif action=='AskUser' and not isFirstLoad and not dontAsk:
            # If another application has it, ask for permission to change it
            reply = MsgBoxWithDNAA(MSGBOX.Question, 'Default URL Handler', \
               'Armory is not set as your default application for handling '
               '"bitcoin:" links.  Would you like to use Armory as the '
               'default?', 'Do not ask this question again')

            if reply[1]==True:
               LOGINFO('URL-register:  do not ask again:  always %s', str(reply[0]))
               self.writeSetting('DNAA_DefaultApp', True)
               self.writeSetting('AlwaysArmoryURI', reply[0])

            if reply[0]==True:
               action = 'DoIt'
            else:
               LOGINFO('User requested not to use Armory as URI handler')
               return 

         # Finally, do it if we're supposed to!
         LOGINFO('URL-register action: %s', action)
         if action=='DoIt':
            LOGINFO('Registering Armory  for current user')
            x86str = '' if platform.architecture()[0][:2]=='32' else ' (x86)'
            baseDir = 'C:\\Program Files%s\\Armory\\Armory Bitcoin Client' % x86str
            regKeys = []
            regKeys.append(['Software\\Classes\\bitcoin', '', 'URL:bitcoin Protocol'])
            regKeys.append(['Software\\Classes\\bitcoin', 'URL Protocol', ""])
            regKeys.append(['Software\\Classes\\bitcoin\\shell', '', None])
            regKeys.append(['Software\\Classes\\bitcoin\\shell\\open', '',  None])
            regKeys.append(['Software\\Classes\\bitcoin\\shell\\open\\command',  '', \
                           '"%s\\Armory.exe" %%1' % baseDir])
            regKeys.append(['Software\\Classes\\bitcoin\\DefaultIcon', '',  \
                           '"%s\\armory48x48.ico"' % baseDir])

            for key,name,val in regKeys:
               dkey = '%s\\%s' % (key,name)
               LOGINFO('\tWriting key: [HKEY_CURRENT_USER\\] ' + dkey)
               registryKey = CreateKey(HKEY_CURRENT_USER, key)
               SetValueEx(registryKey, name, 0, REG_SZ, val)
               CloseKey(registryKey)

         
         


   #############################################################################
   def execOfflineTx(self):
      dlgSelect = DlgOfflineSelect(self, self)
      if dlgSelect.exec_():

         # If we got here, one of three buttons was clicked.
         if dlgSelect.do_create:
            selectWlt = []
            for wltID in self.walletIDList:
               if self.walletMap[wltID].watchingOnly:
                  selectWlt.append(wltID)
            dlg = DlgWalletSelect(self, self, 'Wallet for Offline Transaction (watching-only list)', \
                                                      wltIDList=selectWlt)
            if not dlg.exec_():
               return
            else:
               wltID = dlg.selectedID 
               wlt = self.walletMap[wltID]
               dlgSend = DlgSendBitcoins(wlt, self, self)
               dlgSend.exec_()
               return

         elif dlgSelect.do_review:
            dlg = DlgReviewOfflineTx(self,self)
            dlg.exec_()

         elif dlgSelect.do_broadc:
            dlg = DlgReviewOfflineTx(self,self)
            dlg.exec_()


   #############################################################################
   def sizeHint(self):
      return QSize(1000, 650)

   #############################################################################
   def openToolsDlg(self):
      QMessageBox.information(self, 'No Tools Yet!', \
         'The developer tools are not available yet, but will be added '
         'soon.  Regardless, developer-mode still offers lots of '
         'extra information and functionality that is not available in '
         'Standard or Advanced mode.', QMessageBox.Ok)



   #############################################################################
   def execIntroDialog(self):
      if not self.getSettingOrSetDefault('DNAA_IntroDialog', False):
         dlg = DlgIntroMessage(self, self)
         result = dlg.exec_()

         if dlg.chkDnaaIntroDlg.isChecked():
            self.writeSetting('DNAA_IntroDialog', True)

         if dlg.requestCreate:
            self.createNewWallet(initLabel='Primary Wallet')

         if dlg.requestImport:
            self.execImportWallet()


   
   #############################################################################
   def makeWalletCopy(self, parent, wlt, copyType='Same', suffix='', changePass=False):
      if changePass:
         LOGERROR('Changing password is not implemented yet!')
         raise NotImplementedError

      fn = 'armory_%s_%s.wallet' % (wlt.uniqueIDB58, suffix)
      if wlt.watchingOnly:
         fn = 'armory_%s_%s.watchonly.wallet' % (wlt.uniqueIDB58, suffix)
      savePath = unicode(self.getFileSave(defaultFilename=fn))
      if not len(savePath)>0:
         return 

      if copyType.lower()=='same':
         wlt.writeFreshWalletFile(savePath)
      elif copyType.lower()=='decrypt':
         if wlt.useEncryption:
            dlg = DlgUnlockWallet(wlt, parent, self, 'Unlock Private Keys')
            if not dlg.exec_():
               return
         # Wallet should now be unlocked
         wlt.makeUnencryptedWalletCopy(savePath)
      elif copyType.lower()=='encrypt':
         newPassphrase=None
         if not wlt.useEncryption:
            dlgCrypt = DlgChangePassphrase(parent, self, not wlt.useEncryption)
            if not dlgCrypt.exec_():
               QMessageBox.information(parent, tr('Aborted'), tr("""
                  No passphrase was selected for the encrypted backup.  
                  No backup was created"""), QMessageBox.Ok)
            newPassphrase = SecureBinaryData(str(dlgCrypt.edtPasswd1.text()))

         wlt.makeEncryptedWalletCopy(savePath, newPassphrase)
      else:
         LOGERROR('Invalid "copyType" supplied to makeWalletCopy: %s', copyType)
         return

      QMessageBox.information(parent, tr('Backup Complete'), tr("""
         Your wallet was successfully backed up to the following 
         location:<br><br>%s""") % savePath, QMessageBox.Ok)
      
   
   #############################################################################
   def createAction(self,  txt, slot, isCheckable=False, \
                           ttip=None, iconpath=None, shortcut=None):
      """
      Modeled from the "Rapid GUI Programming with Python and Qt" book, page 174
      """
      icon = QIcon()
      if iconpath:
         icon = QIcon(iconpath)

      theAction = QAction(icon, txt, self) 
   
      if isCheckable:
         theAction.setCheckable(True)
         self.connect(theAction, SIGNAL('toggled(bool)'), slot)
      else:
         self.connect(theAction, SIGNAL('triggered()'), slot)

      if ttip:
         theAction.setToolTip(ttip)
         theAction.setStatusTip(ttip)

      if shortcut:
         theAction.setShortcut(shortcut)
      
      return theAction


   #############################################################################
   def setUserMode(self, mode):
      LOGINFO('Changing usermode:')
      LOGINFO('   From: %s', self.settings.get('User_Mode'))
      self.usermode = mode
      if mode==USERMODE.Standard:
         self.writeSetting('User_Mode', 'Standard')
      if mode==USERMODE.Advanced:
         self.writeSetting('User_Mode', 'Advanced')
      if mode==USERMODE.Expert:
         self.writeSetting('User_Mode', 'Expert')
      LOGINFO('     To: %s', self.settings.get('User_Mode'))

      if not self.firstModeSwitch:
         QMessageBox.information(self,'Restart Armory', \
         'You may have to restart Armory for all aspects of '
         'the new usermode to go into effect.', QMessageBox.Ok)

      self.firstModeSwitch = False
      


   #############################################################################
   def getPreferredDateFormat(self):
      # Treat the format as "binary" to make sure any special symbols don't
      # interfere with the SettingsFile symbols
      globalDefault = binary_to_hex(DEFAULT_DATE_FORMAT)
      fmt = self.getSettingOrSetDefault('DateFormat', globalDefault)
      return hex_to_binary(str(fmt))  # short hex strings could look like int()

   #############################################################################
   def setPreferredDateFormat(self, fmtStr):
      # Treat the format as "binary" to make sure any special symbols don't
      # interfere with the SettingsFile symbols
      try:
         unixTimeToFormatStr(1000000000, fmtStr)
      except:
         QMessageBox.warning(self, 'Invalid Date Format', \
            'The date format you specified was not valid.  Please re-enter '
            'it using only the strftime symbols shown in the help text.', \
            QMessageBox.Ok)
         return False

      self.writeSetting('DateFormat', binary_to_hex(fmtStr))
      return True


   #############################################################################
   def checkForLatestVersion(self, wasRequested=False):
      LOGDEBUG('checkForLatestVersion')
      # Download latest versions.txt file, accumulate changelog
      if CLI_OPTIONS.skipVerCheck:
         return

      optChkVer = self.getSettingOrSetDefault('CheckVersion', 'Always')
      if optChkVer.lower()=='never' and not wasRequested:
         LOGINFO('User requested never check for new versions')
         return

      if wasRequested and not self.internetAvail:
         QMessageBox.critical(self, 'Offline Mode', \
            'You are in offline mode, which means that version information '
            'cannot be retrieved from the internet.  Please visit '
            'www.bitcoinarmory.com from an internet-connected computer '
            'to get the latest version information.', QMessageBox.Ok)
         return

      versionFile = None
      try:
         import urllib2
         import socket
         socket.setdefaulttimeout(CLI_OPTIONS.nettimeout)
         versionLines = urllib2.urlopen(HTTP_VERSION_FILE, timeout=CLI_OPTIONS.nettimeout)
         versionLines = versionLines.readlines()
      except ImportError:
         LOGERROR('No module urllib2 -- cannot get latest version')
         return
      except (urllib2.URLError, urllib2.HTTPError):
         if wasRequested:
            QMessageBox.critical(self, 'Unavailable',  \
              'The latest Armory version information could not be retrieved.'
              'Please check www.bitcoinarmory.com for the latest version '
              'information.', QMessageBox.Ok)
         LOGERROR('Could not access latest Armory version information')
         LOGERROR('Tried: %s', HTTP_VERSION_FILE)
         return
      

      skipVerify = False
      #LOGERROR('**********************************TESTING CODE: REMOVE ME')
      #versionLines = open('versions.txt','r').readlines()
      #skipVerify = True
      #LOGERROR('**********************************TESTING CODE: REMOVE ME')

      try:
         currLineIdx = [0]

         def popNextLine(currIdx):
            if currIdx[0] < len(versionLines):
               outstr = versionLines[ currIdx[0] ]
               currIdx[0] += 1
               return outstr.strip()
            else:
               return None
            

         thisVerString = getVersionString(BTCARMORY_VERSION)
         changeLog = []
         vernum = ''

         line = popNextLine(currLineIdx)
         comments = ''
         while line != None:
            if not line.startswith('#') and len(line)>0:
               if line.startswith('VERSION'):
                  vstr = line.split(' ')[-1]
                  myVersionInt = getVersionInt(readVersionString(thisVerString))
                  latestVerInt = getVersionInt(readVersionString(vstr))
                  if myVersionInt>=latestVerInt and not wasRequested:
                     break
                  changeLog.append([vstr, []])
               elif line.startswith('-'):
                  featureTitle = line[2:]
                  changeLog[-1][1].append([featureTitle, []])
               else:
                  changeLog[-1][1][-1][1].append(line)
            if line.startswith('#'):
               comments += line+'\n'
            line = popNextLine(currLineIdx)

         # We also store the list of latest
         self.latestVer = {}
         self.downloadDict = {}
         try:
            msg = extractSignedDataFromVersionsDotTxt(comments, doVerify=(not skipVerify))
            if len(msg)>0:
               dldict,verstrs = parseLinkList(msg)
               self.downloadDict = dldict.copy()
               self.latestVer = verstrs.copy()
               if not TheBDM.getBDMState()=='BlockchainReady':
                  # Don't dump all this info to the log all the time
                  LOGINFO('Latest versions:')
                  LOGINFO('   Satoshi: %s', self.latestVer['SATOSHI'])
                  LOGINFO('    Armory: %s', self.latestVer['ARMORY'])
            else:
               raise ECDSA_Error, 'Could not verify'
         except:
            LOGEXCEPT('Version check error, ignoring downloaded version info')
            
            

         if len(changeLog)==0 and not wasRequested:
            LOGINFO('You are running the latest version!')
         elif optChkVer[1:]==changeLog[0][0] and not wasRequested:
            LOGINFO('Latest version is %s -- Notify user on next version.', optChkVer)
            return
         else:
            DlgVersionNotify(self,self, changeLog, wasRequested).exec_()
      except:
         if wasRequested:
            QMessageBox.critical(self, 'Parse Error',  \
              'The version information is malformed and cannot be understood. '
              'Please check www.bitcoinarmory.com for the latest version '
              'information.', QMessageBox.Ok)
         LOGEXCEPT('Error trying to parse versions.txt file')
       

   #############################################################################
   def setupNetworking(self):
      LOGINFO('Setting up networking...')
      TimerStart('setupNetworking')
      self.internetAvail = False

      # Prevent Armory from being opened twice
      from twisted.internet import reactor
      import twisted
      def uriClick_partial(a):
         self.uriLinkClicked(a)

      if CLI_OPTIONS.interport > 1:
         try:
            self.InstanceListener = ArmoryListenerFactory(self.bringArmoryToFront, \
                                                          uriClick_partial )
            reactor.listenTCP(CLI_OPTIONS.interport, self.InstanceListener)
         except twisted.internet.error.CannotListenError:
            LOGWARN('Socket already occupied!  This must be a duplicate Armory instance!')
            QMessageBox.warning(self, 'Only One, Please!', \
               'Armory is already running!  You can only have one instance open '
               'at a time.  Aborting...', QMessageBox.Ok)
            os._exit(0)
      else:
         LOGWARN('*** Listening port is disabled.  URI-handling will not work')
      

      settingSkipCheck = self.getSettingOrSetDefault('SkipOnlineCheck', False)
      self.forceOnline = CLI_OPTIONS.forceOnline or settingSkipCheck
      if self.forceOnline:
         LOGINFO('Forced online mode: True')

      # Check general internet connection
      self.internetAvail = False
      if not self.forceOnline:
         try:
            import urllib2
            response=urllib2.urlopen('http://google.com', timeout=CLI_OPTIONS.nettimeout)
            self.internetAvail = True
         except ImportError:
            LOGERROR('No module urllib2 -- cannot determine if internet is available')
         except urllib2.URLError:
            # In the extremely rare case that google might be down (or just to try again...)
            try:
               response=urllib2.urlopen('http://microsoft.com', timeout=CLI_OPTIONS.nettimeout)
            except:
               LOGEXCEPT('Error checking for internet connection')
               LOGERROR('Run --skip-online-check if you think this is an error')
               self.internetAvail = False
         except:
            LOGEXCEPT('Error checking for internet connection')
            LOGERROR('Run --skip-online-check if you think this is an error')
            self.internetAvail = False
            

      LOGINFO('Internet connection is Available: %s', self.internetAvail)
      LOGINFO('Bitcoin-Qt/bitcoind is Available: %s', self.bitcoindIsAvailable())


      TimerStop('setupNetworking')

   ############################################################################
   def startBitcoindIfNecessary(self):
      LOGINFO('startBitcoindIfNecessary')
      if not (self.forceOnline or self.internetAvail) or CLI_OPTIONS.offline:
         LOGWARN('Not online, will not start bitcoind')
         return False

      if not self.doManageSatoshi:
         LOGWARN('Tried to start bitcoind, but ManageSatoshi==False')
         return False

      if satoshiIsAvailable():
         LOGWARN('Tried to start bitcoind, but satoshi already running')
         return False
      
      self.setSatoshiPaths()

      TheSDM.setDisabled(False)
      try:
         # "satexe" is actually just the install directory, not the direct
         # path the executable.  That dir tree will be searched for bitcoind
         TheSDM.setupSDM(None, self.satoshiHomePath, \
                         extraExeSearch=self.satoshiExeSearchPath)
         TheSDM.startBitcoind()
         return True
      except:
         LOGEXCEPT('Failed to setup SDM')
         self.switchNetworkMode(NETWORKMODE.Offline)
      

   ############################################################################
   def setSatoshiPaths(self):
      LOGINFO('setSatoshiPaths')

      # We skip the getSettingOrSetDefault call, because we don't want to set
      # it if it doesn't exist
      if self.settings.hasSetting('SatoshiExe'):
         if not os.path.exists(self.settings.get('SatoshiExe')):
            LOGERROR('Bitcoin installation setting is a non-existent directory')
         self.satoshiExeSearchPath = [self.settings.get('SatoshiExe')]
      else:
         self.satoshiExeSearchPath = []

   
      self.satoshiHomePath = BTC_HOME_DIR
      if self.settings.hasSetting('SatoshiDatadir') and \
         CLI_OPTIONS.satoshiHome=='DEFAULT':
         # Setting override BTC_HOME_DIR only if it wasn't explicitly
         # set as the command line.  
         self.satoshiHomePath = self.settings.get('SatoshiDatadir')
  
      TheBDM.setSatoshiDir(self.satoshiHomePath)
       
   ############################################################################
   def loadBlockchainIfNecessary(self):
      LOGINFO('loadBlockchainIfNecessary')
      if CLI_OPTIONS.offline:
         if self.forceOnline:
            LOGERROR('Cannot mix --force-online and --offline options!  Using offline mode.')
         self.switchNetworkMode(NETWORKMODE.Offline)
         TheBDM.setOnlineMode(False, wait=False)
      elif self.onlineModeIsPossible():
         # Track number of times we start loading the blockchain.
         # We will decrement the number when loading finishes
         # We can use this to detect problems with mempool or blkxxxx.dat
         self.numTriesOpen = self.getSettingOrSetDefault('FailedLoadCount', 0)
         if self.numTriesOpen>2:
            self.loadFailedManyTimesFunc(self.numTriesOpen)
         self.settings.set('FailedLoadCount', self.numTriesOpen+1)

         self.switchNetworkMode(NETWORKMODE.Full)
         self.resetBdmBeforeScan()
         TheBDM.setOnlineMode(True, wait=False)

      else:
         self.switchNetworkMode(NETWORKMODE.Offline)
         TheBDM.setOnlineMode(False, wait=False)
          




   #############################################################################
   def checkHaveBlockfiles(self):
      return os.path.exists(os.path.join(TheBDM.btcdir, 'blocks'))

   #############################################################################
   def onlineModeIsPossible(self):
      return ((self.internetAvail or self.forceOnline) and \
               self.bitcoindIsAvailable() and \
               self.checkHaveBlockfiles())


   #############################################################################
   def bitcoindIsAvailable(self):
      return satoshiIsAvailable('127.0.0.1', BITCOIN_PORT)

                  

   #############################################################################
   def switchNetworkMode(self, newMode):
      LOGINFO('Setting netmode: %s', newMode)
      self.netMode=newMode
      if newMode in (NETWORKMODE.Offline, NETWORKMODE.Disconnected):
         self.NetworkingFactory = FakeClientFactory()
         return
      elif newMode==NETWORKMODE.Full:
               
         # Actually setup the networking, now
         from twisted.internet import reactor

         def showOfflineMsg():
            self.netMode = NETWORKMODE.Disconnected
            self.setDashboardDetails()
            self.lblArmoryStatus.setText( \
               '<font color=%s><i>Disconnected</i></font>' % htmlColor('TextWarn'))
            if not self.getSettingOrSetDefault('NotifyDiscon', not OS_MACOSX):
               return 
   
            try:
               self.sysTray.showMessage('Disconnected', \
                     'Connection to Bitcoin-Qt client lost!  Armory cannot send \n'
                     'or receive bitcoins until connection is re-established.', \
                     QSystemTrayIcon.Critical, 10000)
            except:
               LOGEXCEPT('Failed to show disconnect notification')


         self.connectCount = 0
         def showOnlineMsg():
            self.netMode = NETWORKMODE.Full
            self.setDashboardDetails()
            self.lblArmoryStatus.setText(\
                     '<font color=%s>Connected (%s blocks)</font> ' % 
                     (htmlColor('TextGreen'), self.currBlockNum))
            if not self.getSettingOrSetDefault('NotifyReconn', not OS_MACOSX):
               return
   
            try:
               if self.connectCount>0:
                  self.sysTray.showMessage('Connected', \
                     'Connection to Bitcoin-Qt re-established', \
                     QSystemTrayIcon.Information, 10000)
               self.connectCount += 1
            except:
               LOGEXCEPT('Failed to show reconnect notification')
   
   
         self.NetworkingFactory = ArmoryClientFactory( \
                                          func_loseConnect=showOfflineMsg, \
                                          func_madeConnect=showOnlineMsg, \
                                          func_newTx=self.newTxFunc)
                                          #func_newTx=newTxFunc)
         reactor.callWhenRunning(reactor.connectTCP, '127.0.0.1', \
                                          BITCOIN_PORT, self.NetworkingFactory)

   


   #############################################################################
   def newTxFunc(self, pytxObj):
      if TheBDM.getBDMState() in ('Offline','Uninitialized') or self.doShutdown:
         return

      TheBDM.addNewZeroConfTx(pytxObj.serialize(), long(RightNow()), True, wait=False)
      self.newZeroConfSinceLastUpdate.append(pytxObj.serialize())
      #LOGDEBUG('Added zero-conf tx to pool: ' + binary_to_hex(pytxObj.thisHash))




   #############################################################################
   def parseUriLink(self, uriStr, clickOrEnter='click'):
      ClickOrEnter = clickOrEnter[0].upper() + clickOrEnter[1:]
      LOGINFO('URI link clicked!')
      LOGINFO('The following URI string was parsed:')
      LOGINFO(uriStr.replace('%','%%'))
      uriDict = parseBitcoinURI(uriStr)
      if TheBDM.getBDMState() in ('Offline','Uninitialized'):
         LOGERROR('%sed "bitcoin:" link in offline mode.' % ClickOrEnter)
         self.bringArmoryToFront() 
         QMessageBox.warning(self, 'Offline Mode',
            'You %sed on a "bitcoin:" link, but Armory is in '
            'offline mode, and is not capable of creating transactions. '
            '%sing links will only work if Armory is connected '
            'to the Bitcoin network!' % (clickOrEnter, ClickOrEnter), \
             QMessageBox.Ok)
         return {}
         
      if len(uriDict)==0:
         warnMsg = ('It looks like you just %sed a "bitcoin:" link, but '
                    'that link is malformed.  ' % clickOrEnter)
         if self.usermode == USERMODE.Standard:
            warnMsg += ('Please check the source of the link and enter the '
                        'transaction manually.')
         else:
            warnMsg += 'The raw URI string is:<br><br>' + uriStr
         QMessageBox.warning(self, 'Invalid URI', warnMsg, QMessageBox.Ok)
         LOGERROR(warnMsg)
         return {}

      if not uriDict.has_key('address'):
         QMessageBox.warning(self, 'The "bitcoin:" link you just %sed '
            'does not even contain an address!  There is nothing that '
            'Armory can do with this link!' % clickOrEnter, QMessageBox.Ok)
         LOGERROR('No address in "bitcoin:" link!  Nothing to do!')
         return {}

      # Verify the URI is for the same network as this Armory instnance
      theAddrByte = checkAddrType(base58_to_binary(uriDict['address']))
      if theAddrByte!=-1 and theAddrByte!=ADDRBYTE:
         net = 'Unknown Network'
         if NETWORKS.has_key(theAddrByte):
            net = NETWORKS[theAddrByte]
         QMessageBox.warning(self, 'Wrong Network!', \
            'The address for the "bitcoin:" link you just %sed is '
            'for the wrong network!  You are on the <b>%s</b> '
            'and the address you supplied is for the the '
            '<b>%s</b>!' % (clickOrEnter, NETWORKS[ADDRBYTE], net), \
            QMessageBox.Ok)
         LOGERROR('URI link is for the wrong network!')
         return {}

      # If the URI contains "req-" strings we don't recognize, throw error
      recognized = ['address','version','amount','label','message']
      for key,value in uriDict.iteritems():
         if key.startswith('req-') and not key[4:] in recognized:
            QMessageBox.warning(self,'Unsupported URI', 'The "bitcoin:" link '
               'you just %sed contains fields that are required but not '
               'recognized by Armory.  This may be an older version of Armory, '
               'or the link you %sed on uses an exotic, unsupported format.'
               '<br><br>The action cannot be completed.' % (clickOrEnter, clickOrEnter), \
               QMessageBox.Ok)
            LOGERROR('URI link contains unrecognized req- fields.')
            return {}

      return uriDict



   #############################################################################
   def uriLinkClicked(self, uriStr):
      LOGINFO('uriLinkClicked')
      if not TheBDM.getBDMState()=='BlockchainReady':
         QMessageBox.warning(self, 'Offline', \
            'You just clicked on a "bitcoin:" link, but Armory is offline ' 
            'and cannot send transactions.  Please click the link '
            'again when Armory is online.', \
            QMessageBox.Ok)
         return

      uriDict = self.parseUriLink(uriStr, 'click')
         
      if len(uriDict)>0:
         self.bringArmoryToFront() 
         return self.uriSendBitcoins(uriDict)
      

   #############################################################################
   def loadWalletsAndSettings(self):
      LOGINFO('loadWalletsAndSettings')
      TimerStart('loadWltSettings')

      self.getSettingOrSetDefault('First_Load',         True)
      self.getSettingOrSetDefault('Load_Count',         0)
      self.getSettingOrSetDefault('User_Mode',          'Advanced')
      self.getSettingOrSetDefault('UnlockTimeout',      10)
      self.getSettingOrSetDefault('DNAA_UnlockTimeout', False)


      # Determine if we need to do new-user operations, increment load-count
      self.firstLoad = False
      if self.getSettingOrSetDefault('First_Load', True):
         self.firstLoad = True
         self.writeSetting('First_Load', False)
         self.writeSetting('First_Load_Date', long(RightNow()))
         self.writeSetting('Load_Count', 1)
         self.writeSetting('AdvFeature_UseCt', 0)
      else:
         self.writeSetting('Load_Count', (self.settings.get('Load_Count')+1) % 100)
         firstDate = self.getSettingOrSetDefault('First_Load_Date', RightNow())
         daysSinceFirst = (RightNow() - firstDate) / (60*60*24)
         

      # Set the usermode, default to standard
      self.usermode = USERMODE.Standard
      if self.settings.get('User_Mode') == 'Advanced':
         self.usermode = USERMODE.Advanced
      elif self.settings.get('User_Mode') == 'Expert':
         self.usermode = USERMODE.Expert

      # Load wallets found in the .armory directory
      wltPaths = self.settings.get('Other_Wallets', expectList=True)
      self.walletMap = {}
      self.walletIndices = {}  
      self.walletIDSet = set()

      # I need some linear lists for accessing by index
      self.walletIDList = []   
      self.combinedLedger = []
      self.ledgerSize = 0
      self.ledgerTable = []

      self.currBlockNum = 0



      LOGINFO('Loading wallets...')
      for f in os.listdir(ARMORY_HOME_DIR):
         fullPath = os.path.join(ARMORY_HOME_DIR, f)
         if os.path.isfile(fullPath) and not fullPath.endswith('backup.wallet'):
            openfile = open(fullPath, 'r')
            first8 = openfile.read(8) 
            openfile.close()
            if first8=='\xbaWALLET\x00':
               wltPaths.append(fullPath)


      wltExclude = self.settings.get('Excluded_Wallets', expectList=True)
      wltOffline = self.settings.get('Offline_WalletIDs', expectList=True)
      for fpath in wltPaths:
         try:
            wltLoad = PyBtcWallet().readWalletFile(fpath)
            wltID = wltLoad.uniqueIDB58
            if fpath in wltExclude or wltID in wltExclude:
               continue

            if wltID in self.walletIDSet:
               LOGWARN('***WARNING: Duplicate wallet detected, %s', wltID)
               wo1 = self.walletMap[wltID].watchingOnly
               wo2 = wltLoad.watchingOnly
               if wo1 and not wo2:
                  prevWltPath = self.walletMap[wltID].walletPath
                  self.walletMap[wltID] = wltLoad
                  LOGWARN('First wallet is more useful than the second one...')
                  LOGWARN('     Wallet 1 (loaded):  %s', fpath)
                  LOGWARN('     Wallet 2 (skipped): %s', prevWltPath)
               else:
                  LOGWARN('Second wallet is more useful than the first one...')
                  LOGWARN('     Wallet 1 (loaded):  %s', self.walletMap[wltID].walletPath)
                  LOGWARN('     Wallet 2 (skipped): %s', fpath)
            else:
               # Update the maps/dictionaries
               self.walletMap[wltID] = wltLoad
               self.walletIndices[wltID] = len(self.walletMap)-1

               # Maintain some linear lists of wallet info
               self.walletIDSet.add(wltID)
               self.walletIDList.append(wltID)
         except:
            LOGEXCEPT( '***WARNING: Wallet could not be loaded: %s (skipping)', fpath)
            raise
                     

      
      LOGINFO('Number of wallets read in: %d', len(self.walletMap))
      for wltID, wlt in self.walletMap.iteritems():
         dispStr  = ('   Wallet (%s):' % wlt.uniqueIDB58).ljust(25)
         dispStr +=  '"'+wlt.labelName.ljust(32)+'"   '
         dispStr +=  '(Encrypted)' if wlt.useEncryption else '(No Encryption)'
         LOGINFO(dispStr)
         # Register all wallets with TheBDM
         TheBDM.registerWallet( wlt.cppWallet )


      # Get the last directory
      savedDir = self.settings.get('LastDirectory')
      if len(savedDir)==0 or not os.path.exists(savedDir):
         savedDir = ARMORY_HOME_DIR
      self.lastDirectory = savedDir
      self.writeSetting('LastDirectory', savedDir)

      TimerStop('loadWltSettings')

   #############################################################################
   def getFileSave(self, title='Save Wallet File', \
                         ffilter=['Wallet files (*.wallet)'], \
                         defaultFilename=None):
      LOGDEBUG('getFileSave')
      startPath = self.settings.get('LastDirectory')
      if len(startPath)==0 or not os.path.exists(startPath):
         startPath = ARMORY_HOME_DIR

      if not defaultFilename==None:
         startPath = os.path.join(startPath, defaultFilename)
      
      types = ffilter
      types.append('All files (*)')
      typesStr = ';; '.join(types)

      # Found a bug with Swig+Threading+PyQt+OSX -- save/load file dialogs freeze
      # User picobit discovered this is avoided if you use the Qt dialogs, instead 
      # of the native OS dialogs.  Use native for all except OSX...
      if not OS_MACOSX:
         fullPath = unicode(QFileDialog.getSaveFileName(self, title, startPath, typesStr))
      else:
         fullPath = unicode(QFileDialog.getSaveFileName(self, title, startPath, typesStr,
                                             options=QFileDialog.DontUseNativeDialog))
      

      fdir,fname = os.path.split(fullPath)
      if fdir:
         self.writeSetting('LastDirectory', fdir)
      return fullPath
      

   #############################################################################
   def getFileLoad(self, title='Load Wallet File', ffilter=['Wallet files (*.wallet)']):
      LOGDEBUG('getFileLoad')
      lastDir = self.settings.get('LastDirectory')
      if len(lastDir)==0 or not os.path.exists(lastDir):
         lastDir = ARMORY_HOME_DIR

      types = list(ffilter)
      types.append(tr('All files (*)'))
      typesStr = ';; '.join(types)
      # Found a bug with Swig+Threading+PyQt+OSX -- save/load file dialogs freeze
      # User picobit discovered this is avoided if you use the Qt dialogs, instead 
      # of the native OS dialogs.  Use native for all except OSX...
      if not OS_MACOSX:
         fullPath = unicode(QFileDialog.getOpenFileName(self, title, lastDir, typesStr))
      else:
         fullPath = unicode(QFileDialog.getOpenFileName(self, title, lastDir, typesStr, \
                                             options=QFileDialog.DontUseNativeDialog))

      self.writeSetting('LastDirectory', os.path.split(fullPath)[0])
      return fullPath
   
   ##############################################################################
   def getWltSetting(self, wltID, propName):
      # Sometimes we need to settings specific to individual wallets -- we will
      # prefix the settings name with the wltID.
      wltPropName = 'Wallet_%s_%s' % (wltID, propName)
      try:
         return self.settings.get(wltPropName)
      except KeyError:
         return ''

   #############################################################################
   def setWltSetting(self, wltID, propName, value):
      wltPropName = 'Wallet_%s_%s' % (wltID, propName)
      self.writeSetting(wltPropName, value)


   #############################################################################
   def toggleIsMine(self, wltID):
      alreadyMine = self.getWltSetting(wltID, 'IsMine')
      if alreadyMine:
         self.setWltSetting(wltID, 'IsMine', False)
      else:
         self.setWltSetting(wltID, 'IsMine', True)
   
   


   #############################################################################
   def getWalletForAddr160(self, addr160):
      for wltID, wlt in self.walletMap.iteritems():
         if wlt.hasAddr(addr160):
            return wltID
      return ''


   #############################################################################
   def getSettingOrSetDefault(self, settingName, defaultVal):
      s = self.settings.getSettingOrSetDefault(settingName, defaultVal)
      return s

   #############################################################################
   def writeSetting(self, settingName, val):
      self.settings.set(settingName, val)


   #############################################################################
   def startRescanBlockchain(self):
      if TheBDM.getBDMState() in ('Offline','Uninitialized'):
         LOGWARNING('Rescan requested but Armory is in offline mode')
         return 

      if TheBDM.getBDMState()=='Scanning':
         LOGINFO('Queueing rescan after current scan completes.')
      else:
         LOGINFO('Starting blockchain rescan...')

      # Start it in the background
      self.needUpdateAfterScan = True
      TheBDM.rescanBlockchain(wait=False)
      self.setDashboardDetails()




   #############################################################################
   def finishLoadBlockchain(self):

      TimerStart('finishLoadBlockchain')
      # Now that the blockchain is loaded, let's populate the wallet info
      if TheBDM.isInitialized():

         self.currBlockNum = TheBDM.getTopBlockHeight()
         self.setDashboardDetails()
         if not self.memPoolInit:
            mempoolfile = os.path.join(ARMORY_HOME_DIR,'mempool.bin')
            self.checkMemoryPoolCorruption(mempoolfile)
            TheBDM.enableZeroConf(mempoolfile)
            self.memPoolInit = True

         TimerStart('initialWalletSync')
         for wltID in self.walletMap.iterkeys():
            LOGINFO('Syncing wallet: %s', wltID)
            self.walletMap[wltID].setBlockchainSyncFlag(BLOCKCHAIN_READONLY)
            # Used to do "sync-lite" when we had to rescan for new addresses,
            #self.walletMap[wltID].syncWithBlockchainLite(0)
            self.walletMap[wltID].syncWithBlockchain(0)
            self.walletMap[wltID].detectHighestUsedIndex(True)  # expand wlt if necessary
            self.walletMap[wltID].fillAddressPool()
         TimerStop('initialWalletSync')

         
         self.createCombinedLedger()
         self.ledgerSize = len(self.combinedLedger)
         self.statusBar().showMessage('Blockchain loaded, wallets sync\'d!', 10000) 
         if self.netMode==NETWORKMODE.Full:
            LOGINFO('Current block number: %d', self.currBlockNum)
            self.lblArmoryStatus.setText(\
               '<font color=%s>Connected (%s blocks)</font> ' % 
               (htmlColor('TextGreen'), self.currBlockNum))
         self.blkReceived  = self.getSettingOrSetDefault('LastBlkRecvTime', 0)

         if self.getSettingOrSetDefault('NotifyBlkFinish',True):
            reply,remember = MsgBoxWithDNAA(MSGBOX.Info, \
               'Blockchain Loaded!', 'Blockchain loading is complete.  '
               'Your balances and transaction history are now available '
               'under the "Transactions" tab.  You can also send and '
               'receive bitcoins.', \
               dnaaMsg='Do not show me this notification again ', yesStr='OK')
                  
            if remember==True:
               self.writeSetting('NotifyBlkFinish',False)
         else:
            self.mainDisplayTabs.setCurrentIndex(self.MAINTABS.Transactions)

               
         self.netMode = NETWORKMODE.Full
         self.settings.set('FailedLoadCount', 0)
      else:
         self.statusBar().showMessage('! Blockchain loading failed !', 10000)
   
   
      # This will force the table to refresh with new data
      self.setDashboardDetails()
      self.walletModel.reset()
      
      TimerStop('finishLoadBlockchain')


   #############################################################################
   def checkMemoryPoolCorruption(self, mempoolname):
      if not os.path.exists(mempoolname): 
         return

      memfile = open(mempoolname, 'r')
      memdata = memfile.read()
      memfile.close()

      binunpacker = BinaryUnpacker(memdata)
      try:
         while binunpacker.getRemainingSize() > 0:
            binunpacker.get(UINT64)
            PyTx().unserialize(binunpacker)
      except:
         os.remove(mempoolname);
         LOGWARN('Memory pool file was corrupt.  Deleted. (no further action is needed)')
      

   
   #############################################################################
   def changeLedgerSorting(self, col, order):
      """
      The direct sorting was implemented to avoid having to search for comment
      information for every ledger entry.  Therefore, you can't sort by comments
      without getting them first, which is the original problem to avoid.  
      """
      if col in (LEDGERCOLS.NumConf, LEDGERCOLS.DateStr, \
                 LEDGERCOLS.Comment, LEDGERCOLS.Amount, LEDGERCOLS.WltName):
         self.sortLedgCol = col
         self.sortLedgOrder = order
      self.createCombinedLedger()


   #############################################################################
   def createCombinedLedger(self, wltIDList=None, withZeroConf=True):
      """
      Create a ledger to display on the main screen, that consists of ledger
      entries of any SUBSET of available wallets.
      """
   
      TimerStart('createCombinedLedger')

      start = RightNow()
      if wltIDList==None:
         # Create a list of [wltID, type] pairs
         typelist = [[wid, determineWalletType(self.walletMap[wid], self)[0]] \
                                                      for wid in self.walletIDList]

         # We need to figure out which wallets to combine here...
         currIdx  = max(self.comboWltSelect.currentIndex(), 0)
         currText = str(self.comboWltSelect.currentText()).lower()
         if currIdx>=4:
            wltIDList = [self.walletIDList[currIdx-6]]
         else:
            listOffline  = [t[0] for t in filter(lambda x: x[1]==WLTTYPES.Offline,   typelist)]
            listWatching = [t[0] for t in filter(lambda x: x[1]==WLTTYPES.WatchOnly, typelist)]
            listCrypt    = [t[0] for t in filter(lambda x: x[1]==WLTTYPES.Crypt,     typelist)]
            listPlain    = [t[0] for t in filter(lambda x: x[1]==WLTTYPES.Plain,     typelist)]
            
            if currIdx==0:
               wltIDList = listOffline + listCrypt + listPlain
            elif currIdx==1:
               wltIDList = listOffline
            elif currIdx==2:
               wltIDList = listWatching
            elif currIdx==3:
               wltIDList = self.walletIDList
            else:
               pass
               #raise WalletExistsError, 'Bad combo-box selection: ' + str(currIdx)
         self.writeSetting('LastFilterState', currIdx)
               

      if wltIDList==None:
         TimerStop('createCombinedLedger')
         return

      self.combinedLedger = []
      totalFunds  = 0
      spendFunds  = 0
      unconfFunds = 0
      currBlk = 0xffffffff
      if TheBDM.isInitialized():
         currBlk = TheBDM.getTopBlockHeight()

      for wltID in wltIDList:
         wlt = self.walletMap[wltID]
         id_le_pairs = [[wltID, le] for le in wlt.getTxLedger('Full')]
         self.combinedLedger.extend(id_le_pairs)
         totalFunds += wlt.getBalance('Total')
         spendFunds += wlt.getBalance('Spendable')
         unconfFunds += wlt.getBalance('Unconfirmed')


      # Apply table sorting -- this is very fast
      sortDir = (self.sortLedgOrder == Qt.AscendingOrder)
      if self.sortLedgCol == LEDGERCOLS.NumConf:
         self.combinedLedger.sort(key=lambda x: currBlk-x[1].getBlockNum()+1, reverse=not sortDir)
      if self.sortLedgCol == LEDGERCOLS.DateStr:
         self.combinedLedger.sort(key=lambda x: x[1].getTxTime(), reverse=sortDir)
      if self.sortLedgCol == LEDGERCOLS.WltName:
         self.combinedLedger.sort(key=lambda x: self.walletMap[x[0]].labelName, reverse=sortDir)
      if self.sortLedgCol == LEDGERCOLS.Comment:
         self.combinedLedger.sort(key=lambda x: self.getCommentForLE(x[0],x[1]), reverse=sortDir)
      if self.sortLedgCol == LEDGERCOLS.Amount:
         self.combinedLedger.sort(key=lambda x: abs(x[1].getValue()), reverse=sortDir)

      self.ledgerSize = len(self.combinedLedger)

      # Hide the ledger slicer if our data set is smaller than the slice width
      self.frmLedgUpDown.setVisible(self.ledgerSize>self.currLedgWidth)
      self.lblLedgRange.setText('%d to %d' % (self.currLedgMin, self.currLedgMax))
      self.lblLedgTotal.setText('(of %d)' % self.ledgerSize)

      # Many MainWindow objects haven't been created yet... 
      # let's try to update them and fail silently if they don't exist
      try:
         if TheBDM.getBDMState() in ('Offline', 'Scanning'):
            self.lblTotalFunds.setText( '-'*12 )
            self.lblSpendFunds.setText( '-'*12 )
            self.lblUnconfFunds.setText('-'*12 )
            return
            
         uncolor =  htmlColor('MoneyNeg')  if unconfFunds>0          else htmlColor('Foreground')
         btccolor = htmlColor('DisableFG') if spendFunds==totalFunds else htmlColor('MoneyPos')
         lblcolor = htmlColor('DisableFG') if spendFunds==totalFunds else htmlColor('Foreground')
         goodColor= htmlColor('TextGreen')
         self.lblTotalFunds.setText( '<b><font color="%s">%s</font></b>' % (btccolor,coin2str(totalFunds)))
         self.lblTot.setText('<b><font color="%s">Maximum Funds:</font></b>' % lblcolor)
         self.lblBTC1.setText('<b><font color="%s">BTC</font></b>' % lblcolor)
         self.lblSpendFunds.setText( '<b><font color=%s>%s</font></b>' % (goodColor, coin2str(spendFunds)))
         self.lblUnconfFunds.setText('<b><font color="%s">%s</font></b>' % \
                                             (uncolor, coin2str(unconfFunds)))

         # Finally, update the ledger table
         rmin,rmax = self.currLedgMin-1, self.currLedgMax
         self.ledgerTable = self.convertLedgerToTable(self.combinedLedger[rmin:rmax])
         self.ledgerModel.ledger = self.ledgerTable
         self.ledgerModel.reset()

      except AttributeError:
         raise
      finally: 
         TimerStop('createCombinedLedger')


      

   #############################################################################
   def convertLedgerToTable(self, ledger):

      TimerStart('convertLedgerTbl')
      
      table2D = []
      datefmt = self.getPreferredDateFormat()
      for wltID,le in ledger: 
         row = []

         wlt = self.walletMap[wltID]
         nConf = self.currBlockNum - le.getBlockNum()+1
         if le.getBlockNum()>=0xffffffff:
            nConf=0

         # We need to compute the fee by adding inputs and outputs...
         amt = le.getValue()
         #removeFee = self.getSettingOrSetDefault('DispRmFee', False)
         #if TheBDM.isInitialized() and removeFee and amt<0:
            #amt += self.getFeeForTx(le.getTxHash())

         # If this was sent-to-self... we should display the actual specified
         # value when the transaction was executed.  This is pretty difficult 
         # when both "recipient" and "change" are indistinguishable... but
         # They're actually not because we ALWAYS generate a new address to
         # for change , which means the change address MUST have a higher 
         # chain index
         if le.isSentToSelf():
            amt = determineSentToSelfAmt(le, wlt)[0]
            

         if le.getBlockNum() >= 0xffffffff: nConf = 0
         # NumConf
         row.append(nConf)

         # UnixTime (needed for sorting)
         row.append(le.getTxTime())

         # Date
         row.append(unixTimeToFormatStr(le.getTxTime(), datefmt))

         # TxDir (actually just the amt... use the sign of the amt to determine dir)
         row.append(coin2str(le.getValue(), maxZeros=2))

         # Wlt Name
         row.append(self.walletMap[wltID].labelName)
         
         # Comment
         row.append(self.getCommentForLE(wltID, le))

         # Amount
         row.append(coin2str(amt, maxZeros=2))

         # Is this money mine?
         row.append( determineWalletType(wlt, self)[0]==WLTTYPES.WatchOnly)

         # WltID
         row.append( wltID )

         # TxHash
         row.append( binary_to_hex(le.getTxHash() ))

         # Is this a coinbase/generation transaction
         row.append( le.isCoinbase() )

         # Sent-to-self
         row.append( le.isSentToSelf() )

         # Tx was invalidated!  (double=spend!)
         row.append( not le.isValid())

         # Finally, attach the row to the table
         table2D.append(row)

      TimerStop('convertLedgerTbl')

      return table2D

      
   #############################################################################
   def walletListChanged(self):
      TimerStart('wltListChanged')
      self.walletModel.reset()
      self.populateLedgerComboBox()
      self.createCombinedLedger()
      TimerStop('wltListChanged')


   #############################################################################
   def populateLedgerComboBox(self):
      TimerStart('populateLedgerCombo')
      self.comboWltSelect.clear()
      self.comboWltSelect.addItem( 'My Wallets'        )
      self.comboWltSelect.addItem( 'Offline Wallets'   )
      self.comboWltSelect.addItem( 'Other\'s wallets'  )
      self.comboWltSelect.addItem( 'All Wallets'       )
      for wltID in self.walletIDList:
         self.comboWltSelect.addItem( self.walletMap[wltID].labelName )
      self.comboWltSelect.insertSeparator(4)
      self.comboWltSelect.insertSeparator(4)
      comboIdx = self.getSettingOrSetDefault('LastFilterState', 0)
      self.comboWltSelect.setCurrentIndex(comboIdx)
      TimerStop('populateLedgerCombo')
      

   #############################################################################
   def execDlgWalletDetails(self, index=None):
      if len(self.walletMap)==0:
         reply = QMessageBox.information(self, 'No Wallets!', \
            'You currently do not have any wallets.  Would you like to '
            'create one, now?', QMessageBox.Yes | QMessageBox.No)
         if reply==QMessageBox.Yes:
            self.createNewWallet(initLabel='Primary Wallet')
         return

      if index==None:
         index = self.walletsView.selectedIndexes()
         if len(self.walletMap)==1:
            self.walletsView.selectRow(0)
            index = self.walletsView.selectedIndexes()
         elif len(index)==0:
            QMessageBox.warning(self, 'Select a Wallet', \
               'Please select a wallet on the right, to see its properties.', \
               QMessageBox.Ok)
            return
         index = index[0]
         
      wlt = self.walletMap[self.walletIDList[index.row()]]
      dialog = DlgWalletDetails(wlt, self.usermode, self, self)
      dialog.exec_()
      #self.walletListChanged()
         
         
         
   #############################################################################
   def updateTxCommentFromView(self, view):
      index = view.selectedIndexes()[0]
      row, col = index.row(), index.column()
      currComment = str(view.model().index(row, LEDGERCOLS.Comment).data().toString())
      wltID       = str(view.model().index(row, LEDGERCOLS.WltID  ).data().toString())
      txHash      = str(view.model().index(row, LEDGERCOLS.TxHash ).data().toString())

      dialog = DlgSetComment(currComment, 'Transaction', self, self)
      if dialog.exec_():
         newComment = str(dialog.edtComment.text())
         self.walletMap[wltID].setComment(hex_to_binary(txHash), newComment)
         self.walletListChanged()


   #############################################################################
   def updateAddressCommentFromView(self, view, wlt):
      index = view.selectedIndexes()[0]
      row, col = index.row(), index.column()
      currComment = str(view.model().index(row, ADDRESSCOLS.Comment).data().toString())
      addrStr     = str(view.model().index(row, ADDRESSCOLS.Address).data().toString())

      dialog = DlgSetComment(currComment, 'Address', self, self)
      if dialog.exec_():
         newComment = str(dialog.edtComment.text())
         addr160 = addrStr_to_hash160(addrStr)
         wlt.setComment(addr160, newComment)



   #############################################################################
   def getAddrCommentIfAvailAll(self, txHash):
      TimerStart('getAddrCommentIfAvail')
      if not TheBDM.isInitialized():
         TimerStop('getAddrCommentIfAvail')
         return ''
      else:
         
         appendedComments = []
         for wltID,wlt in self.walletMap.iteritems():
            cmt = wlt.getAddrCommentIfAvail(txHash)
            if len(cmt)>0:
               appendedComments.append(cmt)
   
         return '; '.join(appendedComments)


                  
   #############################################################################
   def getCommentForLE(self, wltID, le):
      # Smart comments for LedgerEntry objects:  get any direct comments ... 
      # if none, then grab the one for any associated addresses.
       
      return self.walletMap[wltID].getCommentForLE(le)
      """
      txHash = le.getTxHash()
      if wlt.commentsMap.has_key(txHash):
         comment = wlt.commentsMap[txHash]
      else:
         # [[ COMMENTS ]] are not meant to be displayed on main ledger
         comment = self.getAddrCommentIfAvail(txHash)
         if comment.startswith('[[') and comment.endswith(']]'):
            comment = ''

      return comment
      """




   #############################################################################
   def addWalletToApplication(self, newWallet, walletIsNew=True):
      LOGINFO('addWalletToApplication')
      # Update the maps/dictionaries
      newWltID = newWallet.uniqueIDB58

      if self.walletMap.has_key(newWltID):
         return
      
      self.walletMap[newWltID] = newWallet
      self.walletIndices[newWltID] = len(self.walletMap)-1

      # Maintain some linear lists of wallet info
      self.walletIDSet.add(newWltID)
      self.walletIDList.append(newWltID)

      ledger = []
      wlt = self.walletMap[newWltID]
      self.walletListChanged()

      
   #############################################################################
   def removeWalletFromApplication(self, wltID):
      LOGINFO('removeWalletFromApplication')
      idx = -1
      try:
         idx = self.walletIndices[wltID]
      except KeyError:
         LOGERROR('Invalid wallet ID passed to "removeWalletFromApplication"')
         raise WalletExistsError

      del self.walletMap[wltID]
      del self.walletIndices[wltID]
      self.walletIDSet.remove(wltID)
      del self.walletIDList[idx]

      # Reconstruct walletIndices
      for i,wltID in enumerate(self.walletIDList):
         self.walletIndices[wltID] = i

      self.walletListChanged()

   
   #############################################################################
   def createNewWallet(self, initLabel=''):
      LOGINFO('createNewWallet')
      dlg = DlgNewWallet(self, self, initLabel=initLabel)
      if dlg.exec_():

         if dlg.selectedImport:
            self.execImportWallet()
            return
            
         name     = str(dlg.edtName.text())
         descr    = str(dlg.edtDescr.toPlainText())
         kdfSec   = dlg.kdfSec
         kdfBytes = dlg.kdfBytes

         # If this will be encrypted, we'll need to get their passphrase
         passwd = []
         if dlg.chkUseCrypto.isChecked():
            dlgPasswd = DlgChangePassphrase(self, self)
            if dlgPasswd.exec_():
               passwd = SecureBinaryData(str(dlgPasswd.edtPasswd1.text()))
            else:
               return # no passphrase == abort new wallet
      else:
         return False

      newWallet = None
      if passwd:
          newWallet = PyBtcWallet().createNewWallet( \
                                           withEncrypt=True, \
                                           securePassphrase=passwd, \
                                           kdfTargSec=kdfSec, \
                                           kdfMaxMem=kdfBytes, \
                                           shortLabel=name, \
                                           longLabel=descr, \
                                           doRegisterWithBDM=False)
      else:
          newWallet = PyBtcWallet().createNewWallet( \
                                           withEncrypt=False, \
                                           shortLabel=name, \
                                           longLabel=descr, \
                                           doRegisterWithBDM=False)


      # And we must unlock it before the first fillAddressPool call
      if newWallet.useEncryption:
         newWallet.unlock(securePassphrase=passwd)

      # We always want to fill the address pool, right away.  
      fillpool = lambda: newWallet.fillAddressPool(doRegister=False)
      DlgExecLongProcess(fillpool, 'Creating Wallet...', self, self).exec_()

      # Reopening from file helps make sure everything is correct -- don't
      # let the user use a wallet that triggers errors on reading it
      wltpath = newWallet.walletPath
      newWallet = None
      newWallet = PyBtcWallet().readWalletFile(wltpath)
      

      self.addWalletToApplication(newWallet, walletIsNew=True)

      if TheBDM.getBDMState() in ('Uninitialized', 'Offline'):
         TheBDM.registerWallet(newWallet, isFresh=True, wait=False)
      else:
         self.newWalletList.append([newWallet, True])
      
      # Prompt user to print paper backup if they requested it.
      if dlg.chkPrintPaper.isChecked():
         OpenPaperBackupWindow('Single', self, self.main, self.wlt, \
            tr("Create Paper Backup"))




   #############################################################################
   def execRestoreWlt(self):
      DlgUniversalRestoreSelect(self, self).exec_()


   #############################################################################
   def createSweepAddrTx(self, a160ToSweepList, sweepTo160, forceZeroFee=False):
      """
      This method takes a list of addresses (likely just created from private
      key data), finds all their unspent TxOuts, and creates a signed tx that
      transfers 100% of the funds to the sweepTO160 address.  It doesn't 
      actually execute the transaction, but it will return a broadcast-ready
      PyTx object that the user can confirm.  TxFee is automatically calc'd
      and deducted from the output value, if necessary.
      """
      LOGINFO('createSweepAddrTx')
      if not isinstance(a160ToSweepList, (list, tuple)):
         a160ToSweepList = [a160ToSweepList]
      addr160List = [a.getAddr160() for a in a160ToSweepList]
      getAddr = lambda addr160: a160ToSweepList[addr160List.index(addr160)]

      utxoList = getUnspentTxOutsForAddr160List(addr160List, 'Sweep', 0)
      if len(utxoList)==0:
         return [None, 0, 0]
      
      outValue = sumTxOutList(utxoList)

      inputSide = []
      for utxo in utxoList:
         # The PyCreateAndSignTx method require PyTx and PyBtcAddress objects
         CppPrevTx = TheBDM.getTxByHash(utxo.getTxHash()) 
         PyPrevTx = PyTx().unserialize(CppPrevTx.serialize())
         addr160 = CheckHash160(utxo.getRecipientScrAddr())
         inputSide.append([getAddr(addr160), PyPrevTx, utxo.getTxOutIndex()])

      minFee = calcMinSuggestedFees(utxoList, outValue, 0)[1]

      if minFee > 0 and \
         not forceZeroFee and \
         not self.getSettingOrSetDefault('OverrideMinFee', False):
         LOGDEBUG( 'Subtracting fee from Sweep-output')
         outValue -= minFee

      if outValue<=0:
         return [None, outValue, minFee]

      outputSide = []
      outputSide.append( [PyBtcAddress().createFromPublicKeyHash160(sweepTo160), outValue] )

      pytx = PyCreateAndSignTx(inputSide, outputSide)
      return (pytx, outValue, minFee)


      


   #############################################################################
   def confirmSweepScan(self, pybtcaddrList, targAddr160):
      LOGINFO('confirmSweepScan')
      gt1 = len(self.sweepAfterScanList)>1

      if len(self.sweepAfterScanList) > 0:
         QMessageBox.critical(self, 'Already Sweeping',
            'You are already in the process of scanning the blockchain for '
            'the purposes of sweeping other addresses.  You cannot initiate '
            'sweeping new addresses until the current operation completes. '
            '<br><br>'
            'In the future, you may select "Multiple Keys" when entering '
            'addresses to sweep.  There is no limit on the number that can be '
            'specified, but they must all be entered at once.', QMessageBox.Ok)
         # Destroy the private key data
         for addr in pybtcaddrList:
            addr.binPrivKey32_Plain.destroy()
         return False


      confirmed=False
      if TheBDM.getBDMState() in ('Offline', 'Uninitialized'):
         #LOGERROR('Somehow ended up at confirm-sweep while in offline mode')
         #QMessageBox.info(self, 'Armory is Offline', \
            #'Armory is currently in offline mode.  You must be in online '
            #'mode to initiate the sweep operation.')
         nkey = len(self.sweepAfterScanList)
         strPlur = 'addresses' if nkey>1 else 'address'
         QMessageBox.info(self, 'Armory is Offline', \
            'You have chosen to sweep %d %s, but Armory is currently '
            'in offline mode.  The sweep will be performed the next time you '
            'go into online mode.  You can initiate online mode (if available) '
            'from the dashboard in the main window.' (nkey,strPlur), QMessageBox.Ok)
         confirmed=True

      else:
         
         """ For supernode mode, no more rescanning needed!
         msgConfirm = ( \
            'Armory must scan the global transaction history in order to '
            'find any bitcoins associated with the %s you supplied. '
            'Armory will go into offline mode temporarily while the scan '
            'is performed, and you will not have access to balances or be '
            'able to create transactions.  The scan may take several minutes.'
            '<br><br>' % ('keys' if gt1 else 'key'))

         if TheBDM.getBDMState()=='Scanning':
            msgConfirm += ( \
               'There is currently another scan operation being performed.  '
               'Would you like to start the sweep operation after it completes? ')
         elif TheBDM.getBDMState()=='BlockchainReady':
            msgConfirm += ( \
               '<b>Would you like to start the scan operation right now?</b>')
   
         msgConfirm += ('<br><br>Clicking "No" will abort the sweep operation')

         confirmed = QMessageBox.question(self, 'Confirm Rescan', msgConfirm, \
                                                QMessageBox.Yes | QMessageBox.No)

      if confirmed==QMessageBox.Yes:
         """

      for addr in pybtcaddrList:
         TheBDM.registerImportedScrAddr(Hash160ToScrAddr(addr.getAddr160()))
      self.sweepAfterScanList = pybtcaddrList
      self.sweepAfterScanTarg = targAddr160
      #TheBDM.rescanBlockchain(wait=False)
      TheBDM.rescanBlockchain(wait=True)
      self.createCombinedLedger()
      self.walletModel.reset()
      self.setDashboardDetails()
      return True


   #############################################################################
   def finishSweepScan(self):
      LOGINFO('finishSweepScan')
      sweepList, self.sweepAfterScanList = self.sweepAfterScanList,[]
     
      #######################################################################
      # The createSweepTx method will return instantly because the blockchain
      # has already been rescanned, as described above
      finishedTx, outVal, fee = self.createSweepAddrTx(sweepList, self.sweepAfterScanTarg)
 
      gt1 = len(sweepList)>1

      if finishedTx==None:
         if (outVal,fee)==(0,0):
            QMessageBox.critical(self, 'Nothing to do', \
               'The private %s you have provided does not appear to contain '
               'any funds.  There is nothing to sweep.' % ('keys' if gt1 else 'key'), \
               QMessageBox.Ok)
            return
         else:
            pladdr = ('addresses' if gt1 else 'address')
            QMessageBox.critical(self, 'Cannot sweep',\
               'You cannot sweep the funds from the %s you specified, because '
               'the transaction fee would be equal to or greater than the amount '
               'swept.'
               '<br><br>'
               '<b>Balance of %s:</b> %s<br>'
               '<b>Fee to sweep %s:</b> %s'
               '<br><br>The sweep operation has been canceled.' % (pladdr, pladdr, \
               coin2str(outVal+fee,maxZeros=0), pladdr, coin2str(fee,maxZeros=0)), \
               QMessageBox.Ok)
            LOGERROR('Sweep amount (%s) is less than fee needed for sweeping (%s)', \
                     coin2str(outVal+fee, maxZeros=0), coin2str(fee, maxZeros=0))
            return

      wltID = self.getWalletForAddr160(self.sweepAfterScanTarg)
      wlt = self.walletMap[wltID]
      
      # Finally, if we got here, we're ready to broadcast!
      if gt1:
         dispIn  = '<Multiple Addresses>'
      else:
         dispIn  = 'address <b>%s</b>' % sweepList[0].getAddrStr()
          
      dispOut = 'wallet <b>"%s"</b> (%s) ' % (wlt.labelName, wlt.uniqueIDB58)
      if DlgVerifySweep(dispIn, dispOut, outVal, fee).exec_():
         self.broadcastTransaction(finishedTx, dryRun=False)

      if TheBDM.getBDMState()=='BlockchainReady':
         wlt.syncWithBlockchain(0)

      self.walletListChanged()

   #############################################################################
   def broadcastTransaction(self, pytx, dryRun=False):
      LOGRAWDATA(pytx.serialize(), logging.INFO)
      LOGPPRINT(pytx, logging.INFO)
      if dryRun:
         #DlgDispTxInfo(pytx, None, self, self).exec_()
         return
      else:
         newTxHash = pytx.getHash()
         LOGINFO('Sending Tx, %s', binary_to_hex(newTxHash))
         self.NetworkingFactory.sendTx(pytx)
         LOGINFO('Transaction sent to Satoshi client...!')
      
   
         def sendGetDataMsg():
            msg = PyMessage('getdata')
            msg.payload.invList.append( [MSG_INV_TX, newTxHash] )
            self.NetworkingFactory.sendMessage(msg)

         def checkForTxInBDM():
            # The sleep/delay makes sure we have time to receive a response
            # but it also gives the user a chance to SEE the change to their
            # balance occur.  In some cases, that may be more satisfying than
            # just seeing the updated balance when they get back to the main
            # screen
            if not TheBDM.getTxByHash(newTxHash).isInitialized():
               LOGERROR('Transaction was not accepted by the Satoshi client')
               LOGERROR('Raw transaction:')
               LOGRAWDATA(pytx.serialize(), logging.ERROR)
               LOGERROR('Transaction details')
               LOGPPRINT(pytx, logging.ERROR)
               searchstr = binary_to_hex(newTxHash, BIGENDIAN)
               QMessageBox.warning(self, 'Invalid Transaction', \
                  'The transaction that you just executed, does not '
                  'appear to have been accepted by the Bitcoin network. '
                  'This can happen for a variety of reasons, but it is '
                  'usually due to a bug in the Armory software.  '
                  '<br><br>On some occasions the transaction actually did succeed '
                  'and this message is the bug itself!  To confirm whether the '
                  'the transaction actually succeeded, you can try this direct link '
                  'to blockchain.info:'
                  '<br><br>'
                  '<a href="http://blockchain.info/search/%s">'
                  'http://blockchain.info/search/%s...</a>.  '
                  '<br><br>'
                  'If you do not see the '
                  'transaction on that webpage within one minute, it failed and you '
                  'should attempt to re-send it. '
                  'If it <i>does</i> show up, then you do not need to do anything '
                  'else -- it will show up in Armory as soon as it receives 1 '
                  'confirmation. '
                  '<br><br>If the transaction did fail, please consider '
                  'reporting this error the the Armory '
                  'developers.  From the main window, go to '
                  '"<b>File</b>"-->"<b>Export Log File</b>" to make a copy of your '
                  'log file to send via email to support@bitcoinarmory.com.  ' \
                   % (searchstr,searchstr[:8]), \
                  QMessageBox.Ok)
                  
         self.mainDisplayTabs.setCurrentIndex(self.MAINTABS.Transactions)
         reactor.callLater(4, sendGetDataMsg)
         reactor.callLater(5, checkForTxInBDM)

         #QMessageBox.information(self, 'Broadcast Complete!', \
            #'The transaction has been broadcast to the Bitcoin network.  However '
            #'there is no way to know for sure whether it was accepted until you '
            #'see it in the blockchain with 1+ confirmations.  Please search '
            #'www.blockchain.info for the for recipient\'s address, to '
            #'verify whether it was accepted or not.  '
            #'\n\nAlso note: other transactions you send '
            #'from this wallet may not succeed until that first confirmation is '
            #'received.  Both issues are a problem with Armory that will be fixed '
            #'with the next release.', QMessageBox.Ok)

   
      
   #############################################################################
   def warnNoImportWhileScan(self):
      extraMsg = ''
      if not self.usermode==USERMODE.Standard:
         extraMsg = ('<br><br>'
                     'In the future, you may avoid scanning twice by '
                     'starting Armory in offline mode (--offline), and '
                     'perform the import before switching to online mode.')
      QMessageBox.warning(self, 'Armory is Busy', \
         'Wallets and addresses cannot be imported while Armory is in '
         'the middle of an existing blockchain scan.  Please wait for '
         'the scan to finish.  ' + extraMsg, QMessageBox.Ok)
      
            
            
   #############################################################################
   def execImportWallet(self):
      dlg = DlgImportWallet(self, self)
      if dlg.exec_():
         if dlg.importType_file:
            self.execGetImportWltName()
         elif dlg.importType_paper:
            self.execRestorePaperBackup()
         elif dlg.importType_migrate:
            self.execMigrateSatoshi()


   #############################################################################
   def execGetImportWltName(self):
      fn = self.getFileLoad('Import Wallet File')
      if not os.path.exists(fn):
         return

      wlt = PyBtcWallet().readWalletFile(fn, verifyIntegrity=False, \
                                             doScanNow=False)
      wltID = wlt.uniqueIDB58
      wlt = None

      if self.walletMap.has_key(wltID):
         QMessageBox.warning(self, 'Duplicate Wallet!', \
            'You selected a wallet that has the same ID as one already '
            'in your wallet (%s)!  If you would like to import it anyway, '
            'please delete the duplicate wallet in Armory, first.'%wltID, \
            QMessageBox.Ok)
         return

      fname = self.getUniqueWalletFilename(fn)
      newpath = os.path.join(ARMORY_HOME_DIR, fname)

      LOGINFO('Copying imported wallet to: %s', newpath)
      shutil.copy(fn, newpath)
      newWlt = PyBtcWallet().readWalletFile(newpath)
      newWlt.fillAddressPool()
      

      if TheBDM.getBDMState() in ('Uninitialized', 'Offline'):
         self.addWalletToApplication(newWlt, walletIsNew=False)
         return
         
      if TheBDM.getBDMState()=='BlockchainReady':
         doRescanNow = QMessageBox.question(self, 'Rescan Needed', \
            'The wallet was imported successfully, but cannot be displayed '
            'until the global transaction history is '
            'searched for previous transactions.  This scan will potentially '
            'take much longer than a regular rescan, and the wallet cannot '
            'be shown on the main display until this rescan is complete.'
            '<br><br>'
            '<b>Would you like to go into offline mode to start this scan now?'
            '</b>  If you click "No" the scan will be aborted, and the wallet '
            'will not be added to Armory.', \
            QMessageBox.Yes | QMessageBox.No)
      else:
         doRescanNow = QMessageBox.question(self, 'Rescan Needed', \
            'The wallet was imported successfully, but its balance cannot '
            'be determined until Armory performs a "recovery scan" for the '
            'wallet.  This scan potentially takes much longer than a regular '
            'scan, and must be completed for all imported wallets. '  
            '<br><br>'
            'Armory is already in the middle of a scan and cannot be interrupted. '
            'Would you like to start the recovery scan when it is done?'
            '<br><br>'
            '</b>  If you click "No," the wallet import will be aborted '
            'and you must re-import the wallet when you ' 
            'are able to wait for the recovery scan.', \
            QMessageBox.Yes | QMessageBox.No)

      if doRescanNow == QMessageBox.Yes:
         LOGINFO('User requested rescan after wallet import')
         TheBDM.startWalletRecoveryScan(newWlt) 
         self.setDashboardDetails()
      else:
         LOGINFO('User aborted the wallet-import scan')
         QMessageBox.warning(self, 'Import Failed', \
            'The wallet was not imported.', QMessageBox.Ok)

         # The wallet cannot exist without also being on disk. 
         # If the user aborted, we should remove the disk data.
         thepath       = newWlt.getWalletPath()
         thepathBackup = newWlt.getWalletPath('backup')
         os.remove(thepath)
         os.remove(thepathBackup)
         return

      #self.addWalletToApplication(newWlt, walletIsNew=False)
      self.newWalletList.append([newWlt, False])
      LOGINFO('Import Complete!')


   #############################################################################
   def execRestorePaperBackup(self):
      dlgPaper = DlgImportPaperWallet(self, self)
      if dlgPaper.exec_():
         self.addWalletToAppAndAskAboutRescan(dlgPaper.newWallet)
         LOGINFO('Import Complete!')

   #############################################################################
   def addWalletToAppAndAskAboutRescan(self, newWallet):
      LOGINFO('Raw import successful.')
         
      # If we are offline, then we can't assume there will ever be a 
      # rescan.  Just add the wallet to the application
      if TheBDM.getBDMState() in ('Uninitialized', 'Offline'):
         self.addWalletToApplication(newWallet, walletIsNew=False)
         return
         
      elif TheBDM.getBDMState()=='BlockchainReady':
         doRescanNow = QMessageBox.question(self, 'Rescan Needed', \
            'The wallet was recovered successfully, but cannot be displayed '
            'until the global transaction history is '
            'searched for previous transactions.  This scan will potentially '
            'take much longer than a regular rescan, and the wallet cannot '
            'be shown on the main display until this rescan is complete.'
            '<br><br>'
            '<b>Would you like to go into offline mode to start this scan now?'
            '</b>  If you click "No" the scan will be aborted, and the wallet '
            'will not be added to Armory.', \
            QMessageBox.Yes | QMessageBox.No)
      else:
         doRescanNow = QMessageBox.question(self, 'Rescan Needed', \
            'The wallet was recovered successfully, but cannot be displayed '
            'until a special kind of rescan is performed to find previous '
            'transactions.  However, Armory is currently in the middle of '
            'a scan.  Would you like to start the recovery scan immediately '
            'afterwards?'
            '<br><br>'
            '</b>  If you click "No" the scan will be aborted, and the wallet '
            'will not be added to Armory.  Restore the wallet again when you '
            'are able to wait for the recovery scan.', \
            QMessageBox.Yes | QMessageBox.No)

      if doRescanNow == QMessageBox.Yes:
         LOGINFO('User requested rescan after wallet restore')
         TheBDM.startWalletRecoveryScan(newWallet) 
         self.setDashboardDetails()
      else:
         LOGINFO('User aborted the wallet-recovery scan')
         QMessageBox.warning(self, 'Import Failed', \
            'The wallet was not restored.  To restore the wallet, reenter '
            'the "Restore Wallet" dialog again when you are able to wait '
            'for the rescan operation.  ', QMessageBox.Ok)
         # The wallet cannot exist without also being on disk. 
         # If the user aborted, we should remove the disk data.
         thepath       = newWallet.getWalletPath()
         thepathBackup = newWallet.getWalletPath('backup')
         os.remove(thepath)
         os.remove(thepathBackup)
         return

<<<<<<< HEAD
         self.addWalletToApplication(dlgPaper.newWallet, walletIsNew=False)
         #self.newWalletList.append([dlgPaper.newWallet, False])
         LOGINFO('Import Complete!')


   #############################################################################
   def digitalBackupWarning(self):
      reply = QMessageBox.warning(self, 'Be Careful!', tr("""
        <font color="red"><b>WARNING:</b></font> You are about to make an 
        <u>unencrypted</u> backup of your wallet.  It is highly recommended
        that you do <u>not</u> ever save unencrypted wallets to your regular
        hard drive.  This feature is intended for saving to a USB key or
        other removable media."""), QMessageBox.Ok | QMessageBox.Cancel)
      return (reply==QMessageBox.Ok)
   
   
=======
      self.addWalletToApplication(newWallet, walletIsNew=False)
      LOGINFO('Import Complete!')
>>>>>>> d00b5fe4
   
   #############################################################################
   def execMigrateSatoshi(self):
      reply = MsgBoxCustom(MSGBOX.Question, 'Wallet Version Warning', \
           'This wallet migration tool only works with regular Bitcoin wallets '
           'produced using version 0.5.X and earlier.  '
           'You can determine the version by '
           'opening the regular Bitcoin client, then choosing "Help"'
           '-->"About Bitcoin-Qt" from the main menu.  '
           '<br><br>'
           '<b>If you have used your wallet with any version of the regular '
           'Bitcoin client 0.6.0 or higher, this tool <u>will fail</u></b>.  '
           'In fact, it is highly recommended that you do not even attempt '
           'to use the tool on such wallets until it is officially supported '
           'by Armory.'
           '<br><br>'
           'Has your wallet ever been opened in the 0.6.0+ Bitcoin-Qt client?', \
           yesStr='Yes, Abort!', noStr='No, Carry On!')
            
      if reply:
         return

      DlgMigrateSatoshiWallet(self, self).exec_()



   #############################################################################
   def execAddressBook(self):
      if TheBDM.getBDMState()=='Scanning':
         QMessageBox.warning(self, 'Blockchain Not Ready', \
            'The address book is created from transaction data available in '
            'the blockchain, which has not finished loading.  The address '
            'book will become available when Armory is online.', QMessageBox.Ok)
      elif TheBDM.getBDMState() in ('Uninitialized','Offline'):
         QMessageBox.warning(self, 'Blockchain Not Ready', \
            'The address book is created from transaction data available in '
            'the blockchain, but Armory is currently offline.  The address '
            'book will become available when Armory is online.', QMessageBox.Ok)
      else:
         if len(self.walletMap)==0:
            QMessageBox.warning(self, 'No wallets!', 'You have no wallets so '
               'there is no address book to display.', QMessageBox.Ok)
            return
         DlgAddressBook(self, self, None, None, None).exec_()


   #############################################################################
   def getUniqueWalletFilename(self, wltPath):
      root,fname = os.path.split(wltPath)
      base,ext   = os.path.splitext(fname)
      if not ext=='.wallet':
         fname = base+'.wallet'
      currHomeList = os.listdir(ARMORY_HOME_DIR)
      newIndex = 2
      while fname in currHomeList:
         # If we already have a wallet by this name, must adjust name
         base,ext = os.path.splitext(fname)
         fname='%s_%02d.wallet'%(base, newIndex)
         newIndex+=1
         if newIndex==99:
            raise WalletExistsError, ('Cannot find unique filename for wallet.'  
                                      'Too many duplicates!')
      return fname
         

   #############################################################################
   def addrViewDblClicked(self, index, wlt):
      uacfv = lambda x: self.main.updateAddressCommentFromView(self.wltAddrView, self.wlt)


   #############################################################################
   def dblClickLedger(self, index):
      if index.column()==LEDGERCOLS.Comment:
         self.updateTxCommentFromView(self.ledgerView)
      else:
         self.showLedgerTx()


   #############################################################################
   def showLedgerTx(self):
      row = self.ledgerView.selectedIndexes()[0].row()
      txHash = str(self.ledgerView.model().index(row, LEDGERCOLS.TxHash).data().toString())
      wltID  = str(self.ledgerView.model().index(row, LEDGERCOLS.WltID).data().toString())
      txtime = unicode(self.ledgerView.model().index(row, LEDGERCOLS.DateStr).data().toString())

      pytx = None
      txHashBin = hex_to_binary(txHash)
      if TheBDM.isInitialized():
         cppTx = TheBDM.getTxByHash(txHashBin)
         if cppTx.isInitialized():
            pytx = PyTx().unserialize(cppTx.serialize())

      if pytx==None:
         QMessageBox.critical(self, 'Invalid Tx:',
         'The transaction you requested be displayed does not exist in '
         'in Armory\'s database.  This is unusual...', QMessageBox.Ok)
         return

      DlgDispTxInfo( pytx, self.walletMap[wltID], self, self, txtime=txtime).exec_()


   #############################################################################
   def showContextMenuLedger(self):
      menu = QMenu(self.ledgerView)
   
      if len(self.ledgerView.selectedIndexes())==0:
         return
      
      actViewTx     = menu.addAction("View Details")
      actViewBlkChn = menu.addAction("View on www.blockchain.info")
      actComment    = menu.addAction("Change Comment")
      actCopyTxID   = menu.addAction("Copy Transaction ID")
      actOpenWallet = menu.addAction("Open Relevant Wallet")
      row = self.ledgerView.selectedIndexes()[0].row()
      action = menu.exec_(QCursor.pos())

      txHash = str(self.ledgerView.model().index(row, LEDGERCOLS.TxHash).data().toString())
      txHash = hex_switchEndian(txHash)
      wltID  = str(self.ledgerView.model().index(row, LEDGERCOLS.WltID).data().toString())

      blkchnURL = 'http://blockchain.info/tx/%s' % txHash

      if action==actViewTx:
         self.showLedgerTx()
      elif action==actViewBlkChn:
         try:
            import webbrowser
            webbrowser.open(blkchnURL)
         except: 
            LOGEXCEPT('Failed to open webbrowser')
            QMessageBox.critical(self, 'Could not open browser', \
               'Armory encountered an error opening your web browser.  To view '
               'this transaction on blockchain.info, please copy and paste '
               'the following URL into your browser: '
               '<br><br>%s' % blkchnURL, QMessageBox.Ok)
      elif action==actCopyTxID:
         clipb = QApplication.clipboard()
         clipb.clear()
         clipb.setText(txHash)
      elif action==actComment:
         self.updateTxCommentFromView(self.ledgerView)
      elif action==actOpenWallet:
         DlgWalletDetails(self.walletMap[wltID], self.usermode, self, self).exec_()



   #############################################################################
   def clickSendBitcoins(self):
      if TheBDM.getBDMState() in ('Offline', 'Uninitialized'):
         QMessageBox.warning(self, 'Offline Mode', \
           'Armory is currently running in offline mode, and has no '
           'ability to determine balances or create transactions. '
           '<br><br>'
           'In order to send coins from this wallet you must use a '
           'full copy of this wallet from an online computer, '
           'or initiate an "offline transaction" using a watching-only '
           'wallet on an online computer.', QMessageBox.Ok)
         return
      elif TheBDM.getBDMState()=='Scanning':
         QMessageBox.warning(self, 'Armory Not Ready', \
           'Armory is currently scanning the blockchain to collect '
           'the information needed to create transactions.  This typically '
           'takes between one and five minutes.  Please wait until your '
           'balance appears on the main window, then try again.', \
            QMessageBox.Ok)
         return

      wltID = None
      selectionMade = True
      if len(self.walletMap)==0:
         reply = QMessageBox.information(self, 'No Wallets!', \
            'You cannot send any bitcoins until you create a wallet and '
            'receive some coins.  Would you like to create a wallet?', \
            QMessageBox.Yes | QMessageBox.No)
         if reply==QMessageBox.Yes:
            self.createNewWallet(initLabel='Primary Wallet')
         return
      elif len(self.walletMap)==1:
         wltID = self.walletMap.keys()[0]
      else:
         wltSelect = self.walletsView.selectedIndexes()
         if len(wltSelect)>0:
            row = wltSelect[0].row()
            wltID = str(self.walletsView.model().index(row, WLTVIEWCOLS.ID).data().toString())
         dlg = DlgWalletSelect(self, self, 'Send from Wallet...', firstSelect=wltID, onlyMyWallets=False)
         if dlg.exec_():
            wltID = dlg.selectedID 
         else:
            selectionMade = False

      if selectionMade:
         wlt = self.walletMap[wltID]
         wlttype = determineWalletType(wlt, self)[0]
         dlgSend = DlgSendBitcoins(wlt, self, self)
         dlgSend.exec_()
   

   #############################################################################
   def uriSendBitcoins(self, uriDict):
      # Because Bitcoin-Qt doesn't store the message= field we have to assume
      # that the label field holds the Tx-info.  So we concatenate them for 
      # the display message
      uri_has = lambda s: uriDict.has_key(s)

      haveLbl = uri_has('label')
      haveMsg = uri_has('message')

      newMsg = '' 
      if haveLbl and haveMsg:
         newMsg = uriDict['label'] + ': ' + uriDict['message']
      elif not haveLbl and haveMsg:
         newMsg = uriDict['message']
      elif haveLbl and not haveMsg:
         newMsg = uriDict['label']
      
      descrStr = ''
      descrStr = ('You just clicked on a "bitcoin:" link requesting bitcoins ' 
                'to be sent to the following address:<br> ')

      descrStr += '<br>--<b>Address</b>:\t%s ' % uriDict['address']

      #if uri_has('label'):
         #if len(uriDict['label'])>30:
            #descrStr += '(%s...)' % uriDict['label'][:30]
         #else:
            #descrStr += '(%s)' % uriDict['label']

      amt = 0
      if uri_has('amount'):
         amt     = uriDict['amount']
         amtstr  = coin2str(amt, maxZeros=1)
         descrStr += '<br>--<b>Amount</b>:\t%s BTC' % amtstr


      if newMsg:
         if len(newMsg)>60:
            descrStr += '<br>--<b>Message</b>:\t%s...' % newMsg[:60]
         else:
            descrStr += '<br>--<b>Message</b>:\t%s' % newMsg

      uriDict['message'] = newMsg
      
      if not uri_has('amount'):
          descrStr += ('<br><br>There is no amount specified in the link, so '
            'you can decide the amount after selecting a wallet to use '
            'for this this transaction. ')
      else:
          descrStr += ('<br><br><b>The specified amount <u>can</u> be changed</b> on the '
            'next screen before hitting the "Send" button. ')


      selectedWalletID = None
      if len(self.walletMap)==0:
         reply = QMessageBox.information(self, 'No Wallets!', \
            'You just clicked on a "bitcoin:" link to send money, but you '
            'currently have no wallets!  Would you like to create a wallet '
            'now?', QMessageBox.Yes | QMessageBox.No)
         if reply==QMessageBox.Yes:
            self.createNewWallet(initLabel='Primary Wallet')
         return False
      elif len(self.walletMap)>1:
         dlg = DlgWalletSelect(self, self, 'Send from Wallet...', descrStr, \
                               onlyMyWallets=True, atLeast=amt)
         if not dlg.exec_():
            return False
         selectedWalletID = dlg.selectedID
      else:
         selectedWalletID = self.walletIDList[0]
         
      wlt = self.walletMap[selectedWalletID]
      dlgSend = DlgSendBitcoins(wlt, self, self, uriDict)
      dlgSend.exec_()
      return True
      

   #############################################################################
   def clickReceiveCoins(self):
      LOGDEBUG('Clicked "Receive Bitcoins Button"')
      wltID = None
      selectionMade = True
      if len(self.walletMap)==0:
         reply = QMessageBox.information(self, 'No Wallets!', \
            'You have not created any wallets which means there is nowhere to '
            'store you bitcoins!  Would you like to create a wallet now?', \
            QMessageBox.Yes | QMessageBox.No)
         if reply==QMessageBox.Yes:
            self.createNewWallet(initLabel='Primary Wallet')
         return
      elif len(self.walletMap)==1:
         wltID = self.walletMap.keys()[0]
      else:
         wltSelect = self.walletsView.selectedIndexes()
         if len(wltSelect)>0:
            row = wltSelect[0].row()
            wltID = str(self.walletsView.model().index(row, WLTVIEWCOLS.ID).data().toString())
         dlg = DlgWalletSelect(self, self, 'Receive coins with wallet...', '', firstSelect=wltID, onlyMyWallets=False)
         if dlg.exec_():
            wltID = dlg.selectedID 
         else:
            selectionMade = False

      if selectionMade:
         wlt = self.walletMap[wltID]
         wlttype = determineWalletType(wlt, self)[0]
         if showWatchOnlyRecvWarningIfNecessary(wlt, self):
            DlgNewAddressDisp(wlt, self, self).exec_()



   #############################################################################
   def sysTrayActivated(self, reason):
      if reason==QSystemTrayIcon.DoubleClick:
         self.bringArmoryToFront()

      

   #############################################################################
   def bringArmoryToFront(self):
      self.show()
      self.setWindowState(Qt.WindowActive)
      self.activateWindow()
      self.raise_()

   #############################################################################
   def minimizeArmory(self):
      LOGDEBUG('Minimizing Armory')
      self.hide()
      self.sysTray.show()

   #############################################################################
   def exportLogFile(self):
      LOGDEBUG('exportLogFile')
      extraStr = ''
      if self.usermode in (USERMODE.Advanced, USERMODE.Expert):
         extraStr = tr( """ 
            <br><br><b><u>Advanced tip:</u></b> This log file is maintained at 
            the following location on your hard drive:
            <br><br> %s <br><br>
            Before sending the log file, you may edit it to remove information that 
            does not seem relevant for debugging purposes.  Or, extract the error 
            messages from the log file and copy only those into a bug report email """) % \
            ARMORY_LOG_FILE
            
      #reply = QMessageBox.warning(self, 'Export Log File', \
      reply = MsgBoxCustom(MSGBOX.Warning, 'Privacy Warning', tr("""
         The log file contains information that may be considered sensitive 
         by some users.  Log files should be protected the same 
         way you would protect a watching-only wallet, though it 
         usually contains much less information than that. 
         <br><br>
         <b>No private key data is ever written to the log file</b>. 
         All logged information is geared towards diagnosing 
         problems you may encounter while you use Armory.    
         Some information about your wallets or balances may appear 
         in the log file, but only enough to help the Armory developers 
         track down bugs in the software.
         <br><br>
         Please do not send the log file to the Armory developers if you are not 
         comfortable with the privacy implications. """) + extraStr, \
         wCancel=True, yesStr='Export', noStr='Cancel')
         

      if reply:
         # TODO: Interleave the C++ log and the python log.  That could be a lot of work!
         defaultFn = 'armorylog_%s.txt' % unixTimeToFormatStr(RightNow(), '%Y%m%d_%H%M')
         logfn = self.getFileSave(title='Export Log File', \
                                  ffilter=['Text Files (*.txt)'], \
                                  defaultFilename=defaultFn)
         if len(str(logfn)) > 0:
            shutil.copy(ARMORY_LOG_FILE, logfn)
            fin = open(os.path.join(ARMORY_HOME_DIR, 'armorycpplog.txt'), 'rb')
            toAppend = fin.read()
            fin.close()

            fout= open(os.path.join(logfn), 'ab')
            fout.write(toAppend)
            fout.close()
            
            LOGINFO('Log saved to %s', logfn)

   #############################################################################
   def blinkTaskbar(self):
      self.activateWindow()
      

   #############################################################################
   def lookForBitcoind(self):
      LOGDEBUG('lookForBitcoind')
      if satoshiIsAvailable():
         return 'Running'
      
      self.setSatoshiPaths()

      try:
         TheSDM.setupSDM(extraExeSearch=self.satoshiExeSearchPath)
      except:
         LOGEXCEPT('Error setting up SDM')
         pass

      if TheSDM.failedFindExe:
         return 'StillMissing'

      return 'AllGood'

   #############################################################################
   def pressModeSwitchButton(self):
      LOGDEBUG('pressModeSwitchButton')
      if TheSDM.getSDMState() == 'BitcoindExeMissing':
         bitcoindStat = self.lookForBitcoind()
         if bitcoindStat=='Running':
            result = QMessageBox.warning(self, 'Already running!', \
               'The Bitcoin software appears to be installed now, but it '
               'needs to be closed for Armory to work.  Would you like Armory '
               'to close it for you?', QMessageBox.Yes | QMessageBox.No)
            if result==QMessageBox.Yes:
               self.closeExistingBitcoin()
               self.startBitcoindIfNecessary() 
         elif bitcoindStat=='StillMissing':
            QMessageBox.warning(self, 'Still Missing', \
               'The Bitcoin software still appears to be missing.  If you '
               'just installed it, then please adjust your settings to point '
               'to the installation directory.', QMessageBox.Ok)
         self.startBitcoindIfNecessary() 
      elif self.doManageSatoshi and not TheSDM.isRunningBitcoind():
         if satoshiIsAvailable():
            result = QMessageBox.warning(self, 'Still Running', \
               'Bitcoin-Qt is still running.  Armory cannot start until '
               'it is closed.  Do you want Armory to close it for you?', \
               QMessageBox.Yes | QMessageBox.No)
            if result==QMessageBox.Yes:
               self.closeExistingBitcoin()
               self.startBitcoindIfNecessary() 
         else:
            self.startBitcoindIfNecessary() 
      elif TheBDM.getBDMState() == 'BlockchainReady' and TheBDM.isDirty():
         self.startRescanBlockchain()
      elif TheBDM.getBDMState() in ('Offline','Uninitialized'):
         self.resetBdmBeforeScan()
         TheBDM.setOnlineMode(True)
         self.switchNetworkMode(NETWORKMODE.Full)
      else:
         LOGERROR('ModeSwitch button pressed when it should be disabled')
      time.sleep(0.3)
      self.setDashboardDetails()


      
   
   #############################################################################
   def resetBdmBeforeScan(self):
      """
      I have spent hours trying to debug situations where starting a scan or 
      rescan fails, and still not found the reason.  However, it always seems
      to work after a reset and re-register of all addresses/wallets.  
      """
      if TheBDM.getBDMState()=='Scanning': 
         LOGINFO('Aborting load')
         touchFile(os.path.join(ARMORY_HOME_DIR,'abortload.txt'))
      TimerStart("resetBdmBeforeScan")
      TheBDM.Reset(wait=False)
      for wid,wlt in self.walletMap.iteritems():
         TheBDM.registerWallet(wlt.cppWallet)
      TimerStop("resetBdmBeforeScan")



   #############################################################################
   def SetupDashboard(self):
      LOGDEBUG('SetupDashboard')
      self.lblBusy = QLabel('')
      if OS_WINDOWS:
         # Unfortunately, QMovie objects don't work in Windows with py2exe
         # had to create my own little "Busy" icon and hook it up to the 
         # heartbeat
         self.lblBusy.setPixmap(QPixmap(':/loadicon_0.png'))
         self.numHeartBeat = 0
         def loadBarUpdate():
            if self.lblBusy.isVisible():
               self.numHeartBeat += 1
               self.lblBusy.setPixmap(QPixmap(':/loadicon_%d.png' % \
                                                (self.numHeartBeat%6)))
         self.extraHeartbeatAlways.append(loadBarUpdate)
      else:
         self.qmov = QMovie(':/busy.gif')
         self.lblBusy.setMovie( self.qmov )
         self.qmov.start()


      self.btnModeSwitch = QPushButton('')
      self.connect(self.btnModeSwitch, SIGNAL('clicked()'), \
                                       self.pressModeSwitchButton)

      # Will switch this to array/matrix of widgets if I get more than 2 rows
      self.lblDashModeSync = QRichLabel('',doWrap=False)
      self.lblDashModeScan = QRichLabel('',doWrap=False)
      self.lblDashModeSync.setAlignment(Qt.AlignLeft | Qt.AlignVCenter)
      self.lblDashModeScan.setAlignment(Qt.AlignLeft | Qt.AlignVCenter)

      self.barProgressSync = QProgressBar(self)
      self.barProgressScan = QProgressBar(self)
      self.barProgressSync.setRange(0,100)
      self.barProgressScan.setRange(0,100)

      twid = relaxedSizeStr(self,'99 seconds')[0]
      self.lblTimeLeftSync = QRichLabel('')
      self.lblTimeLeftScan = QRichLabel('')
      self.lblTimeLeftSync.setMinimumWidth(twid)
      self.lblTimeLeftScan.setMinimumWidth(twid)

      layoutDashMode = QGridLayout()
      layoutDashMode.addWidget(self.lblDashModeSync,  0,0)
      layoutDashMode.addWidget(self.barProgressSync,  0,1)
      layoutDashMode.addWidget(self.lblTimeLeftSync,  0,2)
      layoutDashMode.addWidget(self.lblDashModeScan,  1,0)
      layoutDashMode.addWidget(self.barProgressScan,  1,1)
      layoutDashMode.addWidget(self.lblTimeLeftScan,  1,2)
      layoutDashMode.addWidget(self.lblBusy,          0,3, 2,1)
      layoutDashMode.addWidget(self.btnModeSwitch,    0,3, 2,1)
      self.frmDashModeSub = QFrame()
      self.frmDashModeSub.setFrameStyle(STYLE_SUNKEN)
      self.frmDashModeSub.setLayout(layoutDashMode)
      self.frmDashMode = makeHorizFrame(['Stretch', \
                                         self.frmDashModeSub, \
                                         'Stretch'])

      
      self.lblDashDescr1 = QRichLabel('')
      self.lblDashDescr2 = QRichLabel('')
      for lbl in [self.lblDashDescr1, self.lblDashDescr2]:
         # One textbox above buttons, one below
         lbl.setStyleSheet('padding: 5px')
         qpal = lbl.palette()
         qpal.setColor(QPalette.Base, Colors.Background)
         lbl.setPalette(qpal)
         lbl.setOpenExternalLinks(True)

      # Set up an array of buttons in the middle of the dashboard, to be used 
      # to help the user install bitcoind.
      self.lblDashBtnDescr = QRichLabel('')
      self.lblDashBtnDescr.setOpenExternalLinks(True)
      BTN,LBL,TTIP = range(3)
      self.dashBtns = [[None]*3 for i in range(5)]
      self.dashBtns[DASHBTNS.Close   ][BTN] = QPushButton('Close Bitcoin Process')
      self.dashBtns[DASHBTNS.Install ][BTN] = QPushButton('Auto-Install Bitcoin')
      self.dashBtns[DASHBTNS.Browse  ][BTN] = QPushButton('Open www.bitcoin.org')
      self.dashBtns[DASHBTNS.Instruct][BTN] = QPushButton('Installation Instructions')
      self.dashBtns[DASHBTNS.Settings][BTN] = QPushButton('Change Settings')


      #####
      def openBitcoinOrg(): 
         import webbrowser
         webbrowser.open('http://www.bitcoin.org/en/download')


      #####
      def openInstruct():
         import webbrowser
         if OS_WINDOWS:
            webbrowser.open('https://www.bitcoinarmory.com/install-windows/')
         elif OS_LINUX:
            webbrowser.open('https://www.bitcoinarmory.com/install-linux/')
         elif OS_MACOSX:
            webbrowser.open('https://www.bitcoinarmory.com/install-macosx/')




            

      self.connect(self.dashBtns[DASHBTNS.Close][BTN], SIGNAL('clicked()'), \
                                                   self.closeExistingBitcoin) 
      self.connect(self.dashBtns[DASHBTNS.Install][BTN], SIGNAL('clicked()'), \
                                                     self.installSatoshiClient)
      self.connect(self.dashBtns[DASHBTNS.Browse][BTN], SIGNAL('clicked()'), \
                                                             openBitcoinOrg)
      self.connect(self.dashBtns[DASHBTNS.Settings][BTN], SIGNAL('clicked()'), \
                                                           self.openSettings)
      #self.connect(self.dashBtns[DASHBTNS.Instruct][BTN], SIGNAL('clicked()'), \
                                                     #self.openInstructWindow) 

      self.dashBtns[DASHBTNS.Close][LBL] = QRichLabel( \
           'Stop existing Bitcoin processes so that Armory can open its own')
      self.dashBtns[DASHBTNS.Browse][LBL]     = QRichLabel( \
           'Open browser to Bitcoin webpage to download and install Bitcoin software')
      self.dashBtns[DASHBTNS.Instruct][LBL] = QRichLabel( \
           'Instructions for manually installing Bitcoin for operating system')
      self.dashBtns[DASHBTNS.Settings][LBL]  = QRichLabel( \
           'Open Armory settings window to change Bitcoin software management')


      self.dashBtns[DASHBTNS.Browse][TTIP] = self.createToolTipWidget( \
           'Will open your default browser to http://www.bitcoin.org where you can '
           'download the latest version of Bitcoin-Qt, and get other information '
           'and links about Bitcoin, in general.')
      self.dashBtns[DASHBTNS.Instruct][TTIP] = self.createToolTipWidget( \
           'Instructions are specific to your operating system and include '
           'information to help you verify you are installing the correct software')
      self.dashBtns[DASHBTNS.Settings][TTIP] = self.createToolTipWidget(
           'Change Bitcoin-Qt/bitcoind management settings or point Armory to '
           'a non-standard Bitcoin installation')
      self.dashBtns[DASHBTNS.Close][TTIP] = self.createToolTipWidget( \
           'Armory has detected a running Bitcoin-Qt or bitcoind instance and '
           'will force it to exit')

      self.dashBtns[DASHBTNS.Install][BTN].setEnabled(False)
      self.dashBtns[DASHBTNS.Install][LBL] = QRichLabel('')
      self.dashBtns[DASHBTNS.Install][LBL].setText( \
          'This option is not yet available yet!', color='DisableFG')
      self.dashBtns[DASHBTNS.Install][TTIP] = QRichLabel('') # disabled

      #if OS_LINUX:
      if OS_WINDOWS:
         self.dashBtns[DASHBTNS.Install][BTN].setEnabled(True)
         self.dashBtns[DASHBTNS.Install][LBL] = QRichLabel('')
         self.dashBtns[DASHBTNS.Install][LBL].setText( \
            'Securely download Bitcoin software for Windows %s' % OS_VARIANT[0])
         self.dashBtns[DASHBTNS.Install][TTIP] = self.createToolTipWidget( \
            'The downloaded files are cryptographically verified.  '
            'Using this option will start the installer, you will '
            'have to click through it to complete installation.')

         #self.lblDashInstallForMe = QRichLabel( \
           #'Armory will download, verify, and start the Bitcoin installer for you')
         #self.ttipInstallForMe = self.createToolTipWidget( \
           #'Armory will download the latest version of the Bitcoin software '
           #'for Windows and verify its digital signatures.  You will have to '
           #'click through the installation options.<u></u>')
      elif OS_LINUX:
         # Only display the install button if using a debian-based distro
         dist = platform.linux_distribution()
         if dist[0] in ['Ubuntu','LinuxMint'] or 'debian' in dist:
            self.dashBtns[DASHBTNS.Install][BTN].setEnabled(True)
            self.dashBtns[DASHBTNS.Install][LBL] = QRichLabel( \
               'Automatic installation for Ubuntu/Debian')
            self.dashBtns[DASHBTNS.Install][TTIP] = self.createToolTipWidget( \
               'Will download and install Bitcoin from trusted sources.')
      elif OS_MACOSX:
         pass
      else:
         print 'Unrecognized OS!'
   

      self.frmDashMgmtButtons = QFrame()
      self.frmDashMgmtButtons.setFrameStyle(STYLE_SUNKEN)
      layoutButtons = QGridLayout()
      layoutButtons.addWidget(self.lblDashBtnDescr, 0,0, 1,3)
      for r in range(5):
         for c in range(3):
            if c==LBL:
               wMin = tightSizeNChar(self, 50)[0]
               self.dashBtns[r][c].setMinimumWidth(wMin)
            layoutButtons.addWidget(self.dashBtns[r][c],  r+1,c)
            
      self.frmDashMgmtButtons.setLayout(layoutButtons)
      self.frmDashMidButtons  = makeHorizFrame(['Stretch', \
                                              self.frmDashMgmtButtons, 
                                              'Stretch'])

      dashLayout = QVBoxLayout()
      dashLayout.addWidget(self.frmDashMode)
      dashLayout.addWidget(self.lblDashDescr1)
      dashLayout.addWidget(self.frmDashMidButtons )
      dashLayout.addWidget(self.lblDashDescr2)
      frmInner = QFrame()
      frmInner.setLayout(dashLayout)

      self.dashScrollArea = QScrollArea()
      self.dashScrollArea.setWidgetResizable(True)
      self.dashScrollArea.setWidget(frmInner)
      scrollLayout = QVBoxLayout()
      scrollLayout.addWidget(self.dashScrollArea)
      self.tabDashboard.setLayout(scrollLayout)

   #############################################################################
   def installSatoshiClient(self, closeWhenDone=False):

      if closeWhenDone:
         # It's a long story why I need this, and only when closing...
         TheSDM.stopBitcoind()
         self.resetBdmBeforeScan()
         self.switchNetworkMode(NETWORKMODE.Offline)
         from twisted.internet import reactor
         reactor.callLater(1, self.Heartbeat)

      if OS_LINUX:
         DlgInstallLinux(self,self).exec_()
      elif OS_WINDOWS:
         if not 'SATOSHI' in self.downloadDict or \
            not 'Windows' in self.downloadDict['SATOSHI']:
            QMessageBox.warning(self, 'Verification Unavaiable', \
               'Armory cannot verify the authenticity of any downloaded '
               'files.  You will need t download it yourself from '
               'bitcoin.org.', QMessageBox.Ok)
            self.dashBtns[DASHBTNS.Install][BTN].setEnabled(False)
            self.dashBtns[DASHBTNS.Install][LBL].setText( \
               'This option is currently unavailable.  Please visit bitcoin.org '
               'to download and install the software.', color='DisableFG')
            self.dashBtns[DASHBTNS.Install][TTIP] = self.createToolTipWidget( \
               'Armory has an internet connection but no way to verify '
               'the authenticity of the downloaded files.  You should '
               'download the installer yourself.')
            import webbrowser
            webbrowser.open('http://www.bitcoin.org/en/download')
            return
            
         print self.downloadDict['SATOSHI']['Windows']
         theLink = self.downloadDict['SATOSHI']['Windows'][0]
         theHash = self.downloadDict['SATOSHI']['Windows'][1]
         dlg = DlgDownloadFile(self, self, theLink, theHash, \
            'The Bitcoin installer will start when the download is finished '
            'and digital signatures are verified.  Please finish the installation '
            'when it appears.')
         dlg.exec_()
         fileData = dlg.dlFileData
         if len(fileData)==0 or dlg.dlVerifyFailed:
            QMessageBox.critical(self, 'Download Failed', \
               'The download failed.  Please visit www.bitcoin.org '
               'to download and install Bitcoin-Qt manually.', QMessageBox.Ok)
            import webbrowser
            webbrowser.open('http://www.bitcoin.org/en/download')
            return
         
         installerPath = os.path.join(ARMORY_HOME_DIR, os.path.basename(theLink))
         LOGINFO('Installer path: %s', installerPath)
         instFile = open(installerPath, 'wb')
         instFile.write(fileData)
         instFile.close()
      
         def startInstaller():
            execAndWait('"'+installerPath+'"', useStartInfo=False)
            self.startBitcoindIfNecessary()
   
         DlgExecLongProcess(startInstaller, \
                     'Please Complete Bitcoin Installation', self, self).exec_()
      elif OS_MACOSX:
         LOGERROR('Cannot install on OSX')

      
      if closeWhenDone:
         self.closeForReal(None)

   #############################################################################
   def closeExistingBitcoin(self):
      for proc in psutil.process_iter():
         if proc.name.lower() in ['bitcoind.exe','bitcoin-qt.exe',\
                                     'bitcoind','bitcoin-qt']:
            killProcess(proc.pid)
            time.sleep(2)
            return

      # If got here, never found it
      QMessageBox.warning(self, 'Not Found', \
         'Attempted to kill the running Bitcoin-Qt/bitcoind instance, '
         'but it was not found.  ', QMessageBox.Ok)

   #############################################################################
   def getPercentageFinished(self, maxblk, lastblk):
      curr = EstimateCumulativeBlockchainSize(lastblk)
      maxb = EstimateCumulativeBlockchainSize(maxblk)
      return float(curr)/float(maxb)

   #############################################################################
   def updateSyncProgress(self):

      if TheBDM.getBDMState()=='Scanning':
         # Scan time is super-simple to predict: it's pretty much linear
         # with the number of bytes remaining.
         pct,rate,tleft = TheBDM.predictLoadTime()
         self.barProgressSync.setValue(100)
         tleft15 = (int(tleft-1)/15 + 1)*15
         if tleft < 2:
            self.lblTimeLeftScan.setText('')
            self.barProgressScan.setValue(1)
         else:
            self.lblTimeLeftScan.setText(secondsToHumanTime(tleft15))
            self.barProgressScan.setValue(pct*100)

      elif TheSDM.getSDMState() in ['BitcoindInitializing','BitcoindSynchronizing']:
         ssdm = TheSDM.getSDMState() 
         lastBlkNum  = self.getSettingOrSetDefault('LastBlkRecv',     0)
         lastBlkTime = self.getSettingOrSetDefault('LastBlkRecvTime', 0)
   
         # Get data from SDM if it has it
         info = TheSDM.getTopBlockInfo()
         if len(info['tophash'])>0:
            lastBlkNum  = info['numblks']
            lastBlkTime = info['toptime']
   
         # Use a reference point if we are starting from scratch
         refBlock = max(231747,      lastBlkNum)
         refTime  = max(1366171579,  lastBlkTime)

  
         # Ten min/block is pretty accurate, even at genesis blk (about 1% slow)
         self.approxMaxBlock = refBlock + int((RightNow() - refTime) / (10*MINUTE))
         self.approxBlkLeft  = self.approxMaxBlock - lastBlkNum
         self.approxPctSoFar = self.getPercentageFinished(self.approxMaxBlock, \
                                                                  lastBlkNum)

         self.initSyncCircBuff.append([RightNow(), self.approxPctSoFar])
         if len(self.initSyncCircBuff)>30:
            # There's always a couple wacky measurements up front, start at 10
            t0,p0 = self.initSyncCircBuff[10]
            t1,p1 = self.initSyncCircBuff[-1]
            dt,dp = t1-t0, p1-p0
            if dt>600:
               self.initSyncCircBuff = self.initSyncCircBuff[1:]

            if dp>0 and dt>0:
               dpPerSec = dp / dt
               if lastBlkNum < 200000:
                  dpPerSec = dpPerSec / 2
               timeRemain = (1 - self.approxPctSoFar) / dpPerSec
               #timeRemain = min(timeRemain, 8*HOUR)
            else:
               timeRemain = None
         else:
            timeRemain = None

   
         intPct = int(100*self.approxPctSoFar)
         strPct = '%d%%' % intPct
   
         self.barProgressSync.setFormat('%p%')
         if ssdm == 'BitcoindReady':
            return (0,0,0.99)  # because it's probably not completely done...
            self.lblTimeLeftSync.setText('Almost Done...')
            self.barProgressSync.setValue(99)
         elif ssdm == 'BitcoindSynchronizing':
            self.barProgressSync.setValue(int(99.9*self.approxPctSoFar))
            if self.approxBlkLeft < 10000:
               if self.approxBlkLeft < 200:
                  self.lblTimeLeftSync.setText('%d blocks' % self.approxBlkLeft)
               else: 
                  # If we're within 10k blocks, estimate based on blkspersec
                  if info['blkspersec'] > 0:
                     timeleft = int(self.approxBlkLeft/info['blkspersec'])
                     self.lblTimeLeftSync.setText(secondsToHumanTime(timeleft))
            else:
               # If we're more than 10k blocks behind...
               if timeRemain:
                  timeRemain = min(8*HOUR, timeRemain)
                  self.lblTimeLeftSync.setText(secondsToHumanTime(timeRemain))
               else:
                  self.lblTimeLeftSync.setText('')
         elif ssdm == 'BitcoindInitializing':
            self.barProgressSync.setValue(0)
            self.barProgressSync.setFormat('')
         else:
            LOGERROR('Should not predict sync info in non init/sync SDM state')
            return ('UNKNOWN','UNKNOWN', 'UNKNOWN')
      else:
         LOGWARN('Called updateSyncProgress while not sync\'ing')


   #############################################################################
   def GetDashFunctionalityText(self, func):
      """
      Outsourcing all the verbose dashboard text to here, to de-clutter the   
      logic paths in the setDashboardDetails function
      """
      LOGINFO('Switching Armory functional mode to "%s"', func)
      if func.lower() == 'scanning':
         return ( \
         'The following functionality is available while scanning in offline mode:'
         '<ul>'
         '<li>Create new wallets</li>'
         '<li>Generate receiving addresses for your wallets</li>'
         '<li>Create backups of your wallets (printed or digital)</li>'
         '<li>Change wallet encryption settings</li>'
         '<li>Sign transactions created from an online system</li>'
         '<li>Sign messages</li>'
         '</ul>'
         '<br><br><b>NOTE:</b>  The Bitcoin network <u>will</u> process transactions '
         'to your addresses, even if you are offline.  It is perfectly '
         'okay to create and distribute payment addresses while Armory is offline, '
         'you just won\'t be able to verify those payments until the next time '
         'Armory is online.')
      elif func.lower() == 'offline':
         return ( \
         'The following functionality is available in offline mode:'
         '<ul>'
         '<li>Create, import or recover wallets</li>'
         '<li>Generate new receiving addresses for your wallets</li>'
         '<li>Create backups of your wallets (printed or digital)</li>'
         '<li>Import private keys to wallets</li>'
         '<li>Change wallet encryption settings</li>'
         '<li>Sign messages</li>'
         '<li><b>Sign transactions created from an online system</b></li>'
         '</ul>'
         '<br><br><b>NOTE:</b>  The Bitcoin network <u>will</u> process transactions '
         'to your addresses, regardless of whether you are online.  It is perfectly '
         'okay to create and distribute payment addresses while Armory is offline, '
         'you just won\'t be able to verify those payments until the next time '
         'Armory is online.')
      elif func.lower() == 'online':
         return ( \
         '<ul>'
         '<li>Create, import or recover Armory wallets</li>'
         '<li>Generate new addresses to receive coins</li>'
         '<li>Send bitcoins to other people</li>'
         '<li>Create one-time backups of your wallets (in printed or digital form)</li>'
         '<li>Click on "bitcoin:" links in your web browser '
            '(not supported on all operating systems)</li>'
         '<li>Import private keys to wallets</li>'
         '<li>Monitor payments to watching-only wallets and create '
            'unsigned transactions</li>'
         '<li>Sign messages</li>'
         '<li><b>Create transactions with watching-only wallets, '
            'to be signed by an offline wallets</b></li>'
         '</ul>')
      

   #############################################################################
   def GetDashStateText(self, mgmtMode, state):
      """
      Outsourcing all the verbose dashboard text to here, to de-clutter the   
      logic paths in the setDashboardDetails function
      """
      LOGINFO('Switching Armory state text to Mgmt:%s, State:%s', mgmtMode, state)

      # A few states don't care which mgmtMode you are in...
      if state == 'NewUserInfo':
         return ( \
         'For more information about Armory, and even Bitcoin itself, you '
         'should visit the <a href="https://bitcoinarmory.com/index.php/fr'
         'equently-asked-questions">frequently asked questions page</a>.  If '
         'you are experiencing problems using this software, please visit the '
         '<a href="https://bitcoinarmory.com/troubleshooting-armory/">Armory '
         'troubleshooting webpage</a>.  It will be updated frequently with '
         'solutions to common problems. '
         '<br><br>'
         '<b><u>IMPORTANT:</u></b> Make a backup of your wallet(s)!  Paper '
         'backups protect you <i>forever</i> against forgotten passwords, '
         'hard-drive failure, and make it easy for your family to recover '
         'your funds if something terrible happens to you.  <i>Each wallet '
         'only needs to be backed up once, ever!</i>  Without it, you are at '
         'risk of losing all of your Bitcoins!  For more information, '
         'visit the <a href="https://bitcoinarmory.com/">Armory Backups'
         '</a> page.'
         '<br><br>'
         'To learn about improving your security through the use of offline '
         'wallets, visit the <a href="https://bitcoinarmory.com/armory-quick-'
         'start-guide/">Armory Quick Start Guide</a>, and the <a href="https:'
         '//bitcoinarmory.com/using-offline-wallets-in-armory/">Offline '
         'Wallet Tutorial</a>.<br><br>')
      elif state == 'OnlineFull1':
         return ( \
         '<p><b>You now have access to all the features Armory has to offer!</b><br>'
         'To see your balances and transaction history, please click '
         'on the "Transactions" tab above this text.  <br>'
         'Here\'s some things you can do with Armory Bitcoin Client:'
         '<br>')
      elif state == 'OnlineFull2':
         return ( \
         ('If you experience any performance issues with Armory, '
         'please confirm that Bitcoin-Qt is running and <i>fully '
         'synchronized with the Bitcoin network</i>.  You will see '
         'a green checkmark in the bottom right corner of the '
         'Bitcoin-Qt window if it is synchronized.  If not, it is '
         'recommended you close Armory and restart it only when you '
         'see that checkmark.'
         '<br><br>'  if not self.doManageSatoshi else '') + (
         '<b>Please backup your wallets!</b>  Armory wallets are '
         '"deterministic", meaning they only need to be backed up '
         'one time (unless you have imported external addresses/keys). '
         'Make a backup and keep it in a safe place!  All funds from '
         'Armory-generated addresses will always be recoverable with '
         'a paper backup, any time in the future.  Use the "Backup '
         'Individual Keys" option for each wallet to backup imported '
         'keys.</p>'))
      elif state == 'OnlineNeedSweep':
         return ( \
         'Armory is currently online, but you have requested a sweep operation '
         'on one or more private keys.  This requires searching the global '
         'transaction history for the available balance of the keys to be '
         'swept. '
         '<br><br>'
         'Press the button to start the blockchain scan, which '
         'will also put Armory into offline mode for a few minutes '
         'until the scan operation is complete')
      elif state == 'OnlineDirty':
         return ( \
         '<b>Wallet balances may '
         'be incorrect until the rescan operation is performed!</b>'
         '<br><br>'
         'Armory is currently online, but addresses/keys have been added '
         'without rescanning the blockchain.  You may continue using '
         'Armory in online mode, but any transactions associated with the '
         'new addresses will not appear in the ledger. '
         '<br><br>'
         'Pressing the button above will put Armory into offline mode '
         'for a few minutes until the scan operation is complete.')
      elif state == 'OfflineNoSatoshiNoInternet':
         return ( \
         'There is no connection to the internet, and there is no other '
         'Bitcoin software running.  Most likely '
         'you are here because this is a system dedicated '
         'to manage offline wallets! '
         '<br><br>'
         '<b>If you expected Armory to be in online mode</b>, '
         'please verify your internet connection is active, '
         'then restart Armory.  If you think the lack of internet '
         'connection is in error (such as if you are using Tor), '
         'then you can restart Armory with the "--skip-online-check" '
         'option, or change it in the Armory settings.'
         '<br><br>'
         'If you do not have Bitcoin-Qt installed, you can '
         'download it from <a href="http://www.bitcoin.org">'
         'http://www.bitcoin.org</a>.')

      # Branch the available display text based on which Satoshi-Management
      # mode Armory is using.  It probably wasn't necessary to branch the 
      # the code like this, but it helped me organize the seemingly-endless
      # number of dashboard screens I need
      if mgmtMode.lower()=='user':
         if state == 'OfflineButOnlinePossible':
            return ( \
            'You are currently in offline mode, but can '
            'switch to online mode by pressing the button above.  However, '
            'it is not recommended that you switch until '
            'Bitcoin-Qt/bitcoind is fully synchronized with the bitcoin network.  '
            'You will see a green checkmark in the bottom-right corner of '
            'the Bitcoin-Qt window when it is finished.'
            '<br><br>'
            'Switching to online mode will give you access '
            'to more Armory functionality, including sending and receiving '
            'bitcoins and viewing the balances and transaction histories '
            'of each of your wallets.<br><br>')
         elif state == 'OfflineNoSatoshi':
            bitconf = os.path.join(BTC_HOME_DIR, 'bitcoin.conf')
            return ( \
            'You are currently in offline mode because '
            'Bitcoin-Qt is not running.  To switch to online ' 
            'mode, start Bitcoin-Qt and let it synchronize with the network '
            '-- you will see a green checkmark in the bottom-right corner when '
            'it is complete.  If Bitcoin-Qt is already running and you believe '
            'the lack of connection is an error (especially if using proxies), '
            'please see <a href="'
            'https://bitcointalk.org/index.php?topic=155717.msg1719077#msg1719077">'
            'this link</a> for options.'
            '<br><br>'
            '<b>If you prefer to have Armory do this for you</b>, '
            'then please check "Let Armory run '
            'Bitcoin-Qt in the background" under "File"->"Settings."'
            '<br><br>'
            'If you are new to Armory and/or Bitcoin-Qt, '
            'please visit the Armory '
            'webpage for more information.  Start at '
            '<a href="https://bitcoinarmory.com/index.php/armory-and-bitcoin-qt">'
            'Why Armory needs Bitcoin-Qt</a> or go straight to our <a '
            'href="https://bitcoinarmory.com/index.php/frequently-asked-questions">'
            'frequently asked questions</a> page for more general information.  '
            'If you already know what you\'re doing and simply need '
            'to fetch the latest version of Bitcoin-Qt, you can download it from '
            '<a href="http://www.bitcoin.org">http://www.bitcoin.org</a>.')
         elif state == 'OfflineNoInternet':
            return ( \
            'You are currently in offline mode because '
            'Armory could not detect an internet connection.  '
            'If you think this is in error, then '
            'restart Armory using the " --skip-online-check" option, '
            'or adjust the Armory settings.  Then restart Armory.'
            '<br><br>'
            'If this is intended to be an offline computer, note '
            'that it is not necessary to have Bitcoin-Qt or bitcoind '
            'running.' )
         elif state == 'OfflineNoBlkFiles':
            return ( \
            'You are currently in offline mode because '
            'Armory could not find the blockchain files produced '
            'by Bitcoin-Qt.  Do you run Bitcoin-Qt (or bitcoind) '
            'from a non-standard directory?   Armory expects to '
            'find the blkXXXX.dat files in <br><br>%s<br><br> '
            'If you know where they are located, please restart '
            'Armory using the " --satoshi-datadir=[path]" '
            'to notify Armory where to find them.') % BLKFILE_DIR
         elif state == 'Disconnected':
            return ( \
            'Armory was previously online, but the connection to Bitcoin-Qt/'
            'bitcoind was interrupted.  You will not be able to send bitcoins '
            'or confirm receipt of bitcoins until the connection is '
            'reestablished.  br><br>Please check that Bitcoin-Qt is open '
            'and synchronized with the network.  Armory will <i>try to '
            'reconnect</i> automatically when the connection is available '
            'again.  If Bitcoin-Qt is available again, and reconnection does '
            'not happen, please restart Armory.<br><br>')
         elif state == 'ScanNoWallets':
            return ( \
            'Please wait while the global transaction history is scanned. '
            'Armory will go into online mode automatically, as soon as '
            'the scan is complete.')
         elif state == 'ScanWithWallets':
            return ( \
            'Armory is scanning the global transaction history to retrieve '
            'information about your wallets.  The "Transactions" tab will '
            'be updated with wallet balance and history as soon as the scan is '
            'complete.  You may manage your wallets while you wait.<br><br>')
         else:
            LOGERROR('Unrecognized dashboard state: Mgmt:%s, State:%s', \
                                                          mgmtMode, state)
            return ''
      elif mgmtMode.lower()=='auto':
         if state == 'OfflineBitcoindRunning':
            return ( \
            'It appears you are already running Bitcoin software '
            '(Bitcoin-Qt or bitcoind). '
            'Unlike previous versions of Armory, you should <u>not</u> run '
            'this software yourself --  Armory '
            'will run it in the background for you.  Either close the '
            'Bitcoin application or adjust your settings.  If you change '
            'your settings, then please restart Armory.')
         if state == 'OfflineNeedBitcoinInst':
            return ( \
            '<b>Only one more step to getting online with Armory!</b>   You '
            'must install the Bitcoin software from www.bitcoin.org in order '
            'for Armory to communicate with the Bitcoin network.  If the '
            'Bitcoin software is already installed and/or you would prefer '
            'to manage it yourself, please adjust your settings and '
            'restart Armory.')
         if state == 'InitializingLongTime':
            return ( \
            '<b>To maximize your security, the Bitcoin engine is downloading '
            'and verifying the global transaction ledger.  <u>This will take '
            'several hours, but only needs to be done once</u>!</b>  It is usually '
            'best to leave it running over night for this initialization process.  '
            'Subsequent loads will only take a few minutes.'
            '<br><br>'
            'While you wait, you can manage your wallets.  Make new wallets, '
            'make digital or paper backups, create Bitcoin addresses to receive '
            'payments, '
            'sign messages, and/or import private keys.  You will always '
            'receive Bitcoin payments regardless of whether you are online, '
            'but you will have to verify that payment through another service '
            'until Armory is finished this initialization.')
         if state == 'InitializingDoneSoon':
            return ( \
            'The software is downloading and processing the latest activity '
            'on the network related to your wallet%s.  This should take only '
            'a few minutes.  While you wait, you can manage your wallets.  '
            '<br><br>'
            'Now would be a good time to make paper (or digital) backups of '
            'your wallet%s if you have not done so already!  You are protected '
            '<i>forever</i> from hard-drive loss, or forgetting you password. '
            'If you do not have a backup, you could lose all of your '
            'Bitcoins forever!  See the <a href="https://bitcoinarmory.com/">'
            'Armory Backups page</a> for more info.' % \
            (('' if len(self.walletMap)==1 else 's',)*2))
         if state == 'OnlineDisconnected':
            return ( \
            'Armory\'s communication with the Bitcoin network was interrupted. '
            'This usually does not happen unless you closed the process that '
            'Armory was using to communicate with the network. Armory requires '
            '%s to be running in the background, and this error pops up if it '
            'disappears.'
            '<br><br>You may continue in offline mode, or you can close '
            'all Bitcoin processes and restart Armory.' \
            % os.path.basename(TheSDM.executable))
         if state == 'OfflineBadConnection':
            return ( \
            'Armory has experienced an issue trying to communicate with the '
            'Bitcoin software.  The software is running in the background, '
            'but Armory cannot communicate with it through RPC as it expects '
            'to be able to.  If you changed any settings in the Bitcoin home '
            'directory, please make sure that RPC is enabled and that it is '
            'accepting connections from localhost.  '
            '<br><br>'
            'If you have not changed anything, please export the log file '
            '(from the "File" menu) and send it to support@bitcoinarmory.com')
         if state == 'OfflineSatoshiAvail':
            return ( \
            'Armory does not detect internet access, but it does detect '
            'running Bitcoin software.  Armory is in offline-mode. <br><br>'
            'If you are intending to run an offline system, you will not '
            'need to have the Bitcoin software installed on the offline '
            'computer.  It is only needed for the online computer. '
            'If you expected to be online and '
            'the absence of internet is an error, please restart Armory '
            'using the "--skip-online-check" option.  ')
         if state == 'OfflineForcedButSatoshiAvail':
            return ( \
            'Armory was started in offline-mode, but detected you are '
            'running Bitcoin software.  If you are intending to run an '
            'offline system, you will <u>not</u> need to have the Bitcoin '
            'software installed or running on the offline '
            'computer.  It is only required for being online. ')
         if state == 'OfflineBadDBEnv':
            return ( \
            'The Bitcoin software indicates there '
            'is a problem with its databases.  This can occur when '
            'Bitcoin-Qt/bitcoind is upgraded or downgraded, or sometimes '
            'just by chance after an unclean shutdown.'
            '<br><br>'
            'You can either revert your installed Bitcoin software to the '
            'last known working version (but not earlier than version 0.8.1) '
            'or delete everything <b>except</b> "wallet.dat" from the your Bitcoin '
            'home directory:<br><br>'
            '<font face="courier"><b>%s</b></font>'
            '<br><br>'
            'If you choose to delete the contents of the Bitcoin home '
            'directory, you will have to do a fresh download of the blockchain '
            'again, which will require a few hours the first '
            'time.' % self.satoshiHomePath)
         if state == 'OfflineBtcdCrashed':
            sout = '' if TheSDM.btcOut==None else str(TheSDM.btcOut)
            serr = '' if TheSDM.btcErr==None else str(TheSDM.btcErr)
            soutHtml = '<br><br>' + '<br>'.join(sout.strip().split('\n'))
            serrHtml = '<br><br>' + '<br>'.join(serr.strip().split('\n'))
            soutDisp = '<b><font face="courier">StdOut: %s</font></b>' % soutHtml
            serrDisp = '<b><font face="courier">StdErr: %s</font></b>' % serrHtml
            if len(sout)>0 or len(serr)>0:
               return ( \
               'There was an error starting the underlying Bitcoin engine.  '
               'This should not normally happen.  Usually it occurs when you '
               'have been using Bitcoin-Qt prior to using Armory, especially '
               'if you have upgraded or downgraded Bitcoin-Qt recently (manually, '
               'or through the Armory automatic installation).  Output from '
               'bitcoind:<br>' +
               (soutDisp if len(sout)>0 else '') +
               (serrDisp if len(serr)>0 else '') )
            else:
               return ( tr("""
                  There was an error starting the underlying Bitcoin engine.  
                  This should not normally happen.  Usually it occurs when you 
                  have been using Bitcoin-Qt prior to using Armory, especially 
                  if you have upgraded or downgraded Bitcoin-Qt recently (manually, 
                  or through the Armory automatic installation).  
                  <br><br>
                  Unfortunately, this error is so strange, Armory does not 
                  recognize it.  Please go to "Export Log File" from the "File" 
                  menu and email at as an attachment to <a href="mailto:
                  support@bitcoinarmory.com?Subject=Bitcoind%20Crash">
                  support@bitcoinarmory.com</a>.  We apologize for the 
                  inconvenience!"""))
         

   #############################################################################
   def setDashboardDetails(self, INIT=False):
      """
      We've dumped all the dashboard text into the above 2 methods in order
      to declutter this method.
      """

      TimerStart('setDashboardDetails')
      onlineAvail = self.onlineModeIsPossible()

      sdmState = TheSDM.getSDMState()
      bdmState = TheBDM.getBDMState()
      descr1 = ''
      descr2 = ''

      # Methods for showing/hiding groups of widgets on the dashboard
      def setBtnRowVisible(r, visBool):
         for c in range(3):
            self.dashBtns[r][c].setVisible(visBool)

      def setSyncRowVisible(b):
         self.lblDashModeSync.setVisible(b)
         self.barProgressSync.setVisible(b)
         self.lblTimeLeftSync.setVisible(b)
         
      def setScanRowVisible(b):
         self.lblDashModeScan.setVisible(b)
         self.barProgressScan.setVisible(b)
         self.lblTimeLeftScan.setVisible(b)

      def setOnlyDashModeVisible():
         setSyncRowVisible(False)
         setScanRowVisible(False)
         self.lblBusy.setVisible(False)
         self.btnModeSwitch.setVisible(False)
         self.lblDashModeSync.setVisible(True)

      def setBtnFrameVisible(b, descr=''):
         self.frmDashMidButtons.setVisible(b)
         self.lblDashBtnDescr.setVisible(len(descr)>0)
         self.lblDashBtnDescr.setText(descr)


      if INIT:
         setBtnFrameVisible(False)
         setBtnRowVisible(DASHBTNS.Install, False)
         setBtnRowVisible(DASHBTNS.Browse, False)
         setBtnRowVisible(DASHBTNS.Instruct, False)
         setBtnRowVisible(DASHBTNS.Settings, False)
         setBtnRowVisible(DASHBTNS.Close, False)
         setOnlyDashModeVisible()
         self.btnModeSwitch.setVisible(False)

      if self.doManageSatoshi and not sdmState=='BitcoindReady':
         # User is letting Armory manage the Satoshi client for them.
         
         if not sdmState==self.lastSDMState:

            self.lblBusy.setVisible(False)
            self.btnModeSwitch.setVisible(False)

            # There's a whole bunch of stuff that has to be hidden/shown 
            # depending on the state... set some reasonable defaults here
            setBtnFrameVisible(False)
            setBtnRowVisible(DASHBTNS.Install, False)
            setBtnRowVisible(DASHBTNS.Browse, False)
            setBtnRowVisible(DASHBTNS.Instruct, False)
            setBtnRowVisible(DASHBTNS.Settings, True)
            setBtnRowVisible(DASHBTNS.Close, False)
   
            if not (self.forceOnline or self.internetAvail) or CLI_OPTIONS.offline:
               self.mainDisplayTabs.setTabEnabled(self.MAINTABS.Transactions, False)
               setOnlyDashModeVisible()
               self.lblDashModeSync.setText( 'Armory is <u>offline</u>', \
                                            size=4, color='TextWarn', bold=True)
               if satoshiIsAvailable():
                  self.frmDashMidButtons.setVisible(True)
                  setBtnRowVisible(DASHBTNS.Close, True)
                  if CLI_OPTIONS.offline:
                     # Forced offline but bitcoind is running
                     LOGINFO('Dashboard switched to auto-OfflineForcedButSatoshiAvail')
                     descr1 += self.GetDashStateText('Auto', 'OfflineForcedButSatoshiAvail')
                     descr2 += self.GetDashFunctionalityText('Offline')
                     self.lblDashDescr1.setText(descr1)
                     self.lblDashDescr2.setText(descr2)
                  else:
                     LOGINFO('Dashboard switched to auto-OfflineSatoshiAvail')
                     descr1 += self.GetDashStateText('Auto', 'OfflineSatoshiAvail')
                     descr2 += self.GetDashFunctionalityText('Offline')
                     self.lblDashDescr1.setText(descr1)
                     self.lblDashDescr2.setText(descr2)
               else:
                  LOGINFO('Dashboard switched to auto-OfflineNoSatoshiNoInternet')
                  setBtnFrameVisible(True, \
                     'In case you actually do have internet access, use can use '
                     'the following links to get Armory installed.  Or change '
                     'your settings.')
                  setBtnRowVisible(DASHBTNS.Browse, True)
                  setBtnRowVisible(DASHBTNS.Install, True)
                  setBtnRowVisible(DASHBTNS.Settings, True)
                  #setBtnRowVisible(DASHBTNS.Instruct, not OS_WINDOWS)
                  descr1 += self.GetDashStateText('Auto','OfflineNoSatoshiNoInternet')
                  descr2 += self.GetDashFunctionalityText('Offline')
                  self.lblDashDescr1.setText(descr1)
                  self.lblDashDescr2.setText(descr2)
            elif not TheSDM.isRunningBitcoind():
               setOnlyDashModeVisible()
               self.mainDisplayTabs.setTabEnabled(self.MAINTABS.Transactions, False)
               self.lblDashModeSync.setText( 'Armory is <u>offline</u>', \
                                            size=4, color='TextWarn', bold=True)
               # Bitcoind is not being managed, but we want it to be
               if satoshiIsAvailable() or sdmState=='BitcoindAlreadyRunning':
                  # But bitcoind/-qt is already running
                  LOGINFO('Dashboard switched to auto-butSatoshiRunning')
                  self.lblDashModeSync.setText(' Please close Bitcoin-Qt', \
                                                         size=4, bold=True)
                  setBtnFrameVisible(True, '')
                  setBtnRowVisible(DASHBTNS.Close, True)
                  self.btnModeSwitch.setVisible(True)
                  self.btnModeSwitch.setText('Check Again')
                  #setBtnRowVisible(DASHBTNS.Close, True)
                  descr1 += self.GetDashStateText('Auto', 'OfflineBitcoindRunning')
                  descr2 += self.GetDashStateText('Auto', 'NewUserInfo')
                  descr2 += self.GetDashFunctionalityText('Offline')
                  self.lblDashDescr1.setText(descr1)
                  self.lblDashDescr2.setText(descr2)
                  #self.psutil_detect_bitcoin_exe_path()
               elif sdmState in ['BitcoindExeMissing', 'BitcoindHomeMissing']:
                  LOGINFO('Dashboard switched to auto-cannotFindExeHome')
                  if sdmState=='BitcoindExeMissing':
                     self.lblDashModeSync.setText('Cannot find Bitcoin Installation', \
                                                         size=4, bold=True)
                  else:
                     self.lblDashModeSync.setText('Cannot find Bitcoin Home Directory', \
                                                         size=4, bold=True)
                  setBtnRowVisible(DASHBTNS.Close, satoshiIsAvailable())
                  setBtnRowVisible(DASHBTNS.Install, True)
                  setBtnRowVisible(DASHBTNS.Browse, True)
                  setBtnRowVisible(DASHBTNS.Settings, True)
                  #setBtnRowVisible(DASHBTNS.Instruct, not OS_WINDOWS)
                  self.btnModeSwitch.setVisible(True)
                  self.btnModeSwitch.setText('Check Again')
                  setBtnFrameVisible(True)
                  descr1 += self.GetDashStateText('Auto', 'OfflineNeedBitcoinInst')
                  descr2 += self.GetDashStateText('Auto', 'NewUserInfo')
                  descr2 += self.GetDashFunctionalityText('Offline')
                  self.lblDashDescr1.setText(descr1)
                  self.lblDashDescr2.setText(descr2)
               elif sdmState in ['BitcoindDatabaseEnvError']:
                  LOGINFO('Dashboard switched to auto-BadDBEnv')
                  setOnlyDashModeVisible()
                  setBtnRowVisible(DASHBTNS.Install, True)
                  #setBtnRowVisible(DASHBTNS.Instruct, not OS_WINDOWS)
                  setBtnRowVisible(DASHBTNS.Settings, True)
                  self.lblDashModeSync.setText( 'Armory is <u>offline</u>', \
                                            size=4, color='TextWarn', bold=True)
                  descr1 += self.GetDashStateText('Auto', 'OfflineBadDBEnv')
                  descr2 += self.GetDashFunctionalityText('Offline')
                  self.lblDashDescr1.setText(descr1)
                  self.lblDashDescr2.setText(descr2)
                  setBtnFrameVisible(True, '')
               elif sdmState in ['BitcoindUnknownCrash']:
                  LOGERROR('Should not usually get here')
                  setOnlyDashModeVisible()
                  setBtnFrameVisible(True, \
                     'Try reinstalling the Bitcoin '
                     'software then restart Armory.  If you continue to have '
                     'problems, please contact Armory\'s core developer at '
                     '<a href="mailto:alan.reiner@gmail.com?Subject=Bitcoind%20Crash"'
                     '>alan.reiner@gmail.com</a>.')
                  setBtnRowVisible(DASHBTNS.Settings, True)
                  setBtnRowVisible(DASHBTNS.Install, True)
                  LOGINFO('Dashboard switched to auto-BtcdCrashed')
                  self.lblDashModeSync.setText( 'Armory is <u>offline</u>', \
                                            size=4, color='TextWarn', bold=True)
                  descr1 += self.GetDashStateText('Auto', 'OfflineBtcdCrashed')
                  descr2 += self.GetDashFunctionalityText('Offline')
                  self.lblDashDescr1.setText(descr1)
                  self.lblDashDescr2.setText(descr2)
                  self.lblDashDescr1.setTextInteractionFlags( \
                                          Qt.TextSelectableByMouse | \
                                          Qt.TextSelectableByKeyboard)
               elif sdmState in ['BitcoindNotAvailable']:
                  LOGERROR('BitcoindNotAvailable: should not happen...')
                  self.notAvailErrorCount += 1
                  #if self.notAvailErrorCount < 5:
                     #LOGERROR('Auto-mode-switch')
                     #self.pressModeSwitchButton()
                  descr1 += ''
                  descr2 += self.GetDashFunctionalityText('Offline')
                  self.lblDashDescr1.setText(descr1)
                  self.lblDashDescr2.setText(descr2)
               else:
                  setBtnFrameVisible(False)
                  descr1 += ''
                  descr2 += self.GetDashFunctionalityText('Offline')
                  self.lblDashDescr1.setText(descr1)
                  self.lblDashDescr2.setText(descr2)
            else:  # online detected/forced, and TheSDM has already been started
               if sdmState in ['BitcoindWrongPassword', 'BitcoindNotAvailable']:
                  setOnlyDashModeVisible()
                  self.mainDisplayTabs.setTabEnabled(self.MAINTABS.Transactions, False)
                  LOGINFO('Dashboard switched to auto-BadConnection')
                  self.lblDashModeSync.setText( 'Armory is <u>offline</u>', \
                                            size=4, color='TextWarn', bold=True)
                  descr1 += self.GetDashStateText('Auto', 'OfflineBadConnection')
                  descr2 += self.GetDashFunctionalityText('Offline')
                  self.lblDashDescr1.setText(descr1)
                  self.lblDashDescr2.setText(descr2)
               elif sdmState in ['BitcoindInitializing', 'BitcoindSynchronizing']:
                  LOGINFO('Dashboard switched to auto-InitSync')
                  self.mainDisplayTabs.setTabEnabled(self.MAINTABS.Transactions, False)
                  self.updateSyncProgress()
                  setSyncRowVisible(True)
                  setScanRowVisible(True)
                  self.lblBusy.setVisible(True)

                  if sdmState=='BitcoindInitializing':
                     self.lblDashModeSync.setText( 'Initializing Bitcoin Engine', \
                                              size=4, bold=True, color='Foreground')
                  else:
                     self.lblDashModeSync.setText( 'Synchronizing with Network', \
                                              size=4, bold=True, color='Foreground')

                  self.lblDashModeScan.setText( 'Scanning Transaction History', \
                                              size=4, bold=True, color='DisableFG')
                  if self.approxBlkLeft > 1440: # more than 10 days
                     descr1 += self.GetDashStateText('Auto', 'InitializingLongTime')
                     descr2 += self.GetDashStateText('Auto', 'NewUserInfo')
                  else:
                     descr1 += self.GetDashStateText('Auto', 'InitializingDoneSoon')
                     descr2 += self.GetDashStateText('Auto', 'NewUserInfo')

                  setBtnRowVisible(DASHBTNS.Settings, True)
                  setBtnFrameVisible(True, \
                     'Since version 0.88, Armory runs bitcoind in the '
                     'background.  You can switch back to '
                     'the old way in the Settings dialog. ')
   
                  descr2 += self.GetDashFunctionalityText('Offline')
                  self.lblDashDescr1.setText(descr1)
                  self.lblDashDescr2.setText(descr2)
      else:
         # User is managing satoshi client, or bitcoind is already sync'd
         self.frmDashMidButtons.setVisible(False)
         if bdmState in ('Offline', 'Uninitialized'):
            if onlineAvail and not self.lastBDMState[1]==onlineAvail:
               LOGINFO('Dashboard switched to user-OfflineOnlinePoss')
               self.mainDisplayTabs.setTabEnabled(self.MAINTABS.Transactions, False)
               setOnlyDashModeVisible()
               self.lblBusy.setVisible(False)
               self.btnModeSwitch.setVisible(True)
               self.btnModeSwitch.setEnabled(True)
               self.btnModeSwitch.setText('Go Online!')
               self.lblDashModeSync.setText('Armory is <u>offline</u>', size=4, bold=True)
               descr  = self.GetDashStateText('User', 'OfflineButOnlinePossible')
               descr += self.GetDashFunctionalityText('Offline')
               self.lblDashDescr1.setText(descr)
            elif not onlineAvail and not self.lastBDMState[1]==onlineAvail:
               self.mainDisplayTabs.setTabEnabled(self.MAINTABS.Transactions, False)
               setOnlyDashModeVisible()
               self.lblBusy.setVisible(False)
               self.btnModeSwitch.setVisible(False)
               self.btnModeSwitch.setEnabled(False)
               self.lblDashModeSync.setText( 'Armory is <u>offline</u>', \
                                         size=4, color='TextWarn', bold=True)
   
               if not self.bitcoindIsAvailable():
                  if self.internetAvail:
                     descr = self.GetDashStateText('User','OfflineNoSatoshi')
                     setBtnRowVisible(DASHBTNS.Settings, True)
                     setBtnFrameVisible(True, \
                        'If you would like Armory to manage the Bitcoin software '
                        'for you (Bitcoin-Qt or bitcoind), then adjust your '
                        'Armory settings, then restart Armory.')
                  else:
                     descr = self.GetDashStateText('User','OfflineNoSatoshiNoInternet')
               elif not self.internetAvail:
                  descr = self.GetDashStateText('User', 'OfflineNoInternet')
               elif not self.checkHaveBlockfiles():
                  descr = self.GetDashStateText('User', 'OfflineNoBlkFiles')
   
               descr += '<br><br>' 
               descr += self.GetDashFunctionalityText('Offline')
               self.lblDashDescr1.setText(descr)
   
         elif bdmState == 'BlockchainReady':
            setOnlyDashModeVisible()
            self.mainDisplayTabs.setTabEnabled(self.MAINTABS.Transactions, True)
            self.lblBusy.setVisible(False)
            if self.netMode == NETWORKMODE.Disconnected:
               self.btnModeSwitch.setVisible(False)
               self.lblDashModeSync.setText( 'Armory is disconnected', size=4, color='TextWarn', bold=True)
               descr  = self.GetDashStateText('User','Disconnected')
               descr += self.GetDashFunctionalityText('Offline')
               self.lblDashDescr1.setText(descr)
            elif TheBDM.isDirty():
               LOGINFO('Dashboard switched to online-but-dirty mode')
               self.btnModeSwitch.setVisible(True)
               self.btnModeSwitch.setText('Rescan Now')
               self.mainDisplayTabs.setCurrentIndex(self.MAINTABS.Dashboard)
               self.lblDashModeSync.setText( 'Armory is online, but needs to rescan ' \
                              'the blockchain</b>', size=4, color='TextWarn', bold=True)
               if len(self.sweepAfterScanList) > 0:
                  self.lblDashDescr1.setText( self.GetDashStateText('User', 'OnlineNeedSweep'))
               else:
                  self.lblDashDescr1.setText( self.GetDashStateText('User', 'OnlineDirty'))
            else:
               # Fully online mode
               LOGINFO('Dashboard switched to fully-online mode')
               self.btnModeSwitch.setVisible(False)
               self.lblDashModeSync.setText( 'Armory is online!', color='TextGreen', size=4, bold=True)
               self.mainDisplayTabs.setTabEnabled(self.MAINTABS.Transactions, True)
               descr  = self.GetDashStateText('User', 'OnlineFull1')
               descr += self.GetDashFunctionalityText('Online')
               descr += self.GetDashStateText('User', 'OnlineFull2')
               self.lblDashDescr1.setText(descr)
            #self.mainDisplayTabs.setCurrentIndex(self.MAINTABS.Dashboard)
         elif bdmState == 'Scanning':
            LOGINFO('Dashboard switched to "Scanning" mode')
            self.updateSyncProgress()
            self.lblDashModeScan.setVisible(True)
            self.barProgressScan.setVisible(True)
            self.lblTimeLeftScan.setVisible(True)
            self.lblBusy.setVisible(True)
            self.btnModeSwitch.setVisible(False)

            if TheSDM.getSDMState() == 'BitcoindReady':
               self.barProgressSync.setVisible(True)
               self.lblTimeLeftSync.setVisible(True)
               self.lblDashModeSync.setVisible(True)
               self.lblTimeLeftSync.setText('')
               self.lblDashModeSync.setText( 'Synchronizing with Network', \
                                       size=4, bold=True, color='DisableFG')
            else:
               self.barProgressSync.setVisible(False)
               self.lblTimeLeftSync.setVisible(False)
               self.lblDashModeSync.setVisible(False)

            self.lblDashModeScan.setText( 'Scanning Transaction History', \
                                        size=4, bold=True, color='Foreground')
            self.mainDisplayTabs.setTabEnabled(self.MAINTABS.Transactions, False)
   
            if len(self.walletMap)==0:
               descr = self.GetDashStateText('User','ScanNoWallets')
            else:
               descr = self.GetDashStateText('User','ScanWithWallets')
   
            descr += self.GetDashStateText('Auto', 'NewUserInfo') 
            descr += self.GetDashFunctionalityText('Scanning') + '<br>'
            self.lblDashDescr1.setText(descr)
            self.lblDashDescr2.setText('')
            self.mainDisplayTabs.setCurrentIndex(self.MAINTABS.Dashboard)
         else:
            LOGERROR('What the heck blockchain mode are we in?  %s', bdmState)
   
      self.lastBDMState = [bdmState, onlineAvail]
      self.lastSDMState =  sdmState
      self.lblDashModeSync.setContentsMargins(50,5,50,5)
      self.lblDashModeScan.setContentsMargins(50,5,50,5)
      vbar = self.dashScrollArea.verticalScrollBar()
      vbar.setValue(vbar.minimum())
         
      TimerStop('setDashboardDetails')
            
   
   #############################################################################
   def createToolTipWidget(self, tiptext, iconSz=2):
      """
      The <u></u> is to signal to Qt that it should be interpretted as HTML/Rich 
      text even if no HTML tags are used.  This appears to be necessary for Qt 
      to wrap the tooltip text
      """
      fgColor = htmlColor('ToolTipQ')
      lbl = QLabel('<font size=%d color=%s>(?)</font>' % (iconSz, fgColor))
      lbl.setToolTip('<u></u>' + tiptext)
      lbl.setMaximumWidth(relaxedSizeStr(lbl, '(?)')[0])
      def pressEv(ev):
         DlgTooltip(self, lbl, tiptext).exec_()
      lbl.mousePressEvent = pressEv
      return lbl


   #############################################################################
   def checkSatoshiVersion(self):
      if not CLI_OPTIONS.skipVerCheck and \
             (long(RightNow())%900==0 or self.satoshiLatestVer==None):
         try:
            # Will eventually make a specially-signed file just for this
            # kind of information.  For now, it's all in the versions.txt
            if not self.netMode==NETWORKMODE.Full or \
               not 'SATOSHI' in self.latestVer or \
               not 'SATOSHI' in self.downloadDict or \
               self.NetworkingFactory.proto==None:
               return

            LOGINFO('Checking Satoshi Version')
            self.checkForLatestVersion()

            self.satoshiLatestVer = self.latestVer['SATOSHI']
            self.satoshiLatestVer = readVersionString(self.satoshiLatestVer)
            latestVerInt  = getVersionInt(self.satoshiLatestVer)

            peerVersion = self.NetworkingFactory.proto.peerInfo['subver']
            peerVersion = peerVersion.split(':')[-1][:-1]
            peerVerInt  = getVersionInt(readVersionString(peerVersion))

            self.satoshiLatestVer = '0.0'

            LOGINFO('Version: Curr: %d, New: %d', peerVerInt, latestVerInt)


            if latestVerInt>peerVerInt and not self.satoshiVerWarnAlready:
               LOGINFO('New version available!')
               self.satoshiVerWarnAlready = True
               doUpgrade = QMessageBox.warning(self, 'Updates Available', \
                  'There is a new version of the Bitcoin software available.  '
                  'Newer version usually contain important security updates '
                  'so it is best to upgrade as soon as possible.' 
                  '<br><br>' 
                  'Current Bitcoin Version: %s <br>'
                  'Available Bitcoin Version: %s' 
                  '<br><br>'
                  'Would you like to upgrade the Bitcoin software?' % \
                  (peerVersion, self.latestVer['SATOSHI']) , \
                  QMessageBox.Yes | QMessageBox.No)
               if doUpgrade==QMessageBox.Yes:
                  TheSDM.stopBitcoind() 
                  self.setDashboardDetails()
                  self.installSatoshiClient(closeWhenDone=True) 
               
   
            return

         except:
            LOGEXCEPT('Error in checkSatoshiVersion')
            
      
      
   
   #############################################################################
   def Heartbeat(self, nextBeatSec=1):
      """
      This method is invoked when the app is initialized, and will
      run every second, or whatever is specified in the nextBeatSec
      argument.
      """

      # Special heartbeat functions are for special windows that may need
      # to update every, say, every 0.1s 
      # is all that matters at that moment, like a download progress window.
      # This is "special" because you are putting all other processing on
      # hold while this special window is active
      # IMPORTANT: Make sure that the special heartbeat function returns
      #            a value below zero when it's done OR if it errors out!
      #            Otherwise, it should return the next heartbeat delay, 
      #            which would probably be something like 0.1 for a rapidly
      #            updating progress counter
      for fn in self.extraHeartbeatSpecial:
         try:
            nextBeat = fn()
            if nextBeat>0:
               reactor.callLater(nextBeat, self.Heartbeat)
            else:
               self.extraHeartbeatSpecial = []
               reactor.callLater(1, self.Heartbeat)
         except:
            LOGEXCEPT('Error in special heartbeat function')
            self.extraHeartbeatSpecial = []
            reactor.callLater(1, self.Heartbeat)
         return
            

      sdmState = TheSDM.getSDMState()
      bdmState = TheBDM.getBDMState()
            

      try:
         for func in self.extraHeartbeatAlways:
            func()
   
         for idx,wltID in enumerate(self.walletIDList):
            self.walletMap[wltID].checkWalletLockTimeout()
   

         if self.doManageSatoshi:
            if sdmState in ['BitcoindInitializing','BitcoindSynchronizing']:
               self.updateSyncProgress()
            elif sdmState == 'BitcoindReady':
               if bdmState == 'Uninitialized':
                  LOGINFO('Starting load blockchain')
                  self.loadBlockchainIfNecessary()
               elif bdmState == 'Offline':
                  LOGERROR('Bitcoind is ready, but we are offline... ?')
               elif bdmState=='Scanning':
                  self.checkSatoshiVersion()
                  self.updateSyncProgress()

            if not sdmState==self.lastSDMState or not bdmState==self.lastBDMState[0]:
               self.setDashboardDetails()
         else:
            if bdmState in ('Offline','Uninitialized'):
               # This call seems out of place, but it's because if you are in offline
               # mode, it needs to check periodically for the existence of Bitcoin-Qt
               # so that it can enable the "Go Online" button
               self.setDashboardDetails()
               return
            elif bdmState=='Scanning':
               self.checkSatoshiVersion()
               self.updateSyncProgress()


         if self.netMode==NETWORKMODE.Disconnected:
            if self.onlineModeIsPossible():
               self.switchNetworkMode(NETWORKMODE.Full)

         if not TheBDM.isDirty() == self.dirtyLastTime:
            self.setDashboardDetails()
         self.dirtyLastTime = TheBDM.isDirty()

   
         if bdmState=='BlockchainReady':

            #####
            # Blockchain just finished loading.  Do lots of stuff...
            if self.needUpdateAfterScan:
               LOGDEBUG('Running finishLoadBlockchain')
               self.finishLoadBlockchain()
               self.needUpdateAfterScan = False
               self.setDashboardDetails()
               
            #####
            # If we just rescanned to sweep an address, need to finish it
            if len(self.sweepAfterScanList)>0:
               LOGDEBUG('SweepAfterScanList is not empty -- exec finishSweepScan()')
               self.finishSweepScan()
               for addr in self.sweepAfterScanList:
                  addr.binPrivKey32_Plain.destroy()
               self.sweepAfterScanList = []
               self.setDashboardDetails()

            #####
            # If we had initiated any wallet restoration scans, we need to add
            # Those wallets to the display
            if len(self.newWalletList)>0:
               LOGDEBUG('Wallet restore completed.  Add to application.')
               while len(self.newWalletList)>0:
                  wlt,isFresh = self.newWalletList.pop()
                  print 'Registering %s wallet' % ('NEW' if isFresh else 'IMPORTED')
                  TheBDM.registerWallet(wlt.cppWallet, isFresh)
                  self.addWalletToApplication(wlt, walletIsNew=isFresh)
               self.setDashboardDetails()


            # Now we start the normal array of heartbeat operations
            self.checkSatoshiVersion()  # this actually only checks every 15 min
            newBlocks = TheBDM.readBlkFileUpdate(wait=True)
            self.currBlockNum = TheBDM.getTopBlockHeight()

            #####
            # If we are getting lots of blocks, very rapidly, issue a warning
            # We look at a rolling sum of the last 5 heartbeat updates (5s)
            if not newBlocks:
               newBlocks = 0
            self.detectNotSyncQ.insert(0, newBlocks)
            self.detectNotSyncQ.pop()
            blksInLast5sec = sum(self.detectNotSyncQ)
            if( blksInLast5sec>10 ):
               LOGERROR('Detected Bitcoin-Qt/bitcoind not synchronized')
               LOGERROR('New blocks added in last 5 sec: %d', blksInLast5sec)
               if self.noSyncWarnYet:
                  self.noSyncWarnYet = False
                  QMessageBox.warning(self,'Bitcoin-Qt is not synchronized', \
                     'Armory has detected that Bitcoin-Qt is not synchronized '
                     'with the bitcoin network yet, and Armory <b>may</b> not '
                     'work properly.  If you experience any unusual behavior, it is '
                     'recommended that you close Armory and only restart it '
                     'when you see the green checkmark in the bottom-right '
                     'corner of the Bitcoin-Qt window.', QMessageBox.Ok)
               return
            
         
   
            # If we have new zero-conf transactions, scan them and update ledger
            if len(self.newZeroConfSinceLastUpdate)>0:
               self.newZeroConfSinceLastUpdate.reverse()
               for wltID in self.walletMap.keys():
                  wlt = self.walletMap[wltID]
                  TheBDM.rescanWalletZeroConf(wlt.cppWallet, wait=True)

            while len(self.newZeroConfSinceLastUpdate)>0:
               TimerStart('CheckNewZeroConf')
               # For each new tx, check each wallet
               rawTx = self.newZeroConfSinceLastUpdate.pop()
               for wltID in self.walletMap.keys():
                  wlt = self.walletMap[wltID]
                  le = wlt.cppWallet.calcLedgerEntryForTxStr(rawTx)
                  if not le.getTxHash()=='\x00'*32:
                     LOGDEBUG('ZerConf tx for wallet: %s.  Adding to notify queue.' % wltID)
                     notifyIn  = self.getSettingOrSetDefault('NotifyBtcIn',  not OS_MACOSX)
                     notifyOut = self.getSettingOrSetDefault('NotifyBtcOut', not OS_MACOSX)
                     if (le.getValue()<=0 and notifyOut) or (le.getValue()>0 and notifyIn):
                        self.notifyQueue.append([wltID, le, False])  # notifiedAlready=False
                     self.createCombinedLedger()
                     self.walletModel.reset()
               TimerStop('CheckNewZeroConf')
   
            # Trigger any notifications, if we have them...
            TimerStart('doSystemTrayThing')
            self.doTheSystemTrayThing()
            TimerStop('doSystemTrayThing')

            if newBlocks>0 and not TheBDM.isDirty():
   
               # This says "after scan", but works when new blocks appear, too
               TheBDM.updateWalletsAfterScan(wait=True)

               prevLedgSize = dict([(wltID, len(self.walletMap[wltID].getTxLedger())) \
                                                   for wltID in self.walletMap.keys()])

               print 'New Block: ', self.currBlockNum

               self.ledgerModel.reset()

               LOGINFO('New Block! : %d', self.currBlockNum)
               didAffectUs = False
   
               # LITE sync means it won't rescan if addresses have been imported
               TimerStart('newBlockSyncRescanZC')
               for wltID in self.walletMap.keys():
                  self.walletMap[wltID].syncWithBlockchainLite()
                  TheBDM.rescanWalletZeroConf(self.walletMap[wltID].cppWallet)
                  newLedgerSize = len(self.walletMap[wltID].getTxLedger())
                  didAffectUs = (prevLedgSize[wltID] != newLedgerSize)
               TimerStop('newBlockSyncRescanZC')
            
               if didAffectUs:
                  LOGINFO('New Block contained a transaction relevant to us!')
                  self.walletListChanged()
                  self.notifyOnSurpriseTx(self.currBlockNum-newBlks, \
                                          self.currBlockNum+1)
      
               self.createCombinedLedger()
               self.blkReceived  = RightNow()
               self.writeSetting('LastBlkRecvTime', self.blkReceived)
               self.writeSetting('LastBlkRecv',     self.currBlockNum)
            
               if self.netMode==NETWORKMODE.Full:
                  LOGINFO('Current block number: %d', self.currBlockNum)
                  self.lblArmoryStatus.setText(\
                     '<font color=%s>Connected (%s blocks)</font> ' % \
                     (htmlColor('TextGreen'), self.currBlockNum))
      
               # Update the wallet view to immediately reflect new balances
               TimerStart('walletModelReset')
               self.walletModel.reset()
               TimerStop('walletModelReset')
      
            blkRecvAgo  = RightNow() - self.blkReceived
            #blkStampAgo = RightNow() - TheBDM.getTopBlockHeader().getTimestamp()
            self.lblArmoryStatus.setToolTip('Last block received is %s ago' % \
                                                secondsToHumanTime(blkRecvAgo))
               
   
            for func in self.extraHeartbeatOnline:
               func()
   
   
      except:
         LOGEXCEPT('Error in heartbeat function')
         print sys.exc_info()
      finally:
         reactor.callLater(nextBeatSec, self.Heartbeat)
      

   #############################################################################
   def notifyOnSurpriseTx(self, blk0, blk1):
      # We usually see transactions as zero-conf first, then they show up in 
      # a block. It is a "surprise" when the first time we see it is in a block
      notifiedAlready = set([ n[1].getTxHash() for n in self.notifyQueue ])
      for blk in range(blk0, blk1):
         for tx in TheBDM.getHeaderByHeight(blk).getTxRefPtrList():
            for wltID,wlt in self.walletMap.iteritems():
               le = wlt.cppWallet.calcLedgerEntryForTx(tx)
               if not le.getTxHash() in notifiedAlready:
                  notifyIn  = self.getSettingOrSetDefault('NotifyBtcIn',  not OS_MACOSX)
                  notifyOut = self.getSettingOrSetDefault('NotifyBtcOut', not OS_MACOSX)
                  if (le.getValue()<=0 and notifyOut) or (le.getValue>0 and notifyIn):
                     self.notifyQueue.append([wltID, le, False])
               else:
                  pass
               
            

   #############################################################################
   def doTheSystemTrayThing(self):
      """
      I named this method as it is because this is not just "show a message."
      I need to display all relevant transactions, in sequence that they were 
      received.  I will store them in self.notifyQueue, and this method will
      do nothing if it's empty.
      """
      if not TheBDM.getBDMState()=='BlockchainReady' or \
         RightNow()<self.notifyBlockedUntil:
         return

      # Input is:  [WltID, LedgerEntry, NotifiedAlready] 
      txNotifyList = []
      for i in range(len(self.notifyQueue)):
         wltID, le, alreadyNotified = self.notifyQueue[i]
         if not self.walletMap.has_key(wltID):
            continue
         wlt = self.walletMap[wltID]

         # Skip the ones we've notified of already
         if alreadyNotified:
            continue

         # Notification is not actually for us
         if le.getTxHash()=='\x00'*32:
            continue
         
         self.notifyQueue[i][2] = True
         if le.isSentToSelf():
            amt = determineSentToSelfAmt(le, wlt)[0]
            self.sysTray.showMessage('Your bitcoins just did a lap!', \
               'Wallet "%s" (%s) just sent %s BTC to itself!' % \
               (wlt.labelName, wltID, coin2str(amt,maxZeros=1).strip()),
               QSystemTrayIcon.Information, 10000)
         else:
            txref = TheBDM.getTxByHash(le.getTxHash())
            nOut = txref.getNumTxOut()
            getScrAddr = lambda i: txref.getTxOutCopy(i).getScrAddressStr()
            recips = [CheckHash160(getScrAddr(i))          for i in range(nOut)]
            values = [txref.getTxOutCopy(i).getValue()     for i in range(nOut)]
            idxMine  = filter(lambda i:     wlt.hasAddr(recips[i]), range(nOut))
            idxOther = filter(lambda i: not wlt.hasAddr(recips[i]), range(nOut))
            mine  = [(recips[i],values[i]) for i in idxMine]
            other = [(recips[i],values[i]) for i in idxOther]
            dispLines = []
            title = ''

            # Collected everything we need to display, now construct it and do it
            if le.getValue()>0:
               # Received!
               title = 'Bitcoins Received!'
               totalStr = coin2str( sum([mine[i][1] for i in range(len(mine))]), maxZeros=1)
               dispLines.append(   'Amount: \t%s BTC' % totalStr.strip())
               if len(mine)==1:
                  dispLines.append('Address:\t%s' % hash160_to_addrStr(mine[0][0]))
                  addrComment = wlt.getComment(mine[0][0])
               else:
                  dispLines.append('<Received with Multiple Addresses>')
               dispLines.append(   'Wallet:\t"%s" (%s)' % (wlt.labelName, wltID))
            elif le.getValue()<0:
               # Sent!
               title = 'Bitcoins Sent!'
               totalStr = coin2str( sum([other[i][1] for i in range(len(other))]), maxZeros=1)
               dispLines.append(   'Amount: \t%s BTC' % totalStr.strip())
               if len(other)==1:
                  dispLines.append('Sent To:\t%s' % hash160_to_addrStr(other[0][0]))
                  addrComment = wlt.getComment(other[0][0])
               else:
                  dispLines.append('<Sent to Multiple Addresses>')
               dispLines.append('From:\tWallet "%s" (%s)' % (wlt.labelName, wltID))

            self.sysTray.showMessage(title, \
                                     '\n'.join(dispLines),  \
                                     QSystemTrayIcon.Information, \
                                     10000)
            #qsnd = QSound('drip.wav')
            #qsnd.play()

         self.notifyBlockedUntil = RightNow() + 5
         return
            
      
      
   #############################################################################
   def closeEvent(self, event=None):
      moc = self.getSettingOrSetDefault('MinimizeOrClose', 'DontKnow')
      doClose, doMinimize = False, False
      if moc=='DontKnow':
         reply,remember = MsgBoxWithDNAA(MSGBOX.Question, 'Minimize or Close', \
            'Would you like to minimize Armory to the system tray instead '
            'of closing it?', dnaaMsg='Remember my answer', \
            yesStr='Minimize', noStr='Close')
         if reply==True:
            doMinimize = True
            if remember:
               self.writeSetting('MinimizeOrClose', 'Minimize')
         else:
            doClose = True;
            if remember:
               self.writeSetting('MinimizeOrClose', 'Close')

      if doMinimize or moc=='Minimize':
         self.minimizeArmory()
         if event:
            event.ignore()
      elif doClose or moc=='Close':
         self.doShutdown = True
         TheBDM.execCleanShutdown(wait=False)
         self.sysTray.hide()
         self.closeForReal(event)
      else:
         return  # how would we get here?



   #############################################################################
   def closeForReal(self, event=None):
      '''
      Seriously, I could not figure out how to exit gracefully, so the next
      best thing is to just hard-kill the app with a sys.exit() call.  Oh well... 
      '''
      try:
         # Save the main window geometry in the settings file
         self.writeSetting('MainGeometry',   str(self.saveGeometry().toHex()))
         self.writeSetting('MainWalletCols', saveTableView(self.walletsView))
         self.writeSetting('MainLedgerCols', saveTableView(self.ledgerView))

         # This will do nothing if bitcoind isn't running.  
         TheSDM.stopBitcoind()

         # Mostly for my own use, I'm curious how fast various things run
         if CLI_OPTIONS.doDebug:
            SaveTimingsCSV( os.path.join(ARMORY_HOME_DIR, 'timings.csv') )
      except:
         # Don't want a strange error here interrupt shutdown 
         LOGEXCEPT('Strange error during shutdown')

      try:
         if self.doHardReset:
            os.remove(self.settingsPath) 
            mempoolfile = os.path.join(ARMORY_HOME_DIR, 'mempool.bin')
            if os.path.exists(mempoolfile):
               os.remove(mempoolfile)
      except:
         # Don't want a strange error here interrupt shutdown 
         LOGEXCEPT('Strange error during shutdown')



      from twisted.internet import reactor
      LOGINFO('Attempting to close the main window!')
      reactor.stop()
      if event:
         event.accept()
      
      

############################################
class ArmoryInstanceListener(Protocol):
   def connectionMade(self):
      LOGINFO('Another Armory instance just tried to open.')
      self.factory.func_conn_made()
      
   def dataReceived(self, data):
      LOGINFO('Received data from alternate Armory instance')
      self.factory.func_recv_data(data)
      self.transport.loseConnection()

############################################
class ArmoryListenerFactory(ClientFactory):
   protocol = ArmoryInstanceListener
   def __init__(self, fn_conn_made, fn_recv_data):
      self.func_conn_made = fn_conn_made
      self.func_recv_data = fn_recv_data



############################################
def checkForAlreadyOpen():
   import socket
   LOGDEBUG('Checking for already open socket...')
   try:
      sock = socket.create_connection(('127.0.0.1',CLI_OPTIONS.interport), 0.1);

      # If we got here, there's already another Armory open!
      checkForAlreadyOpenError()

      LOGERROR('Socket already in use.  Sending CLI args to existing proc.')
      if CLI_ARGS:
         sock.send(CLI_ARGS[0])
      sock.close()
      LOGERROR('Exiting...')
      os._exit(0)
   except:
      # This is actually the normal condition:  we expect this to be the
      # first/only instance of Armory and opening the socket will err out
      pass



############################################
def checkForAlreadyOpenError():
   LOGINFO('Already open error checking')
   # Sometimes in Windows, Armory actually isn't open
   import psutil
   import signal
   armoryExists = []
   bitcoindExists = []
   aexe = os.path.basename(sys.argv[0])
   bexe = 'bitcoind.exe' if OS_WINDOWS else 'bitcoind'
   for proc in psutil.process_iter():
      if aexe in proc.name:
         LOGINFO('Found armory PID: %d', proc.pid)
         armoryExists.append(proc.pid)
      if bexe in proc.name:
         LOGINFO('Found bitcoind PID: %d', proc.pid)
         bitcoindExists.append(proc.pid)

   if len(armoryExists)>0:
      LOGINFO('Not an error!  Armory really is open')
      return 
   elif len(bitcoindExists)>0:
      # Strange condition where bitcoind doesn't get killed by Armory/guardian
      # (I've only seen this happen on windows, though)
      LOGERROR('Found zombie bitcoind process...killing it')
      for pid in bitcoindExists:
         killProcess(pid)
      time.sleep(0.5)
      raise
   

############################################
if 1:

   import qt4reactor
   qt4reactor.install()

   if CLI_OPTIONS.interport > 1:
      checkForAlreadyOpen()

   pixLogo = QPixmap(':/splashlogo.png')
   if USE_TESTNET:
      pixLogo = QPixmap(':/splashlogo_testnet.png')
   SPLASH = QSplashScreen(pixLogo)
   SPLASH.setMask(pixLogo.mask())
   SPLASH.show()
   QAPP.processEvents()

   # Will make this customizable
   QAPP.setFont(GETFONT('var'))

   form = ArmoryMainWindow()
   form.show()

   SPLASH.finish(form)

   from twisted.internet import reactor
   def endProgram():
      print 'Resetting BlockDataMgr, freeing memory'
      LOGINFO('Resetting BlockDataMgr, freeing memory')
      TheBDM.Reset()
      TheBDM.execCleanShutdown(wait=False)
      if reactor.threadpool is not None:
         reactor.threadpool.stop()
      QAPP.quit()
      os._exit(0)
      
   QAPP.connect(form, SIGNAL("lastWindowClosed()"), endProgram)
   reactor.addSystemEventTrigger('before', 'shutdown', endProgram)
   QAPP.setQuitOnLastWindowClosed(True)
   reactor.runReturn()
   os._exit(QAPP.exec_())

<|MERGE_RESOLUTION|>--- conflicted
+++ resolved
@@ -2638,6 +2638,7 @@
          self.addWalletToApplication(newWallet, walletIsNew=False)
          return
          
+      """ Removed for supernode mode -- no rescanning anymore
       elif TheBDM.getBDMState()=='BlockchainReady':
          doRescanNow = QMessageBox.question(self, 'Rescan Needed', \
             'The wallet was recovered successfully, but cannot be displayed '
@@ -2680,11 +2681,12 @@
          os.remove(thepath)
          os.remove(thepathBackup)
          return
-
-<<<<<<< HEAD
-         self.addWalletToApplication(dlgPaper.newWallet, walletIsNew=False)
-         #self.newWalletList.append([dlgPaper.newWallet, False])
-         LOGINFO('Import Complete!')
+      """
+
+      TheBDM.startWalletRecoveryScan(newWallet) 
+      self.setDashboardDetails()
+      self.addWalletToApplication(newWallet, walletIsNew=False)
+      LOGINFO('Import Complete!')
 
 
    #############################################################################
@@ -2698,10 +2700,6 @@
       return (reply==QMessageBox.Ok)
    
    
-=======
-      self.addWalletToApplication(newWallet, walletIsNew=False)
-      LOGINFO('Import Complete!')
->>>>>>> d00b5fe4
    
    #############################################################################
    def execMigrateSatoshi(self):
