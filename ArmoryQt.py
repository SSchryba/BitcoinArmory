--- conflicted
+++ resolved
@@ -6245,21 +6245,13 @@
       while prgAt[2] != 2:
          time.sleep(0.1)
       if nerrors == 0:
-<<<<<<< HEAD
          self.emit(SIGNAL('UWCS'), [1, 'Wallet Consistency Check', 10000, dlgrdy])
-=======
-         self.emit(SIGNAL('UWCS'), [1, 'No Wallet Error Found', 10000, dlgrdy])
          self.emit(SIGNAL('checkForkedImports'))
->>>>>>> 8281df1f
       else:
          while not dlgrdy:
             self.emit(SIGNAL('UWCS'), [1, 'Consistency Check Failed!', 0, dlgrdy])
             time.sleep(1)
 
-<<<<<<< HEAD
-=======
-         #make sure nothing is running right before forcing the 'fix your wallet' dialog up
->>>>>>> 8281df1f
          self.checkRdyForFix()
 
 
