#! /usr/bin/python
# -*- coding: UTF-8 -*-
################################################################################
#                                                                              #
# Copyright (C) 2011-2015, Armory Technologies, Inc.                           #
# Distributed under the GNU Affero General Public License (AGPL v3)            #
# See LICENSE or http://www.gnu.org/licenses/agpl.html                         #
#                                                                              #
################################################################################

import gettext


from copy import deepcopy
from datetime import datetime
import hashlib
import logging
import math
import os
import platform
import random
import shutil
import signal
import socket
import subprocess
import sys
import threading
import time
import traceback
import webbrowser


from PyQt4.QtCore import *
from PyQt4.QtGui import *
import psutil
from twisted.internet.defer import Deferred
from twisted.internet.protocol import Protocol, ClientFactory

import CppBlockUtils as Cpp
from announcefetch import AnnounceDataFetcher, ANNOUNCE_URL, ANNOUNCE_URL_BACKUP, \
   DEFAULT_FETCH_INTERVAL
from armorycolors import Colors, htmlColor, QAPP
from armoryengine.ALL import *
from armoryengine.Block import PyBlock
from armoryengine.Decorators import RemoveRepeatingExtensions
from armoryengine.PyBtcWalletRecovery import WalletConsistencyCheck
from armoryengine.parseAnnounce import changelogParser, downloadLinkParser, \
   notificationParser
from armorymodels import *
from jasvet import verifySignature
import qrc_img_resources
from qtdefines import *
from qtdialogs import *
from ui.MultiSigDialogs import DlgSelectMultiSigOption, DlgLockboxManager, \
                    DlgMergePromNotes, DlgCreatePromNote, DlgImportAsciiBlock
from ui.VerifyOfflinePackage import VerifyOfflinePackageDialog
from ui.Wizards import WalletWizard, TxWizard
from ui.toolsDialogs import MessageSigningVerificationDialog
from dynamicImport import MODULE_PATH_KEY, ZIP_EXTENSION, getModuleList, importModule,\
   verifyZipSignature, MODULE_ZIP_STATUS, INNER_ZIP_FILENAME,\
   MODULE_ZIP_STATUS_KEY, getModuleListNoZip, dynamicImportNoZip
import tempfile


# Load our framework with OS X-specific code.
if OS_MACOSX:
   import ArmoryMac

# HACK ALERT: Qt has a bug in OS X where the system font settings will override
# the app's settings when a window is activated (e.g., Armory starts, the user
# switches to another app, and then switches back to Armory). There is a
# workaround, as used by TeXstudio and other programs.
# https://bugreports.qt-project.org/browse/QTBUG-5469 - Bug discussion.
# http://sourceforge.net/p/texstudio/bugs/594/?page=1 - Fix is mentioned.
# http://pyqt.sourceforge.net/Docs/PyQt4/qapplication.html#setDesktopSettingsAware
# - Mentions that this must be called before the app (QAPP) is created.
if OS_MACOSX:
   QApplication.setDesktopSettingsAware(False)

# PyQt4 Imports
# All the twisted/networking functionality
if OS_WINDOWS:
   from _winreg import *


MODULES_ZIP_DIR_NAME = 'modules'

class ArmoryMainWindow(QMainWindow):
   """ The primary Armory window """

   #############################################################################

   def __init__(self, parent=None, splashScreen=None):
      super(ArmoryMainWindow, self).__init__(parent)

      self.isShuttingDown = False
      
      # Load the settings file
      self.settingsPath = CLI_OPTIONS.settingsPath
      self.settings = SettingsFile(self.settingsPath)

      # SETUP THE WINDOWS DECORATIONS
      self.lblLogoIcon = QLabel()
      if USE_TESTNET:
         self.setWindowTitle('Armory - Bitcoin Wallet Management [TESTNET]')
         self.iconfile = ':/armory_icon_green_32x32.png'
         self.lblLogoIcon.setPixmap(QPixmap(':/armory_logo_green_h56.png'))
         if Colors.isDarkBkgd:
            self.lblLogoIcon.setPixmap(QPixmap(':/armory_logo_white_text_green_h56.png'))
      else:
         self.setWindowTitle('Armory - Bitcoin Wallet Management')
         self.iconfile = ':/armory_icon_32x32.png'
         self.lblLogoIcon.setPixmap(QPixmap(':/armory_logo_h44.png'))
         if Colors.isDarkBkgd:
            self.lblLogoIcon.setPixmap(QPixmap(':/armory_logo_white_text_h56.png'))

      # OS X requires some Objective-C code if we're switching to the testnet
      # (green) icon. We should also use a larger icon. Otherwise, Info.plist
      # takes care of everything.
      if not OS_MACOSX:
         self.setWindowIcon(QIcon(self.iconfile))
      else:
         self.notifCtr = ArmoryMac.MacNotificationHandler.None
         if USE_TESTNET:
            self.iconfile = ':/armory_icon_green_fullres.png'
            ArmoryMac.MacDockIconHandler.instance().setMainWindow(self)
            ArmoryMac.MacDockIconHandler.instance().setIcon(QIcon(self.iconfile))
      self.lblLogoIcon.setAlignment(Qt.AlignHCenter | Qt.AlignVCenter)

      self.netMode     = NETWORKMODE.Offline
      self.abortLoad   = False
      self.memPoolInit = False
      self.needUpdateAfterScan = True
      self.sweepAfterScanList = []
      self.newWalletList = []
      self.newZeroConfSinceLastUpdate = []
      self.lastSDMState = BDM_UNINITIALIZED
      self.doShutdown = False
      self.downloadDict = {}
      self.notAvailErrorCount = 0
      self.satoshiVerWarnAlready = False
      self.satoshiLatestVer = None
      self.latestVer = {}
      self.downloadDict = {}
      self.satoshiHomePath = None
      self.satoshiExeSearchPath = None
      self.initSyncCircBuff = []
      self.latestVer = {}
      self.lastVersionsTxtHash = ''
      self.dlgCptWlt = None
      self.torrentFinished = False
      self.torrentCircBuffer = []
      self.lastAskedUserStopTorrent = 0
      self.wasSynchronizing = False
      self.announceIsSetup = False
      self.entropyAccum = []
      self.allLockboxes = []
      self.lockboxIDMap = {}
      self.cppLockboxWltMap = {}

      # Full list of notifications, and notify IDs that should trigger popups
      # when sending or receiving.
      self.lastAnnounceUpdate = {}
      self.changelog = []
      self.downloadLinks = {}
      self.almostFullNotificationList = {}
      self.notifyOnSend = set()
      self.notifyonRecv = set()
      self.versionNotification = {}
      self.notifyIgnoreLong  = []
      self.notifyIgnoreShort = []
      self.maxPriorityID = None
      self.satoshiVersions = ['','']  # [curr, avail]
      self.armoryVersions = [getVersionString(BTCARMORY_VERSION), '']
      self.NetworkingFactory = None
      self.tempModulesDirName = None
      self.internetStatus = None

      # We only need a single connection to bitcoind since it's a
      # reconnecting connection, so we keep it around.
      self.SingletonConnectedNetworkingFactory = None

      # Kick off announcement checking, unless they explicitly disabled it
      # The fetch happens in the background, we check the results periodically
      self.announceFetcher = None
      self.setupAnnouncementFetcher()

      #delayed URI parsing dict
      self.delayedURIData = {}
      self.delayedURIData['qLen'] = 0

      #Setup the signal to spawn progress dialogs from the main thread
      self.connect(self, SIGNAL('initTrigger') , self.initTrigger)
      self.connect(self, SIGNAL('execTrigger'), self.execTrigger)
      self.connect(self, SIGNAL('checkForNegImports'), self.checkForNegImports)

      #generic signal to run pass any method as the arg
      self.connect(self, SIGNAL('method_signal') , self.method_signal)  
                
      #push model BDM notify signal
      self.connect(self, SIGNAL('cppNotify'), self.handleCppNotification)
      TheBDM.registerCppNotification(self.cppNotifySignal)

      # We want to determine whether the user just upgraded to a new version
      self.firstLoadNewVersion = False
      currVerStr = 'v'+getVersionString(BTCARMORY_VERSION)
      if self.settings.hasSetting('LastVersionLoad'):
         lastVerStr = self.settings.get('LastVersionLoad')
         if not lastVerStr==currVerStr:
            LOGINFO('First load of new version: %s', currVerStr)
            self.firstLoadNewVersion = True
      self.settings.set('LastVersionLoad', currVerStr)

      # Because dynamically retrieving addresses for querying transaction
      # comments can be so slow, I use this txAddrMap to cache the mappings
      # between tx's and addresses relevant to our wallets.  It really only
      # matters for massive tx with hundreds of outputs -- but such tx do
      # exist and this is needed to accommodate wallets with lots of them.
      self.txAddrMap = {}

      def updateProgress(val):
         if splashScreen is not None:
            splashScreen.updateProgress(val)
      self.loadWalletsAndSettings(updateProgress)      

      eulaAgreed = self.getSettingOrSetDefault('Agreed_to_EULA', False)
      if not eulaAgreed:
         DlgEULA(self,self).exec_()


      if not self.abortLoad:
         self.setupNetworking()

      # setupNetworking may have set this flag if something went wrong
      if self.abortLoad:
         LOGWARN('Armory startup was aborted.  Closing.')
         os._exit(0)

      # We need to query this once at the beginning, to avoid having
      # strange behavior if the user changes the setting but hasn't
      # restarted yet...
      self.doAutoBitcoind = \
            self.getSettingOrSetDefault('ManageSatoshi', not OS_MACOSX)


      # This is a list of alerts that the user has chosen to no longer
      # be notified about
      alert_str = str(self.getSettingOrSetDefault('IgnoreAlerts', ""))
      if alert_str == "":
         alerts = []
      else:
         alerts = alert_str.split(",")
      self.ignoreAlerts = {int(s):True for s in alerts}


      # If we're going into online mode, start loading blockchain
      if self.doAutoBitcoind:
         self.startBitcoindIfNecessary()
      else:
         self.loadBlockchainIfNecessary()

      # Setup system tray and register "bitcoin:" URLs with the OS
      self.setupSystemTray()
      self.setupUriRegistration()

      self.heartbeatCount = 0

      self.extraHeartbeatSpecial  = []
      self.extraHeartbeatAlways   = []
      self.extraHeartbeatOnline   = []
      self.extraNewTxFunctions    = []
      self.extraNewBlockFunctions = []
      self.extraShutdownFunctions = []
      self.extraGoOnlineFunctions = []
      
      self.walletDialogDict = {}

      self.lblArmoryStatus = QRichLabel(tr('<font color=%(color)s>Offline</font> ') %
                                      { 'color' : htmlColor('TextWarn') }, doWrap=False)

      self.statusBar().insertPermanentWidget(0, self.lblArmoryStatus)

      # Table for all the wallets
      self.walletModel = AllWalletsDispModel(self)
      self.walletsView  = QTableView(self)

      w,h = tightSizeNChar(self.walletsView, 55)
      viewWidth  = 1.2*w
      sectionSz  = 1.3*h
      viewHeight = 4.4*sectionSz

      self.walletsView.setModel(self.walletModel)
      self.walletsView.setSelectionBehavior(QTableView.SelectRows)
      self.walletsView.setSelectionMode(QTableView.SingleSelection)
      self.walletsView.verticalHeader().setDefaultSectionSize(sectionSz)
      self.walletsView.setMinimumSize(viewWidth, viewHeight)
      self.walletsView.setItemDelegate(AllWalletsCheckboxDelegate(self))
      self.walletsView.horizontalHeader().setResizeMode(0, QHeaderView.Fixed)
      

      self.walletsView.hideColumn(0)
      if self.usermode == USERMODE.Standard:
         initialColResize(self.walletsView, [20, 0, 0.35, 0.2, 0.2])
      else:
         initialColResize(self.walletsView, [20, 0.15, 0.30, 0.2, 0.20])


      if self.settings.hasSetting('LastFilterState'):
         if self.settings.get('LastFilterState')==4:
            self.walletsView.showColumn(0)


      self.connect(self.walletsView, SIGNAL('doubleClicked(QModelIndex)'), 
                   self.execDlgWalletDetails)
      self.connect(self.walletsView, SIGNAL('clicked(QModelIndex)'), 
                   self.execClickRow)

      self.walletsView.setColumnWidth(WLTVIEWCOLS.Visible, 20)
      w,h = tightSizeNChar(GETFONT('var'), 100)


      # Prepare for tableView slices (i.e. "Showing 1 to 100 of 382", etc)
      self.numShowOpts = [100,250,500,1000,'All']
      self.sortLedgOrder = Qt.AscendingOrder
      self.sortLedgCol = 0
      self.currLedgMin = 1
      self.currLedgMax = 100
      self.currLedgWidth = 100

      # Table to display ledger/activity
      self.ledgerTable = []
      self.ledgerModel = LedgerDispModelSimple(self.ledgerTable, self, self)
      self.ledgerModel.setLedgerDelegate(TheBDM.bdv().getLedgerDelegateForWallets())
      self.ledgerModel.setConvertLedgerMethod(self.convertLedgerToTable)

      self.ledgerView  = ArmoryTableView(self, self)
      self.ledgerView.setModel(self.ledgerModel)
      self.ledgerView.setSortingEnabled(True)
      self.ledgerView.setItemDelegate(LedgerDispDelegate(self))
      self.ledgerView.setSelectionBehavior(QTableView.SelectRows)
      self.ledgerView.setSelectionMode(QTableView.SingleSelection)

      self.ledgerView.verticalHeader().setDefaultSectionSize(sectionSz)
      self.ledgerView.verticalHeader().hide()
      self.ledgerView.horizontalHeader().setResizeMode(0, QHeaderView.Fixed)
      self.ledgerView.horizontalHeader().setResizeMode(3, QHeaderView.Fixed)

      self.ledgerView.hideColumn(LEDGERCOLS.isOther)
      self.ledgerView.hideColumn(LEDGERCOLS.UnixTime)
      self.ledgerView.hideColumn(LEDGERCOLS.WltID)
      self.ledgerView.hideColumn(LEDGERCOLS.TxHash)
      self.ledgerView.hideColumn(LEDGERCOLS.isCoinbase)
      self.ledgerView.hideColumn(LEDGERCOLS.toSelf)
      self.ledgerView.hideColumn(LEDGERCOLS.DoubleSpend)
      

      # Another table and model, for lockboxes
      self.currentLBPage = 0
      self.lockboxLedgTable = []
      self.lockboxLedgModel = LedgerDispModelSimple(self.lockboxLedgTable, 
                                                    self, self, isLboxModel=True)
      self.lockboxLedgModel.setLedgerDelegate(TheBDM.bdv().getLedgerDelegateForLockboxes())
      self.lockboxLedgModel.setConvertLedgerMethod(self.convertLedgerToTable)
      self.lbDialogModel = None

      dateWidth    = tightSizeStr(self.ledgerView, '_9999-Dec-99 99:99pm__')[0]
      nameWidth    = tightSizeStr(self.ledgerView, '9'*32)[0]
      cWidth = 20 # num-confirm icon width
      tWidth = 72 # date icon width
      initialColResize(self.ledgerView, [cWidth, 0, dateWidth, tWidth, 0.30, 0.40, 0.3])

      self.connect(self.ledgerView, SIGNAL('doubleClicked(QModelIndex)'), \
                   self.dblClickLedger)

      self.ledgerView.setContextMenuPolicy(Qt.CustomContextMenu)
      self.ledgerView.customContextMenuRequested.connect(self.showContextMenuLedger)

      btnAddWallet  = QPushButton(tr("Create Wallet"))
      btnImportWlt  = QPushButton(tr("Import or Restore Wallet"))
      self.connect(btnAddWallet,  SIGNAL('clicked()'), self.startWalletWizard)
      self.connect(btnImportWlt,  SIGNAL('clicked()'), self.execImportWallet)

      # Put the Wallet info into it's own little box
      lblAvail = QLabel(tr("<b>Available Wallets:</b>"))
      viewHeader = makeLayoutFrame(HORIZONTAL, [lblAvail, \
                                             'Stretch', \
                                             btnAddWallet, \
                                             btnImportWlt, ])
      wltFrame = QFrame()
      wltFrame.setFrameStyle(QFrame.Box|QFrame.Sunken)
      wltLayout = QGridLayout()
      wltLayout.addWidget(viewHeader, 0,0, 1,3)
      wltLayout.addWidget(self.walletsView, 1,0, 1,3)
      wltFrame.setLayout(wltLayout)



      # Make the bottom 2/3 a tabwidget
      self.mainDisplayTabs = QTabWidget()

      # Put the labels into scroll areas just in case window size is small.
      self.tabDashboard = QWidget()
      self.setupDashboard()


      # Combo box to filter ledger display
      self.comboWltSelect = QComboBox()
      self.populateLedgerComboBox()
      self.connect(self.ledgerView.horizontalHeader(), \
                   SIGNAL('sortIndicatorChanged(int,Qt::SortOrder)'), \
                   self.changeLedgerSorting)


      self.connect(self.comboWltSelect, SIGNAL('activated(int)'), 
                   self.changeWltFilter)
      

      self.lblTot  = QRichLabel('<b>Maximum Funds:</b>', doWrap=False);
      self.lblSpd  = QRichLabel('<b>Spendable Funds:</b>', doWrap=False);
      self.lblUcn  = QRichLabel('<b>Unconfirmed:</b>', doWrap=False);

      self.lblTotalFunds  = QRichLabel('-'*12, doWrap=False)
      self.lblSpendFunds  = QRichLabel('-'*12, doWrap=False)
      self.lblUnconfFunds = QRichLabel('-'*12, doWrap=False)
      self.lblTotalFunds.setAlignment(Qt.AlignRight | Qt.AlignVCenter)
      self.lblSpendFunds.setAlignment(Qt.AlignRight | Qt.AlignVCenter)
      self.lblUnconfFunds.setAlignment(Qt.AlignRight | Qt.AlignVCenter)

      self.lblTot.setAlignment(Qt.AlignRight | Qt.AlignVCenter)
      self.lblSpd.setAlignment(Qt.AlignRight | Qt.AlignVCenter)
      self.lblUcn.setAlignment(Qt.AlignRight | Qt.AlignVCenter)

      self.lblBTC1 = QRichLabel('<b>BTC</b>', doWrap=False)
      self.lblBTC2 = QRichLabel('<b>BTC</b>', doWrap=False)
      self.lblBTC3 = QRichLabel('<b>BTC</b>', doWrap=False)
      self.ttipTot = self.createToolTipWidget( \
            'Funds if all current transactions are confirmed.  '
            'Value appears gray when it is the same as your spendable funds.')
      self.ttipSpd = self.createToolTipWidget( 'Funds that can be spent <i>right now</i>')
      self.ttipUcn = self.createToolTipWidget( \
            'Funds that have less than 6 confirmations, and thus should not '
            'be considered <i>yours</i>, yet.')

      frmTotals = QFrame()
      frmTotals.setFrameStyle(STYLE_NONE)
      frmTotalsLayout = QGridLayout()
      frmTotalsLayout.addWidget(self.lblTot, 0,0)
      frmTotalsLayout.addWidget(self.lblSpd, 1,0)
      frmTotalsLayout.addWidget(self.lblUcn, 2,0)

      frmTotalsLayout.addWidget(self.lblTotalFunds,  0,1)
      frmTotalsLayout.addWidget(self.lblSpendFunds,  1,1)
      frmTotalsLayout.addWidget(self.lblUnconfFunds, 2,1)

      frmTotalsLayout.addWidget(self.lblBTC1, 0,2)
      frmTotalsLayout.addWidget(self.lblBTC2, 1,2)
      frmTotalsLayout.addWidget(self.lblBTC3, 2,2)

      frmTotalsLayout.addWidget(self.ttipTot, 0,3)
      frmTotalsLayout.addWidget(self.ttipSpd, 1,3)
      frmTotalsLayout.addWidget(self.ttipUcn, 2,3)

      frmTotals.setLayout(frmTotalsLayout)

      #page selection UI
      self.mainLedgerCurrentPage = 1
      self.lblPages     = QRichLabel('Page: ')
      self.PageLineEdit = QLineEdit('1')
      self.lblNPages    = QRichLabel(' out of 1') 
      
      self.connect(self.PageLineEdit, SIGNAL('editingFinished()'), \
                   self.loadNewPage)
            
      self.changeWltFilter()      
      

      # Will fill this in when ledgers are created & combined
      self.lblLedgShowing = QRichLabel('Showing:', hAlign=Qt.AlignHCenter)
      self.lblLedgRange   = QRichLabel('', hAlign=Qt.AlignHCenter)
      self.lblLedgTotal   = QRichLabel('', hAlign=Qt.AlignHCenter)
      self.comboNumShow = QComboBox()
      for s in self.numShowOpts:
         self.comboNumShow.addItem( str(s) )
      self.comboNumShow.setCurrentIndex(0)
      self.comboNumShow.setMaximumWidth( tightSizeStr(self, '_9999_')[0]+25 )


      self.btnLedgUp = QLabelButton('')
      self.btnLedgUp.setMaximumHeight(20)
      self.btnLedgUp.setPixmap(QPixmap(':/scroll_up_18.png'))
      self.btnLedgUp.setAlignment(Qt.AlignVCenter | Qt.AlignHCenter)
      self.btnLedgUp.setVisible(False)

      self.btnLedgDn = QLabelButton('')
      self.btnLedgDn.setMaximumHeight(20)
      self.btnLedgDn.setPixmap(QPixmap(':/scroll_down_18.png'))
      self.btnLedgDn.setAlignment(Qt.AlignVCenter | Qt.AlignHCenter)


      self.connect(self.comboNumShow, SIGNAL('activated(int)'), self.changeNumShow)
      self.connect(self.btnLedgUp,    SIGNAL('clicked()'),      self.clickLedgUp)
      self.connect(self.btnLedgDn,    SIGNAL('clicked()'),      self.clickLedgDn)

      frmFilter = makeVertFrame([QLabel(tr('Filter:')), self.comboWltSelect, 'Stretch'])

      self.frmLedgUpDown = QFrame()
      layoutUpDown = QGridLayout()
      layoutUpDown.addWidget(self.lblLedgShowing,0,0)
      layoutUpDown.addWidget(self.lblLedgRange,  1,0)
      layoutUpDown.addWidget(self.lblLedgTotal,  2,0)
      layoutUpDown.addWidget(self.btnLedgUp,     0,1)
      layoutUpDown.addWidget(self.comboNumShow,  1,1)
      layoutUpDown.addWidget(self.btnLedgDn,     2,1)
      layoutUpDown.setVerticalSpacing(2)
      self.frmLedgUpDown.setLayout(layoutUpDown)
      self.frmLedgUpDown.setFrameStyle(STYLE_SUNKEN)


      frmLower = makeHorizFrame([ frmFilter, \
                                 'Stretch', \
                                 self.frmLedgUpDown, \
                                 'Stretch', \
                                 frmTotals])

      # Now add the ledger to the bottom of the window
      ledgFrame = QFrame()
      ledgFrame.setFrameStyle(QFrame.Box|QFrame.Sunken)
      ledgLayout = QGridLayout()
      ledgLayout.addWidget(self.ledgerView,           1,0)
      ledgLayout.addWidget(frmLower,                  2,0)
      ledgLayout.setRowStretch(0, 0)
      ledgLayout.setRowStretch(1, 1)
      ledgLayout.setRowStretch(2, 0)
      ledgFrame.setLayout(ledgLayout)

      self.tabActivity = QWidget()
      self.tabActivity.setLayout(ledgLayout)

      self.tabAnnounce = QWidget()
      self.setupAnnounceTab()


      # Add the available tabs to the main tab widget
      self.MAINTABS  = enum('Dash','Ledger','Announce')

      self.mainDisplayTabs.addTab(self.tabDashboard, tr('Dashboard'))
      self.mainDisplayTabs.addTab(self.tabActivity,  tr('Transactions'))
      self.mainDisplayTabs.addTab(self.tabAnnounce,  tr('Announcements'))

      ##########################################################################
      if not CLI_OPTIONS.disableModules:
         if USE_TESTNET:
            self.loadArmoryModulesNoZip()
      # Armory Modules are diabled on main net. If enabled it uses zip files to 
      # contain the modules     
      #   else:
      #      self.loadArmoryModules()   
      ##########################################################################

      self.lbDialog = None

      btnSendBtc   = QPushButton(tr("Send Bitcoins"))
      btnRecvBtc   = QPushButton(tr("Receive Bitcoins"))
      btnWltProps  = QPushButton(tr("Wallet Properties"))
      btnOfflineTx = QPushButton(tr("Offline Transactions"))
      btnMultisig  = QPushButton(tr("Lockboxes (Multi-Sig)"))

      self.connect(btnWltProps, SIGNAL('clicked()'), self.execDlgWalletDetails)
      self.connect(btnRecvBtc,  SIGNAL('clicked()'), self.clickReceiveCoins)
      self.connect(btnSendBtc,  SIGNAL('clicked()'), self.clickSendBitcoins)
      self.connect(btnOfflineTx,SIGNAL('clicked()'), self.execOfflineTx)
      self.connect(btnMultisig, SIGNAL('clicked()'), self.browseLockboxes)

      verStr = 'Armory %s / %s' % (getVersionString(BTCARMORY_VERSION),
                                              UserModeStr(self.usermode))
      lblInfo = QRichLabel(verStr, doWrap=False)
      lblInfo.setFont(GETFONT('var',10))
      lblInfo.setAlignment(Qt.AlignHCenter | Qt.AlignVCenter)

      logoBtnFrame = []
      logoBtnFrame.append(self.lblLogoIcon)
      logoBtnFrame.append(btnSendBtc)
      logoBtnFrame.append(btnRecvBtc)
      logoBtnFrame.append(btnWltProps)
      if self.usermode in (USERMODE.Advanced, USERMODE.Expert):
         logoBtnFrame.append(btnOfflineTx)
      if self.usermode in (USERMODE.Expert,):
         logoBtnFrame.append(btnMultisig)
      logoBtnFrame.append(lblInfo)
      logoBtnFrame.append('Stretch')

      btnFrame = makeVertFrame(logoBtnFrame, STYLE_SUNKEN)
      logoWidth=220
      btnFrame.sizeHint = lambda: QSize(logoWidth*1.0, 10)
      btnFrame.setMaximumWidth(logoWidth*1.2)
      btnFrame.setSizePolicy(QSizePolicy.Preferred, QSizePolicy.Expanding)

      layout = QGridLayout()
      layout.addWidget(btnFrame,          0, 0, 1, 1)
      layout.addWidget(wltFrame,          0, 1, 1, 1)
      layout.addWidget(self.mainDisplayTabs,  1, 0, 1, 2)
      layout.setRowStretch(0, 1)
      layout.setRowStretch(1, 5)

      # Attach the layout to the frame that will become the central widget
      mainFrame = QFrame()
      mainFrame.setLayout(layout)
      self.setCentralWidget(mainFrame)
      self.setMinimumSize(750,500)

      # Start the user at the dashboard
      self.mainDisplayTabs.setCurrentIndex(self.MAINTABS.Dash)


      ##########################################################################
      # Set up menu and actions
      #MENUS = enum('File', 'Wallet', 'User', "Tools", "Network")
      currmode = self.getSettingOrSetDefault('User_Mode', 'Advanced')
      MENUS = enum('File', 'User', 'Tools', 'Addresses', 'Wallets', \
                                                'MultiSig', 'Help')
      self.menu = self.menuBar()
      self.menusList = []
      self.menusList.append( self.menu.addMenu(tr('&File')) )
      self.menusList.append( self.menu.addMenu(tr('&User')) )
      self.menusList.append( self.menu.addMenu(tr('&Tools')) )
      self.menusList.append( self.menu.addMenu(tr('&Addresses')) )
      self.menusList.append( self.menu.addMenu(tr('&Wallets')) )
      self.menusList.append( self.menu.addMenu(tr('&MultiSig')) )
      self.menusList.append( self.menu.addMenu(tr('&Help')) )
      #self.menusList.append( self.menu.addMenu('&Network') )


      def exportTx():
         if not TheBDM.getState()==BDM_BLOCKCHAIN_READY:
            QMessageBox.warning(self, 'Transactions Unavailable', \
               'Transaction history cannot be collected until Armory is '
               'in online mode.  Please try again when Armory is online. ',
               QMessageBox.Ok)
            return
         else:
            DlgExportTxHistory(self,self).exec_()


      actExportTx    = self.createAction('&Export Transactions...', exportTx)
      actSettings    = self.createAction('&Settings...', self.openSettings)
      actMinimApp    = self.createAction('&Minimize Armory', self.minimizeArmory)
      actExportLog   = self.createAction('Export &Log File...', self.exportLogFile)
      actCloseApp    = self.createAction('&Quit Armory', self.closeForReal)
      self.menusList[MENUS.File].addAction(actExportTx)
      self.menusList[MENUS.File].addAction(actSettings)
      self.menusList[MENUS.File].addAction(actMinimApp)
      self.menusList[MENUS.File].addAction(actExportLog)
      self.menusList[MENUS.File].addAction(actCloseApp)


      def chngStd(b):
         if b: self.setUserMode(USERMODE.Standard)
      def chngAdv(b):
         if b: self.setUserMode(USERMODE.Advanced)
      def chngDev(b):
         if b: self.setUserMode(USERMODE.Expert)

      modeActGrp = QActionGroup(self)
      actSetModeStd = self.createAction('&Standard',  chngStd, True)
      actSetModeAdv = self.createAction('&Advanced',  chngAdv, True)
      actSetModeDev = self.createAction('&Expert',    chngDev, True)

      modeActGrp.addAction(actSetModeStd)
      modeActGrp.addAction(actSetModeAdv)
      modeActGrp.addAction(actSetModeDev)

      self.menusList[MENUS.User].addAction(actSetModeStd)
      self.menusList[MENUS.User].addAction(actSetModeAdv)
      self.menusList[MENUS.User].addAction(actSetModeDev)



      LOGINFO('Usermode: %s', currmode)
      self.firstModeSwitch=True
      if currmode=='Standard':
         self.usermode = USERMODE.Standard
         actSetModeStd.setChecked(True)
      elif currmode=='Advanced':
         self.usermode = USERMODE.Advanced
         actSetModeAdv.setChecked(True)
      elif currmode=='Expert':
         self.usermode = USERMODE.Expert
         actSetModeDev.setChecked(True)

      def openMsgSigning():
         MessageSigningVerificationDialog(self,self).exec_()

      def openBlindBroad():
         if not satoshiIsAvailable():
            QMessageBox.warning(self, tr("Not Online"), tr("""
               Bitcoin Core is not available, so Armory will not be able
               to broadcast any transactions for you."""), QMessageBox.Ok)
            return
         DlgBroadcastBlindTx(self,self).exec_()



      actOpenSigner = self.createAction('&Message Signing/Verification...', openMsgSigning)
      if currmode=='Expert':
         actOpenTools  = self.createAction('&EC Calculator...',   lambda: DlgECDSACalc(self,self, 1).exec_())
         actBlindBroad = self.createAction('&Broadcast Raw Transaction...', openBlindBroad)

      self.menusList[MENUS.Tools].addAction(actOpenSigner)
      if currmode=='Expert':
         self.menusList[MENUS.Tools].addAction(actOpenTools)
         self.menusList[MENUS.Tools].addAction(actBlindBroad)

      def mkprom():
         if not TheBDM.getState()==BDM_BLOCKCHAIN_READY:
            QMessageBox.warning(self, tr('Offline'), tr("""
               Armory is currently offline, and cannot determine what funds are
               available for simulfunding.  Please try again when Armory is in
               online mode."""), QMessageBox.Ok)
         else:
            DlgCreatePromNote(self, self).exec_()


      def msrevsign():
         title = tr('Import Multi-Spend Transaction')
         descr = tr("""
            Import a signature-collector text block for review and signing.  
            It is usually a block of text with "TXSIGCOLLECT" in the first line,
            or a <i>*.sigcollect.tx</i> file.""")
         ftypes = ['Signature Collectors (*.sigcollect.tx)']
         dlgImport = DlgImportAsciiBlock(self, self, title, descr, ftypes, 
                                                         UnsignedTransaction)
         dlgImport.exec_()
         if dlgImport.returnObj:
            DlgMultiSpendReview(self, self, dlgImport.returnObj).exec_()
            

      simulMerge   = lambda: DlgMergePromNotes(self, self).exec_()
      actMakeProm    = self.createAction('Simulfund &Promissory Note', mkprom)
      actPromCollect = self.createAction('Simulfund &Collect && Merge', simulMerge)
      actMultiSpend  = self.createAction('Simulfund &Review && Sign', msrevsign)

      if not self.usermode==USERMODE.Expert:
         self.menusList[MENUS.MultiSig].menuAction().setVisible(False)


      # Addresses
      actAddrBook   = self.createAction('View &Address Book...',          self.execAddressBook)
      actSweepKey   = self.createAction('&Sweep Private Key/Address...',  self.menuSelectSweepKey)
      actImportKey  = self.createAction('&Import Private Key/Address...', self.menuSelectImportKey)

      self.menusList[MENUS.Addresses].addAction(actAddrBook)
      if not currmode=='Standard':
         self.menusList[MENUS.Addresses].addAction(actImportKey)
         self.menusList[MENUS.Addresses].addAction(actSweepKey)

      actCreateNew    = self.createAction('&Create New Wallet',        self.startWalletWizard)
      actImportWlt    = self.createAction('&Import or Restore Wallet', self.execImportWallet)
      actAddressBook  = self.createAction('View &Address Book',        self.execAddressBook)
      actRecoverWlt   = self.createAction('&Fix Damaged Wallet',        self.RecoverWallet)

      self.menusList[MENUS.Wallets].addAction(actCreateNew)
      self.menusList[MENUS.Wallets].addAction(actImportWlt)
      self.menusList[MENUS.Wallets].addSeparator()
      self.menusList[MENUS.Wallets].addAction(actRecoverWlt)

      def execVersion():
         self.explicitCheckAnnouncements()
         self.mainDisplayTabs.setCurrentIndex(self.MAINTABS.Announce)

      execAbout   = lambda: DlgHelpAbout(self).exec_()
      execTrouble = lambda: webbrowser.open('https://bitcoinarmory.com/troubleshooting/')
      execBugReport = lambda: DlgBugReport(self, self).exec_()


      execVerifySigned = lambda: VerifyOfflinePackageDialog(self, self).exec_()
      actAboutWindow  = self.createAction(tr('&About Armory...'), execAbout)
      actVersionCheck = self.createAction(tr('Armory Version'), execVersion)
      actDownloadUpgrade = self.createAction(tr('Update Software...'), self.openDownloaderAll)
      actVerifySigned = self.createAction(tr('Verify Signed Package...'), execVerifySigned)
      actTroubleshoot = self.createAction(tr('Troubleshooting Armory'), execTrouble)
      actSubmitBug    = self.createAction(tr('Submit Bug Report'), execBugReport)
      actClearMemPool = self.createAction(tr('Clear All Unconfirmed'), self.clearMemoryPool)
      actRescanDB     = self.createAction(tr('Rescan Databases'), self.rescanNextLoad)
      actRebuildDB    = self.createAction(tr('Rebuild and Rescan Databases'), self.rebuildNextLoad)
      actFactoryReset = self.createAction(tr('Factory Reset'), self.factoryReset)
      actPrivacyPolicy = self.createAction(tr('Armory Privacy Policy'), self.showPrivacyGeneric)

      self.menusList[MENUS.Help].addAction(actAboutWindow)
      self.menusList[MENUS.Help].addAction(actVersionCheck)
      self.menusList[MENUS.Help].addAction(actDownloadUpgrade)
      self.menusList[MENUS.Help].addAction(actVerifySigned)
      self.menusList[MENUS.Help].addSeparator()
      self.menusList[MENUS.Help].addAction(actTroubleshoot)
      self.menusList[MENUS.Help].addAction(actSubmitBug)
      self.menusList[MENUS.Help].addAction(actPrivacyPolicy)
      self.menusList[MENUS.Help].addSeparator()
      self.menusList[MENUS.Help].addAction(actClearMemPool)
      self.menusList[MENUS.Help].addAction(actRescanDB)
      self.menusList[MENUS.Help].addAction(actRebuildDB)
      self.menusList[MENUS.Help].addAction(actFactoryReset)



      execMSHack = lambda: DlgSelectMultiSigOption(self,self).exec_()
      execBrowse = lambda: DlgLockboxManager(self,self).exec_()
      actMultiHacker = self.createAction(tr('Multi-Sig Lockboxes'), execMSHack)
      actBrowseLockboxes = self.createAction(tr('Lockbox &Manager...'), execBrowse)
      #self.menusList[MENUS.MultiSig].addAction(actMultiHacker)
      self.menusList[MENUS.MultiSig].addAction(actBrowseLockboxes)
      self.menusList[MENUS.MultiSig].addAction(actMakeProm)
      self.menusList[MENUS.MultiSig].addAction(actPromCollect)
      self.menusList[MENUS.MultiSig].addAction(actMultiSpend)



      # Restore any main-window geometry saved in the settings file
      hexgeom   = self.settings.get('MainGeometry')
      hexledgsz = self.settings.get('MainLedgerCols')
      hexwltsz  = self.settings.get('MainWalletCols')
      if len(hexgeom)>0:
         geom = QByteArray.fromHex(hexgeom)
         self.restoreGeometry(geom)
      if len(hexwltsz)>0:
         restoreTableView(self.walletsView, hexwltsz)
      if len(hexledgsz)>0:
         restoreTableView(self.ledgerView, hexledgsz)
         self.ledgerView.setColumnWidth(LEDGERCOLS.NumConf, 20)
         self.ledgerView.setColumnWidth(LEDGERCOLS.TxDir,   72)


      if DO_WALLET_CHECK: 
         self.checkWallets()

      self.blkReceived = RightNow()

      self.setDashboardDetails()

      from twisted.internet import reactor
      reactor.callLater(0.1,  self.execIntroDialog)
      reactor.callLater(1, self.Heartbeat)

      if self.getSettingOrSetDefault('MinimizeOnOpen', False) and not CLI_ARGS:
         LOGINFO('MinimizeOnOpen is True')
         reactor.callLater(0, self.minimizeArmory)

      if CLI_ARGS:
         reactor.callLater(1, self.uriLinkClicked, CLI_ARGS[0])

      if OS_MACOSX:
         self.macNotifHdlr = ArmoryMac.MacNotificationHandler()
         if self.macNotifHdlr.hasUserNotificationCenterSupport():
            self.notifCtr = ArmoryMac.MacNotificationHandler.BuiltIn
         else:
            # In theory, Qt can support notifications via Growl on pre-10.8
            # machines. It's shaky as hell, though, so we'll rely on alternate
            # code for now. In the future, according to
            # https://bugreports.qt-project.org/browse/QTBUG-33733 (which may not
            # be accurate, as the official documentation is contradictory),
            # showMessage() may have direct support for the OS X notification
            # center in Qt5.1. Something to experiment with later....
            self.notifCtr = self.macNotifHdlr.hasGrowl()

      # Now that construction of the UI is done
      # Check for warnings to be displayed
      
     # This is true if and only if the command line has a data dir that doesn't exist
      # and can't be created.
      if not CLI_OPTIONS.datadir in [ARMORY_HOME_DIR, DEFAULT]:
         QMessageBox.warning(self, tr('Default Data Directory'), tr("""
            Armory is using the default data directory because
            the data directory specified in the command line, could
            not be found and could not be created."""), QMessageBox.Ok)
      # This is true if and only if the command line has a database dir that doesn't exist
      # and can't be created.
      elif not CLI_OPTIONS.armoryDBDir in [ARMORY_DB_DIR, DEFAULT]:
         QMessageBox.warning(self, tr('Default Database Directory'), tr("""
            Armory is using the default database directory because
            the database directory specified in the command line, could
            not be found and could not be created."""), QMessageBox.Ok)
      
      # This is true if and only if the command line has a bitcoin dir that doesn't exist
      if not CLI_OPTIONS.satoshiHome in [BTC_HOME_DIR, DEFAULT]:
         QMessageBox.warning(self, tr('Bitcoin Directory'), tr("""
            Armory is using the default Bitcoin directory because
            the Bitcoin director specified in the command line, could
            not be found."""), QMessageBox.Ok)
         
      if not self.getSettingOrSetDefault('DNAA_DeleteLevelDB', False) and \
            os.path.exists(os.path.join(ARMORY_DB_DIR, LEVELDB_BLKDATA)):
               reply = MsgBoxWithDNAA(self, self, MSGBOX.Question, 'Delete Old DB Directory', \
                  'Armory detected an older version Database. '
                  'Do you want to delete the old database? Choose yes if '
                  'do not think that you will revert to an older version of Armory.', 'Do not ask this question again')
               if reply[0]==True:
                  shutil.rmtree(os.path.join(ARMORY_DB_DIR, LEVELDB_BLKDATA))
                  shutil.rmtree(os.path.join(ARMORY_DB_DIR, LEVELDB_HEADERS))
               if reply[1]==True:
                  self.writeSetting('DNAA_DeleteLevelDB', True)   
   ####################################################
   def getWatchingOnlyWallets(self):
      result = []
      for wltID in self.walletIDList:
         if self.walletMap[wltID].watchingOnly:
            result.append(wltID)
      return result


   ####################################################
   def changeWltFilter(self):

      currIdx  = max(self.comboWltSelect.currentIndex(), 0)
      currText = str(self.comboWltSelect.currentText()).lower()

      if currText.lower().startswith('custom filter'):
         self.walletsView.showColumn(0)
         #self.walletsView.resizeColumnToContents(0)
      else:
         self.walletsView.hideColumn(0)


      # If "custom" is selected, do nothing...
      if currIdx != 4:
         for i in range(len(self.walletVisibleList)):
            self.walletVisibleList[i] = False
            self.setWltSetting(self.walletIDList[i], 'LedgerShow', False)
   
         # If a specific wallet is selected, just set that and you're done
         if currIdx >= 4:
            self.walletVisibleList[currIdx-7] = True
            self.setWltSetting(self.walletIDList[currIdx-7], 'LedgerShow', True)
         else:
            # Else we walk through the wallets and flag the particular ones
            typelist = [[wid, determineWalletType(self.walletMap[wid], self)[0]] \
                                                      for wid in self.walletIDList]
   
            for i,winfo in enumerate(typelist):
               wid,wtype = winfo[:]
               if currIdx==0:
                  # My wallets
                  doShow = wtype in [WLTTYPES.Offline,WLTTYPES.Crypt,WLTTYPES.Plain]
                  self.walletVisibleList[i] = doShow
                  self.setWltSetting(wid, 'LedgerShow', doShow)
               elif currIdx==1:
                  # Offline wallets
                  doShow = winfo[1] in [WLTTYPES.Offline]
                  self.walletVisibleList[i] = doShow
                  self.setWltSetting(wid, 'LedgerShow', doShow)
               elif currIdx==2:
                  # Others' Wallets
                  doShow = winfo[1] in [WLTTYPES.WatchOnly]
                  self.walletVisibleList[i] = doShow
                  self.setWltSetting(wid, 'LedgerShow', doShow)
               elif currIdx==3:
                  # All Wallets
                  self.walletVisibleList[i] = True
                  self.setWltSetting(wid, 'LedgerShow', True)
      
      self.mainLedgerCurrentPage = 1
      self.PageLineEdit.setText(str(self.mainLedgerCurrentPage))
      
      self.wltIDList = []
      for i,vis in enumerate(self.walletVisibleList):
         if vis:
            wltid = self.walletIDList[i]
            if self.walletMap[wltid].isEnabled:
               self.wltIDList.append(wltid)

      try:
         TheBDM.bdv().updateWalletsLedgerFilter(self.wltIDList)      
      except:
         pass

   ############################################################################
   def loadArmoryModulesNoZip(self):
      """
      This method checks for any .py files in the exec directory
      """ 
      moduleDir = os.path.join(GetExecDir(), MODULES_ZIP_DIR_NAME)
      if not moduleDir or not os.path.exists(moduleDir):
         return

      LOGWARN('Attempting to load modules from: %s' % MODULES_ZIP_DIR_NAME)

      # This call does not eval any code in the modules.  It simply
      # loads the python files as raw chunks of text so we can
      # check hashes and signatures
      modMap = getModuleListNoZip(moduleDir)
      for moduleName,infoMap in modMap.iteritems():
         module = dynamicImportNoZip(moduleDir, moduleName, globals())
         plugObj = module.PluginObject(self)

         if not hasattr(plugObj,'getTabToDisplay') or \
            not hasattr(plugObj,'tabName'):
            LOGERROR('Module is malformed!  No tabToDisplay or tabName attrs')
            QMessageBox.critmoduleName(self, tr("Bad Module"), tr("""
               The module you attempted to load (%s) is malformed.  It is 
               missing attributes that are needed for Armory to load it.  
               It will be skipped.""") % moduleName, QMessageBox.Ok)
            continue
               
         verPluginInt = getVersionInt(readVersionString(plugObj.maxVersion))
         verArmoryInt = getVersionInt(BTCARMORY_VERSION)
         if verArmoryInt >verPluginInt:
            reply = QMessageBox.warning(self, tr("Outdated Module"), tr("""
               Module "%s" is only specified to work up to Armory version %s.
               You are using Armory version %s.  Please remove the module if
               you experience any problems with it, or contact the maintainer
               for a new version.
               <br><br>
               Do you want to continue loading the module?"""), 
               QMessageBox.Yes | QMessageBox.No)

            if not reply==QMessageBox.Yes:
               continue

         # All plugins should have "tabToDisplay" and "tabName" attributes
         LOGWARN('Adding module to tab list: "' + plugObj.tabName + '"')
         self.mainDisplayTabs.addTab(plugObj.getTabToDisplay(), plugObj.tabName)

         # Also inject any extra methods that will be 
         injectFuncList = [ \
               ['injectHeartbeatAlwaysFunc', 'extraHeartbeatAlways'], 
               ['injectHeartbeatOnlineFunc', 'extraHeartbeatOnline'], 
               ['injectGoOnlineFunc',        'extraGoOnlineFunctions'], 
               ['injectNewTxFunc',           'extraNewTxFunctions'], 
               ['injectNewBlockFunc',        'extraNewBlockFunctions'], 
               ['injectShutdownFunc',        'extraShutdownFunctions'] ]

         # Add any methods
         for plugFuncName,funcListName in injectFuncList:
            if not hasattr(plugObj, plugFuncName):
               continue
      
            if not hasattr(self, funcListName):
               LOGERROR('Missing an ArmoryQt list variable: %s' % funcListName)
               continue

            LOGINFO('Found module function: %s' % plugFuncName)
            funcList = getattr(self, funcListName)
            plugFunc = getattr(plugObj, plugFuncName)
            funcList.append(plugFunc)
                                    
   ############################################################################
   def loadArmoryModules(self):
      """
      This method checks for any .zip files in the modules directory
      """ 
      modulesZipDirPath = os.path.join(GetExecDir(), MODULES_ZIP_DIR_NAME)
      if modulesZipDirPath and os.path.exists(modulesZipDirPath):
         
         self.tempModulesDirName = tempfile.mkdtemp('modules')

   
         # This call does not eval any code in the modules.  It simply
         # loads the python files as raw chunks of text so we can
         # check hashes and signatures
         modMap = getModuleList(modulesZipDirPath)
         for moduleName,infoMap in modMap.iteritems():
            moduleZipPath = os.path.join(modulesZipDirPath, infoMap[MODULE_PATH_KEY])
            if  infoMap[MODULE_ZIP_STATUS_KEY] == MODULE_ZIP_STATUS.Invalid:
               reply = QMessageBox.warning(self, tr("Invalid Module"), tr("""
                  Armory detected the following module which is 
                  <font color=%(color)s"><b>invalid</b></font>:
                  <br><br>
                     <b>Module Name:</b> %(name)s<br>
                     <b>Module Path:</b> %(path)s<br>
                  <br><br>
                  Armory will only run a module from a zip file that
                  has the required stucture.""") % \
                  { 'color' : htmlColor('TextRed'), 'name' : moduleName, 'path' : moduleZipPath}, QMessageBox.Ok)
            elif not USE_TESTNET and infoMap[MODULE_ZIP_STATUS_KEY] == MODULE_ZIP_STATUS.Unsigned:
               reply = QMessageBox.warning(self, tr("UNSIGNED Module"), tr("""
                  Armory detected the following module which  
                  <font color="%(color)s"><b>has not been signed by Armory</b></font> and may be dangerous:
                  <br><br>
                     <b>Module Name:</b> %(name)s<br>
                     <b>Module Path:</b> %(path)s<br>
                  <br><br>
                  Armory will not allow you to run this module.""") % \
                  { 'color' : htmlColor('TextRed'), 'name' : moduleName, 'path' : moduleZipPath}, QMessageBox.Ok)
            else:
   
               ZipFile(moduleZipPath).extract(INNER_ZIP_FILENAME, self.tempModulesDirName)
               ZipFile(os.path.join(self.tempModulesDirName,INNER_ZIP_FILENAME)).extractall(self.tempModulesDirName)
               
               plugin = importModule(self.tempModulesDirName, moduleName, globals())
               plugObj = plugin.PluginObject(self)
      
               if not hasattr(plugObj,'getTabToDisplay') or \
                  not hasattr(plugObj,'tabName'):
                  LOGERROR('Module is malformed!  No tabToDisplay or tabName attrs')
                  QMessageBox.critmoduleName(self, tr("Bad Module"), tr("""
                     The module you attempted to load (%s) is malformed.  It is 
                     missing attributes that are needed for Armory to load it.  
                     It will be skipped.""") % moduleName, QMessageBox.Ok)
                  continue
                     
               verPluginInt = getVersionInt(readVersionString(plugObj.maxVersion))
               verArmoryInt = getVersionInt(BTCARMORY_VERSION)
               if verArmoryInt >verPluginInt:
                  reply = QMessageBox.warning(self, tr("Outdated Module"), tr("""
                     Module %(mod)s is only specified to work up to Armory version %(maxver)s.
                     You are using Armory version %(curver)s.  Please remove the module if
                     you experience any problems with it, or contact the maintainer
                     for a new version.
                     <br><br>
                     Do you want to continue loading the module?""") \
                        % { 'mod' : moduleName, 'maxver' : plugObj.maxVersion, 
                                 'curver' : getVersionString(BTCARMORY_VERSION)} , 
                           QMessageBox.Yes | QMessageBox.No)
      
                  if not reply==QMessageBox.Yes:
                     continue
      
               # All plugins should have "tabToDisplay" and "tabName" attributes
               LOGWARN('Adding module to tab list: "' + plugObj.tabName + '"')
               self.mainDisplayTabs.addTab(plugObj.getTabToDisplay(), plugObj.tabName)
      
               # Also inject any extra methods that will be 
               injectFuncList = [ \
                     ['injectHeartbeatAlwaysFunc', 'extraHeartbeatAlways'], 
                     ['injectHeartbeatOnlineFunc', 'extraHeartbeatOnline'], 
                     ['injectGoOnlineFunc',        'extraGoOnlineFunctions'], 
                     ['injectNewTxFunc',           'extraNewTxFunctions'], 
                     ['injectNewBlockFunc',        'extraNewBlockFunctions'], 
                     ['injectShutdownFunc',        'extraShutdownFunctions'] ]
      
               # Add any methods
               for plugFuncName,funcListName in injectFuncList:
                  if not hasattr(plugObj, plugFuncName):
                     continue
            
                  if not hasattr(self, funcListName):
                     LOGERROR('Missing an ArmoryQt list variable: %s' % funcListName)
                     continue
      
                  LOGINFO('Found module function: %s' % plugFuncName)
                  funcList = getattr(self, funcListName)
                  plugFunc = getattr(plugObj, plugFuncName)
                  funcList.append(plugFunc)
                                    

   ############################################################################
   def factoryReset(self):
      """
      reply = QMessageBox.information(self,'Factory Reset', \
         'You are about to revert all Armory settings '
         'to the state they were in when Armory was first installed.  '
         '<br><br>'
         'If you click "Yes," Armory will exit after settings are '
         'reverted.  You will have to manually start Armory again.'
         '<br><br>'
         'Do you want to continue? ', \
         QMessageBox.Yes | QMessageBox.No)

      if reply==QMessageBox.Yes:
         self.removeSettingsOnClose = True
         self.closeForReal()
      """

      if DlgFactoryReset(self,self).exec_():
         # The dialog already wrote all the flag files, just close now
         self.closeForReal()


   ####################################################
   def showPrivacyGeneric(self):
      DlgPrivacyPolicy().exec_()

   ####################################################
   def clearMemoryPool(self):
      touchFile( os.path.join(ARMORY_HOME_DIR, 'clearmempool.flag') )
      msg = tr("""
         The next time you restart Armory, all unconfirmed transactions will
         be cleared allowing you to retry any stuck transactions.""")
      if not self.doAutoBitcoind:
         msg += tr("""
         <br><br>Make sure you also restart Bitcoin-Qt
         (or bitcoind) and let it synchronize again before you restart
         Armory.  Doing so will clear its memory pool, as well""")
      QMessageBox.information(self, tr('Memory Pool'), msg, QMessageBox.Ok)



   ####################################################
   def registerWidgetActivateTime(self, widget):
      # This is a bit of a hack, but it's a very isolated method to make 
      # it easy to link widgets to my entropy accumulator

      # I just realized this doesn't do exactly what I originally intended...
      # I wanted it to work on arbitrary widgets like QLineEdits, but using
      # super is not the answer.  What I want is the original class method
      # to be called after logging keypress, not its superclass method.
      # Nonetheless, it does do what I need it to, as long as you only
      # registered frames and dialogs, not individual widgets/controls.
      mainWindow = self
      
      def newKPE(wself, event=None):
         mainWindow.logEntropy()
         super(wself.__class__, wself).keyPressEvent(event)

      def newKRE(wself, event=None):
         mainWindow.logEntropy()
         super(wself.__class__, wself).keyReleaseEvent(event)

      def newMPE(wself, event=None):
         mainWindow.logEntropy()
         super(wself.__class__, wself).mousePressEvent(event)

      def newMRE(wself, event=None):
         mainWindow.logEntropy()
         super(wself.__class__, wself).mouseReleaseEvent(event)

      from types import MethodType
      widget.keyPressEvent     = MethodType(newKPE, widget)
      widget.keyReleaseEvent   = MethodType(newKRE, widget)
      widget.mousePressEvent   = MethodType(newMPE, widget)
      widget.mouseReleaseEvent = MethodType(newMRE, widget)

      
   ####################################################
   def logEntropy(self):
      try:
         self.entropyAccum.append(RightNow())
         self.entropyAccum.append(QCursor.pos().x()) 
         self.entropyAccum.append(QCursor.pos().y()) 
      except:
         LOGEXCEPT('Error logging keypress entropy')

   ####################################################
   def getExtraEntropyForKeyGen(self):
      # The entropyAccum var has all the timestamps, down to the microsecond,
      # of every keypress and mouseclick made during the wallet creation
      # wizard.   Also logs mouse positions on every press, though it will
      # be constant while typing.  Either way, even, if they change no text
      # and use a 5-char password, we will still pickup about 40 events. 
      # Then we throw in the [name,time,size] triplets of some volatile 
      # system directories, and the hash of a file in that directory that
      # is expected to have timestamps and system-dependent parameters.
      # Finally, take a desktop screenshot... 
      # All three of these source are likely to have sufficient entropy alone.
      source1,self.entropyAccum = self.entropyAccum,[]

      if len(source1)==0:
         LOGERROR('Error getting extra entropy from mouse & key presses')

      source2 = []

      try:
         if OS_WINDOWS:
            tempDir = os.getenv('TEMP')
            extraFiles = []
         elif OS_LINUX:
            tempDir = '/var/log'
            extraFiles = ['/var/log/Xorg.0.log']
         elif OS_MACOSX:
            tempDir = '/var/log'
            extraFiles = ['/var/log/system.log']

         # A simple listing of the directory files, sizes and times is good
         if os.path.exists(tempDir):
            for fname in os.listdir(tempDir):
               fullpath = os.path.join(tempDir, fname)
               sz = os.path.getsize(fullpath)
               tm = os.path.getmtime(fullpath)
               source2.append([fname, sz, tm])

         # On Linux we also throw in Xorg.0.log
         for f in extraFiles:
            if os.path.exists(f):
               with open(f,'rb') as infile:
                  source2.append(hash256(infile.read()))
               
         if len(source2)==0:
            LOGWARN('Second source of supplemental entropy will be empty')

      except:
         LOGEXCEPT('Error getting extra entropy from filesystem')


      source3 = ''
      try:
         pixDesk = QPixmap.grabWindow(QApplication.desktop().winId())
         pixRaw = QByteArray()
         pixBuf = QBuffer(pixRaw)
         pixBuf.open(QIODevice.WriteOnly)
         pixDesk.save(pixBuf, 'PNG')
         source3 = pixBuf.buffer().toHex()
      except:
         LOGEXCEPT('Third source of entropy (desktop screenshot) failed')
         
      if len(source3)==0:
         LOGWARN('Error getting extra entropy from screenshot')

      LOGINFO('Adding %d keypress events to the entropy pool', len(source1)/3)
      LOGINFO('Adding %s bytes of filesystem data to the entropy pool', 
                  bytesToHumanSize(len(str(source2))))
      LOGINFO('Adding %s bytes from desktop screenshot to the entropy pool', 
                  bytesToHumanSize(len(str(source3))/2))
      

      allEntropy = ''.join([str(a) for a in [source1, source1, source3]])
      return SecureBinaryData(HMAC256('Armory Entropy', allEntropy))
      



   ####################################################
   def rescanNextLoad(self):
      reply = QMessageBox.warning(self, tr('Queue Rescan?'), tr("""
         The next time you restart Armory, it will rescan the blockchain
         database, and reconstruct your wallet histories from scratch.
         The rescan will take 10-60 minutes depending on your system.
         <br><br>
         Do you wish to force a rescan on the next Armory restart?"""), \
         QMessageBox.Yes | QMessageBox.No)
      if reply==QMessageBox.Yes:
         touchFile( os.path.join(ARMORY_HOME_DIR, 'rescan.flag') )

   ####################################################
   def rebuildNextLoad(self):
      reply = QMessageBox.warning(self, tr('Queue Rebuild?'), tr("""
         The next time you restart Armory, it will rebuild and rescan
         the entire blockchain database.  This operation can take between
         30 minutes and 4 hours depending on you system speed.
         <br><br>
         Do you wish to force a rebuild on the next Armory restart?"""), \
         QMessageBox.Yes | QMessageBox.No)
      if reply==QMessageBox.Yes:
         touchFile( os.path.join(ARMORY_HOME_DIR, 'rebuild.flag') )

   ####################################################
   def loadFailedManyTimesFunc(self, nFail):
      """
      For now, if the user is having trouble loading the blockchain, all
      we do is delete mempool.bin (which is frequently corrupted but not
      detected as such.  However, we may expand this in the future, if
      it's determined that more-complicated things are necessary.
      """
      LOGERROR('%d attempts to load blockchain failed.  Remove mempool.bin.' % nFail)
      mempoolfile = os.path.join(ARMORY_HOME_DIR,'mempool.bin')
      if os.path.exists(mempoolfile):
         os.remove(mempoolfile)
      else:
         LOGERROR('File mempool.bin does not exist. Nothing deleted.')

   ####################################################
   def menuSelectImportKey(self):
      QMessageBox.information(self, 'Select Wallet', \
         'You must import an address into a specific wallet.  If '
         'you do not want to import the key into any available wallet, '
         'it is recommeneded you make a new wallet for this purpose.'
         '<br><br>'
         'Double-click on the desired wallet from the main window, then '
         'click on "Import/Sweep Private Keys" on the bottom-right '
         'of the properties window.'
         '<br><br>'
         'Keys cannot be imported into watching-only wallets, only full '
         'wallets.', QMessageBox.Ok)

   ####################################################
   def menuSelectSweepKey(self):
      QMessageBox.information(self, 'Select Wallet', \
         'You must select a wallet into which funds will be swept. '
         'Double-click on the desired wallet from the main window, then '
         'click on "Import/Sweep Private Keys" on the bottom-right '
         'of the properties window to sweep to that wallet.'
         '<br><br>'
         'Keys cannot be swept into watching-only wallets, only full '
         'wallets.', QMessageBox.Ok)

   ####################################################
   def changeNumShow(self):
      prefWidth = self.numShowOpts[self.comboNumShow.currentIndex()]
      if prefWidth=='All':
         self.currLedgMin = 1;
         self.currLedgMax = self.ledgerSize
         self.currLedgWidth = -1;
      else:
         self.currLedgMax = self.currLedgMin + prefWidth - 1
         self.currLedgWidth = prefWidth

      self.applyLedgerRange()


   ####################################################
   def clickLedgUp(self):
      self.currLedgMin -= self.currLedgWidth
      self.currLedgMax -= self.currLedgWidth
      self.applyLedgerRange()

   ####################################################
   def clickLedgDn(self):
      self.currLedgMin += self.currLedgWidth
      self.currLedgMax += self.currLedgWidth
      self.applyLedgerRange()


   ####################################################
   def applyLedgerRange(self):
      if self.currLedgMin < 1:
         toAdd = 1 - self.currLedgMin
         self.currLedgMin += toAdd
         self.currLedgMax += toAdd

      if self.currLedgMax > self.ledgerSize:
         toSub = self.currLedgMax - self.ledgerSize
         self.currLedgMin -= toSub
         self.currLedgMax -= toSub

      self.currLedgMin = max(self.currLedgMin, 1)

      self.btnLedgUp.setVisible(self.currLedgMin!=1)
      self.btnLedgDn.setVisible(self.currLedgMax!=self.ledgerSize)

      self.createCombinedLedger()



   ####################################################
   def openSettings(self):
      LOGDEBUG('openSettings')
      dlgSettings = DlgSettings(self, self)
      dlgSettings.exec_()

   ####################################################
   def setupSystemTray(self):
      LOGDEBUG('setupSystemTray')
      # Creating a QSystemTray
      self.sysTray = QSystemTrayIcon(self)
      self.sysTray.setIcon( QIcon(self.iconfile) )
      self.sysTray.setVisible(True)
      self.sysTray.setToolTip('Armory' + (' [Testnet]' if USE_TESTNET else ''))
      self.connect(self.sysTray, SIGNAL('messageClicked()'), self.bringArmoryToFront)
      self.connect(self.sysTray, SIGNAL('activated(QSystemTrayIcon::ActivationReason)'), \
                   self.sysTrayActivated)
      menu = QMenu(self)

      def traySend():
         self.bringArmoryToFront()
         self.clickSendBitcoins()

      def trayRecv():
         self.bringArmoryToFront()
         self.clickReceiveCoins()

      actShowArmory = self.createAction('Show Armory', self.bringArmoryToFront)
      actSendBtc    = self.createAction('Send Bitcoins', traySend)
      actRcvBtc     = self.createAction('Receive Bitcoins', trayRecv)
      actClose      = self.createAction('Quit Armory', self.closeForReal)
      # Create a short menu of options
      menu.addAction(actShowArmory)
      menu.addAction(actSendBtc)
      menu.addAction(actRcvBtc)
      menu.addSeparator()
      menu.addAction(actClose)
      self.sysTray.setContextMenu(menu)
      self.notifyQueue = []
      self.notifyBlockedUntil = 0

   #############################################################################
   @AllowAsync
   def registerBitcoinWithFF(self):
      #the 3 nodes needed to add to register bitcoin as a protocol in FF
      rdfschemehandler = 'about=\"urn:scheme:handler:bitcoin\"'
      rdfscheme = 'about=\"urn:scheme:bitcoin\"'
      rdfexternalApp = 'about=\"urn:scheme:externalApplication:bitcoin\"'

      #find mimeTypes.rdf file
      home = os.getenv('HOME')
      out,err = execAndWait('find %s -type f -name \"mimeTypes.rdf\"' % home)

      for rdfs in out.split('\n'):
         if rdfs:
            try:
               FFrdf = open(rdfs, 'r+')
            except:
               continue

            ct = FFrdf.readlines()
            rdfsch=-1
            rdfsc=-1
            rdfea=-1
            i=0
            #look for the nodes
            for line in ct:
               if rdfschemehandler in line:
                  rdfsch=i
               elif rdfscheme in line:
                  rdfsc=i
               elif rdfexternalApp in line:
                  rdfea=i
               i+=1

            #seek to end of file
            FFrdf.seek(-11, 2)
            i=0;

            #add the missing nodes
            if rdfsch == -1:
               FFrdf.write(' <RDF:Description RDF:about=\"urn:scheme:handler:bitcoin\"\n')
               FFrdf.write('                  NC:alwaysAsk=\"false\">\n')
               FFrdf.write('    <NC:externalApplication RDF:resource=\"urn:scheme:externalApplication:bitcoin\"/>\n')
               FFrdf.write('    <NC:possibleApplication RDF:resource=\"urn:handler:local:/usr/bin/xdg-open\"/>\n')
               FFrdf.write(' </RDF:Description>\n')
               i+=1

            if rdfsc == -1:
               FFrdf.write(' <RDF:Description RDF:about=\"urn:scheme:bitcoin\"\n')
               FFrdf.write('                  NC:value=\"bitcoin\">\n')
               FFrdf.write('    <NC:handlerProp RDF:resource=\"urn:scheme:handler:bitcoin\"/>\n')
               FFrdf.write(' </RDF:Description>\n')
               i+=1

            if rdfea == -1:
               FFrdf.write(' <RDF:Description RDF:about=\"urn:scheme:externalApplication:bitcoin\"\n')
               FFrdf.write('                  NC:prettyName=\"xdg-open\"\n')
               FFrdf.write('                  NC:path=\"/usr/bin/xdg-open\" />\n')
               i+=1

            if i != 0:
               FFrdf.write('</RDF:RDF>\n')

            FFrdf.close()

   #############################################################################
   def setupUriRegistration(self, justDoIt=False):
      """
      Setup Armory as the default application for handling bitcoin: links
      """
      LOGINFO('setupUriRegistration')

      if USE_TESTNET:
         return

      if OS_LINUX:
         out,err = execAndWait('gconftool-2 --get /desktop/gnome/url-handlers/bitcoin/command')
         out2,err = execAndWait('xdg-mime query default x-scheme-handler/bitcoin')

         #check FF protocol association
         #checkFF_thread = threading.Thread(target=self.registerBitcoinWithFF)
         #checkFF_thread.start()
         self.registerBitcoinWithFF(async=True)

         def setAsDefault():
            LOGINFO('Setting up Armory as default URI handler...')
            execAndWait('gconftool-2 -t string -s /desktop/gnome/url-handlers/bitcoin/command "python /usr/lib/armory/ArmoryQt.py \"%s\""')
            execAndWait('gconftool-2 -s /desktop/gnome/url-handlers/bitcoin/needs_terminal false -t bool')
            execAndWait('gconftool-2 -t bool -s /desktop/gnome/url-handlers/bitcoin/enabled true')
            execAndWait('xdg-mime default armory.desktop x-scheme-handler/bitcoin')


         if ('no value' in out.lower() or 'no value' in err.lower()) and not 'armory.desktop' in out2.lower():
            # Silently add Armory if it's never been set before
            setAsDefault()
         elif (not 'armory' in out.lower() or not 'armory.desktop' in out2.lower()) and not self.firstLoad:
            # If another application has it, ask for permission to change it
            # Don't bother the user on the first load with it if verification is
            # needed.  They have enough to worry about with this weird new program...
            if not self.getSettingOrSetDefault('DNAA_DefaultApp', False):
               reply = MsgBoxWithDNAA(self, self, MSGBOX.Question, 'Default URL Handler', \
                  'Armory is not set as your default application for handling '
                  '"bitcoin:" links.  Would you like to use Armory as the '
                  'default?', 'Do not ask this question again')
               if reply[0]==True:
                  setAsDefault()
               if reply[1]==True:
                  self.writeSetting('DNAA_DefaultApp', True)

      elif OS_WINDOWS:
         # Check for existing registration (user first, then root, if necessary)
         action = 'DoNothing'
         modulepathname = '"'
         if getattr(sys, 'frozen', False):
            app_dir = os.path.dirname(sys.executable)
            app_path = os.path.join(app_dir, sys.executable)
         elif __file__:
            return #running from a .py script, not gonna register URI on Windows

         #justDoIt = True
         import ctypes
         GetModuleFileNameW = ctypes.windll.kernel32.GetModuleFileNameW
         GetModuleFileNameW.restype = ctypes.c_int
         app_path = ctypes.create_string_buffer(1024)
         rtlength = ctypes.c_int()
         rtlength = GetModuleFileNameW(None, ctypes.byref(app_path), 1024)
         passstr = str(app_path.raw)

         modulepathname += unicode(passstr[0:(rtlength*2)], encoding='utf16') + u'" "%1"'
         modulepathname = modulepathname.encode('utf8')

         rootKey = 'bitcoin\\shell\\open\\command'
         try:
            userKey = 'Software\\Classes\\' + rootKey
            registryKey = OpenKey(HKEY_CURRENT_USER, userKey, 0, KEY_READ)
            val,code = QueryValueEx(registryKey, '')
            if 'armory' in val.lower():
               if val.lower()==modulepathname.lower():
                  LOGINFO('Armory already registered for current user.  Done!')
                  return
               else:
                  action = 'DoIt' #armory is registered, but to another path
            else:
               # Already set to something (at least created, which is enough)
               action = 'AskUser'
         except:
            # No user-key set, check if root-key is set
            try:
               registryKey = OpenKey(HKEY_CLASSES_ROOT, rootKey, 0, KEY_READ)
               val,code = QueryValueEx(registryKey, '')
               if 'armory' in val.lower():
                  LOGINFO('Armory already registered at admin level.  Done!')
                  return
               else:
                  # Root key is set (or at least created, which is enough)
                  action = 'AskUser'
            except:
               action = 'DoIt'

         dontAsk = self.getSettingOrSetDefault('DNAA_DefaultApp', False)
         dontAskDefault = self.getSettingOrSetDefault('AlwaysArmoryURI', False)
         if justDoIt:
            LOGINFO('URL-register: just doing it')
            action = 'DoIt'
         elif dontAsk and dontAskDefault:
            LOGINFO('URL-register: user wants to do it by default')
            action = 'DoIt'
         elif action=='AskUser' and not self.firstLoad and not dontAsk:
            # If another application has it, ask for permission to change it
            # Don't bother the user on the first load with it if verification is
            # needed.  They have enough to worry about with this weird new program...
            reply = MsgBoxWithDNAA(self, self, MSGBOX.Question, 'Default URL Handler', \
               'Armory is not set as your default application for handling '
               '"bitcoin:" links.  Would you like to use Armory as the '
               'default?', 'Do not ask this question again')

            if reply[1]==True:
               LOGINFO('URL-register:  do not ask again:  always %s', str(reply[0]))
               self.writeSetting('DNAA_DefaultApp', True)
               self.writeSetting('AlwaysArmoryURI', reply[0])

            if reply[0]==True:
               action = 'DoIt'
            else:
               LOGINFO('User requested not to use Armory as URI handler')
               return

         # Finally, do it if we're supposed to!
         LOGINFO('URL-register action: %s', action)
         if action=='DoIt':

            LOGINFO('Registering Armory  for current user')
            baseDir = os.path.dirname(unicode(passstr[0:(rtlength*2)], encoding='utf16'))
            regKeys = []
            regKeys.append(['Software\\Classes\\bitcoin', '', 'URL:bitcoin Protocol'])
            regKeys.append(['Software\\Classes\\bitcoin', 'URL Protocol', ""])
            regKeys.append(['Software\\Classes\\bitcoin\\shell', '', None])
            regKeys.append(['Software\\Classes\\bitcoin\\shell\\open', '',  None])

            for key,name,val in regKeys:
               dkey = '%s\\%s' % (key,name)
               LOGINFO('\tWriting key: [HKEY_CURRENT_USER\\] ' + dkey)
               registryKey = CreateKey(HKEY_CURRENT_USER, key)
               SetValueEx(registryKey, name, 0, REG_SZ, val)
               CloseKey(registryKey)

            regKeysU = []
            regKeysU.append(['Software\\Classes\\bitcoin\\shell\\open\\command',  '', \
                           modulepathname])
            regKeysU.append(['Software\\Classes\\bitcoin\\DefaultIcon', '',  \
                          '"%s\\armory48x48.ico"' % baseDir])
            for key,name,val in regKeysU:
               dkey = '%s\\%s' % (key,name)
               LOGINFO('\tWriting key: [HKEY_CURRENT_USER\\] ' + dkey)
               registryKey = CreateKey(HKEY_CURRENT_USER, key)
               #hKey = ctypes.c_int(registryKey.handle)
               #ctypes.windll.Advapi32.RegSetValueEx(hKey, None, 0, REG_SZ, val, (len(val)+1))
               SetValueEx(registryKey, name, 0, REG_SZ, val)
               CloseKey(registryKey)


   #############################################################################
   def warnNewUSTXFormat(self):
      if not self.getSettingOrSetDefault('DNAA_Version092Warn', False):
         reply = MsgBoxWithDNAA(self, self, MSGBOX.Warning, tr("Version Warning"), tr("""
            Since Armory version 0.92 the formats for offline transaction
            operations has changed to accommodate multi-signature 
            transactions.  This format is <u>not</u> compatible with
            versions of Armory before 0.92.
            <br><br>
            To continue, the other system will need to be upgraded to
            to version 0.92 or later.  If you cannot upgrade the other 
            system, you will need to reinstall an older version of Armory
            on this system."""), dnaaMsg='Do not show this warning again')
         self.writeSetting('DNAA_Version092Warn', reply[1])


   #############################################################################
   def execOfflineTx(self):
      self.warnNewUSTXFormat()

      dlgSelect = DlgOfflineSelect(self, self)
      if dlgSelect.exec_():

         # If we got here, one of three buttons was clicked.
         if dlgSelect.do_create:
            DlgSendBitcoins(self.getSelectedWallet(), self, self, 
                                          onlyOfflineWallets=True).exec_()
         elif dlgSelect.do_broadc:
            DlgSignBroadcastOfflineTx(self,self).exec_()


   #############################################################################
   def sizeHint(self):
      return QSize(1000, 650)

   #############################################################################
   def openToolsDlg(self):
      QMessageBox.information(self, 'No Tools Yet!', \
         'The developer tools are not available yet, but will be added '
         'soon.  Regardless, developer-mode still offers lots of '
         'extra information and functionality that is not available in '
         'Standard or Advanced mode.', QMessageBox.Ok)



   #############################################################################
   def execIntroDialog(self):
      if not self.getSettingOrSetDefault('DNAA_IntroDialog', False):
         dlg = DlgIntroMessage(self, self)
         result = dlg.exec_()

         if dlg.chkDnaaIntroDlg.isChecked():
            self.writeSetting('DNAA_IntroDialog', True)

         if dlg.requestCreate:
            self.startWalletWizard()

         if dlg.requestImport:
            self.execImportWallet()



   #############################################################################
   def makeWalletCopy(self, parent, wlt, copyType='Same', suffix='', changePass=False):
      '''Create a digital backup of your wallet.'''
      if changePass:
         LOGERROR('Changing password is not implemented yet!')
         raise NotImplementedError

      # Set the file name.
      if copyType.lower()=='pkcc':
         fn = 'armory_%s.%s' % (wlt.uniqueIDB58, suffix)
      else:
         fn = 'armory_%s_%s.wallet' % (wlt.uniqueIDB58, suffix)

      if wlt.watchingOnly and copyType.lower() != 'pkcc':
         fn = 'armory_%s_%s.watchonly.wallet' % (wlt.uniqueIDB58, suffix)
      savePath = unicode(self.getFileSave(defaultFilename=fn))
      if not len(savePath)>0:
         return False

      # Create the file based on the type you want.
      if copyType.lower()=='same':
         wlt.writeFreshWalletFile(savePath)
      elif copyType.lower()=='decrypt':
         if wlt.useEncryption:
            dlg = DlgUnlockWallet(wlt, parent, self, 'Unlock Private Keys')
            if not dlg.exec_():
               return False
         # Wallet should now be unlocked
         wlt.makeUnencryptedWalletCopy(savePath)
      elif copyType.lower()=='encrypt':
         newPassphrase=None
         if not wlt.useEncryption:
            dlgCrypt = DlgChangePassphrase(parent, self, not wlt.useEncryption)
            if not dlgCrypt.exec_():
               QMessageBox.information(parent, tr('Aborted'), tr("""
                  No passphrase was selected for the encrypted backup.
                  No backup was created"""), QMessageBox.Ok)
            newPassphrase = SecureBinaryData(str(dlgCrypt.edtPasswd1.text()))

         wlt.makeEncryptedWalletCopy(savePath, newPassphrase)
      elif copyType.lower() == 'pkcc':
         wlt.writePKCCFile(savePath)
      else:
         LOGERROR('Invalid "copyType" supplied to makeWalletCopy: %s', copyType)
         return False

      QMessageBox.information(parent, tr('Backup Complete'), tr("""
         Your wallet was successfully backed up to the following
         location:<br><br>%s""") % savePath, QMessageBox.Ok)
      return True


   #############################################################################
   def createAction(self,  txt, slot, isCheckable=False, \
                           ttip=None, iconpath=None, shortcut=None):
      """
      Modeled from the "Rapid GUI Programming with Python and Qt" book, page 174
      """
      icon = QIcon()
      if iconpath:
         icon = QIcon(iconpath)

      theAction = QAction(icon, txt, self)

      if isCheckable:
         theAction.setCheckable(True)
         self.connect(theAction, SIGNAL('toggled(bool)'), slot)
      else:
         self.connect(theAction, SIGNAL('triggered()'), slot)

      if ttip:
         theAction.setToolTip(ttip)
         theAction.setStatusTip(ttip)

      if shortcut:
         theAction.setShortcut(shortcut)

      return theAction


   #############################################################################
   def setUserMode(self, mode):
      LOGINFO('Changing usermode:')
      LOGINFO('   From: %s', self.settings.get('User_Mode'))
      self.usermode = mode
      if mode==USERMODE.Standard:
         self.writeSetting('User_Mode', 'Standard')
      if mode==USERMODE.Advanced:
         self.writeSetting('User_Mode', 'Advanced')
      if mode==USERMODE.Expert:
         self.writeSetting('User_Mode', 'Expert')
      LOGINFO('     To: %s', self.settings.get('User_Mode'))

      if not self.firstModeSwitch:
         QMessageBox.information(self,'Restart Armory', \
         'You may have to restart Armory for all aspects of '
         'the new usermode to go into effect.', QMessageBox.Ok)

      self.firstModeSwitch = False



   #############################################################################
   def getPreferredDateFormat(self):
      # Treat the format as "binary" to make sure any special symbols don't
      # interfere with the SettingsFile symbols
      globalDefault = binary_to_hex(DEFAULT_DATE_FORMAT)
      fmt = self.getSettingOrSetDefault('DateFormat', globalDefault)
      return hex_to_binary(str(fmt))  # short hex strings could look like int()

   #############################################################################
   def setPreferredDateFormat(self, fmtStr):
      # Treat the format as "binary" to make sure any special symbols don't
      # interfere with the SettingsFile symbols
      try:
         unixTimeToFormatStr(1000000000, fmtStr)
      except:
         QMessageBox.warning(self, 'Invalid Date Format', \
            'The date format you specified was not valid.  Please re-enter '
            'it using only the strftime symbols shown in the help text.', \
            QMessageBox.Ok)
         return False

      self.writeSetting('DateFormat', binary_to_hex(fmtStr))
      return True



   #############################################################################
   def setupAnnouncementFetcher(self):
      # Decide if disable OS/version reporting sent with announce fetches
      skipStats1 = self.getSettingOrSetDefault('SkipStatsReport', False)
      skipStats2 = CLI_OPTIONS.skipStatsReport
      self.skipStatsReport = skipStats1 or skipStats2

      # This determines if we should disable all of it
      skipChk1 = self.getSettingOrSetDefault('SkipAnnounceCheck', False)
      skipChk2 = CLI_OPTIONS.skipAnnounceCheck
      skipChk3 = CLI_OPTIONS.offline and not CLI_OPTIONS.testAnnounceCode
      skipChk4  = CLI_OPTIONS.useTorSettings 
      skipChk5  = self.getSettingOrSetDefault('UseTorSettings', False)
      self.skipAnnounceCheck = \
                  skipChk1 or skipChk2 or skipChk3 or skipChk4 or skipChk5


      url1 = ANNOUNCE_URL
      url2 = ANNOUNCE_URL_BACKUP
      fetchPath = os.path.join(ARMORY_HOME_DIR, 'atisignedannounce')
      if self.announceFetcher is None:

         # We keep an ID in the settings file that can be used by ATI's
         # statistics aggregator to remove duplicate reports.  We store
         # the month&year that the ID was generated, so that we can change
         # it every month for privacy reasons
         idData = self.getSettingOrSetDefault('MonthlyID', '0000_00000000')
         storedYM,currID = idData.split('_')
         monthyear = unixTimeToFormatStr(RightNow(), '%m%y')
         if not storedYM == monthyear:
            currID = SecureBinaryData().GenerateRandom(4).toHexStr()
            self.settings.set('MonthlyID', '%s_%s' % (monthyear, currID))
            
         self.announceFetcher = AnnounceDataFetcher(url1, url2, fetchPath, currID)
         self.announceFetcher.setStatsDisable(self.skipStatsReport)
         self.announceFetcher.setFullyDisabled(self.skipAnnounceCheck)
         self.announceFetcher.start()

         # Set last-updated vals to zero to force processing at startup
         for fid in ['changelog, downloads','notify','bootstrap']:
            self.lastAnnounceUpdate[fid] = 0

      # If we recently updated the settings to enable or disable checking...
      if not self.announceFetcher.isRunning() and not self.skipAnnounceCheck:
         self.announceFetcher.setFullyDisabled(False)
         self.announceFetcher.setFetchInterval(DEFAULT_FETCH_INTERVAL)
         self.announceFetcher.start()
      elif self.announceFetcher.isRunning() and self.skipAnnounceCheck:
         self.announceFetcher.setFullyDisabled(True)
         self.announceFetcher.shutdown()



   #############################################################################
   def processAnnounceData(self, forceCheck=False, forceWait=5):

      adf = self.announceFetcher



      # The ADF always fetches everything all the time.  If forced, do the
      # regular fetch first, then examine the individual files without forcing
      if forceCheck:
         adf.fetchRightNow(forceWait)

      # Check each of the individual files for recent modifications
      idFuncPairs = [
                      ['announce',  self.updateAnnounceTab],
                      ['changelog', self.processChangelog],
                      ['downloads', self.processDownloads],
                      ['notify',    self.processNotifications],
                      ['bootstrap', self.processBootstrap] ]

      # If modified recently
      for fid,func in idFuncPairs:
         if not fid in self.lastAnnounceUpdate or \
            adf.getFileModTime(fid) > self.lastAnnounceUpdate[fid]:
            self.lastAnnounceUpdate[fid] = RightNow()
            fileText = adf.getAnnounceFile(fid)
            func(fileText)




   #############################################################################
   def processAlerts(self):
      # display to the user any alerts that came in through the bitcoin
      # network
      factory = self.getSingletonConnectedNetworkingFactory()
      armoryClient = factory.proto
      if armoryClient is None:
         return
      alerts = factory.proto.alerts
      peerInfo = self.NetworkingFactory.proto.peerInfo

      for id, alert in alerts.items():
         if self.ignoreAlerts.get(id):
            continue
         if time.time() > alert.expiration:
            continue
         if peerInfo["version"] < alert.minVersion \
            or peerInfo["version"] > alert.maxVersion:
            continue
         if peerInfo["subver"] not in alert.subVerSet:
            continue
         title = "Bitcoin alert %s" % alert.uniqueID
         alert_str = "%s<br>%s<br>%s<br>" % (alert.statusBar, alert.comment, alert.reserved)
         msg = "This alert has been received from the bitcoin network:<p>" + \
               alert_str + \
               "</p>Please visit <a href='http://www.bitcoin.org/en/alerts'>http://www.bitcoin.org/en/alerts</a> for more information.<br>"
         reply, self.ignoreAlerts[id] = MsgBoxWithDNAA(
            self, self, MSGBOX.Warning, title, msg,
            'Do not show me this notification again', yesStr='OK')
         self.writeSetting('IgnoreAlerts', ",".join([str(i) for i in self.ignoreAlerts.keys()]))


   #############################################################################
   def processChangelog(self, txt):
      try:
         clp = changelogParser()
         self.changelog = clp.parseChangelogText(txt)
      except:
         # Don't crash on an error, but do log what happened
         LOGEXCEPT('Failed to parse changelog data')



   #############################################################################
   def processDownloads(self, txt):
      try:
         dlp = downloadLinkParser()
         self.downloadLinks = dlp.parseDownloadList(txt)

         if self.downloadLinks is None:
            return

         thisVer = getVersionInt(BTCARMORY_VERSION)

         # Check ARMORY versions
         if not 'Armory' in self.downloadLinks:
            LOGWARN('No Armory links in the downloads list')
         else:
            maxVer = 0
            self.versionNotification = {}
            for verStr,vermap in self.downloadLinks['Armory'].iteritems():
               dlVer = getVersionInt(readVersionString(verStr))
               if dlVer > maxVer:
                  maxVer = dlVer
                  self.armoryVersions[1] = verStr
                  if thisVer >= maxVer:
                     continue

                  shortDescr = tr('Armory version %s is now available!') % verStr
                  notifyID = binary_to_hex(hash256(shortDescr)[:4])
                  self.versionNotification['UNIQUEID'] = notifyID
                  self.versionNotification['VERSION'] = '0'
                  self.versionNotification['STARTTIME'] = '0'
                  self.versionNotification['EXPIRES'] = '%d' % long(UINT64_MAX)
                  self.versionNotification['CANCELID'] = '[]'
                  self.versionNotification['MINVERSION'] = '*'
                  self.versionNotification['MAXVERSION'] = '<%s' % verStr
                  self.versionNotification['PRIORITY'] = '3072'
                  self.versionNotification['ALERTTYPE'] = 'Upgrade'
                  self.versionNotification['NOTIFYSEND'] = 'False'
                  self.versionNotification['NOTIFYRECV'] = 'False'
                  self.versionNotification['SHORTDESCR'] = shortDescr
                  self.versionNotification['LONGDESCR'] = \
                     self.getVersionNotifyLongDescr(verStr).replace('\n','<br>')
                     
            if 'ArmoryTesting' in self.downloadLinks:
               for verStr,vermap in self.downloadLinks['ArmoryTesting'].iteritems():
                  dlVer = getVersionInt(readVersionString(verStr))
                  if dlVer > maxVer:
                     maxVer = dlVer
                     self.armoryVersions[1] = verStr
                     if thisVer >= maxVer:
                        continue

                     shortDescr = tr('Armory Testing version %s is now available!') % verStr
                     notifyID = binary_to_hex(hash256(shortDescr)[:4])
                     self.versionNotification['UNIQUEID'] = notifyID
                     self.versionNotification['VERSION'] = '0'
                     self.versionNotification['STARTTIME'] = '0'
                     self.versionNotification['EXPIRES'] = '%d' % long(UINT64_MAX)
                     self.versionNotification['CANCELID'] = '[]'
                     self.versionNotification['MINVERSION'] = '*'
                     self.versionNotification['MAXVERSION'] = '<%s' % verStr
                     self.versionNotification['PRIORITY'] = '1024'
                     self.versionNotification['ALERTTYPE'] = 'upgrade-testing'
                     self.versionNotification['NOTIFYSEND'] = 'False'
                     self.versionNotification['NOTIFYRECV'] = 'False'
                     self.versionNotification['SHORTDESCR'] = shortDescr
                     self.versionNotification['LONGDESCR'] = \
                        self.getVersionNotifyLongDescr(verStr, True).replace('\n','<br>')


         # For Satoshi updates, we don't trigger any notifications like we
         # do for Armory above -- we will release a proper announcement if
         # necessary.  But we want to set a flag to
         if not 'Satoshi' in self.downloadLinks:
            LOGWARN('No Satoshi links in the downloads list')
         else:
            try:
               maxVer = 0
               for verStr,vermap in self.downloadLinks['Satoshi'].iteritems():
                  dlVer = getVersionInt(readVersionString(verStr))
                  if dlVer > maxVer:
                     maxVer = dlVer
                     self.satoshiVersions[1] = verStr

               if not self.NetworkingFactory:
                  return

               # This is to detect the running versions of Bitcoin-Qt/bitcoind
               thisVerStr = self.NetworkingFactory.proto.peerInfo['subver']
               thisVerStr = thisVerStr.strip('/').split(':')[-1]

               if sum([0 if c in '0123456789.' else 1 for c in thisVerStr]) > 0:
                  return

               self.satoshiVersions[0] = thisVerStr

            except:
               pass




      except:
         # Don't crash on an error, but do log what happened
         LOGEXCEPT('Failed to parse download link data')


   #############################################################################
   def getVersionNotifyLongDescr(self, verStr, testing=False):
      shortOS = None
      if OS_WINDOWS:
         shortOS = 'windows'
      elif OS_LINUX:
         shortOS = 'ubuntu'
      elif OS_MACOSX:
         shortOS = 'mac'

      webURL = 'https://bitcoinarmory.com/download/'
      if shortOS is not None:
         webURL += '#' + shortOS

      if testing:
         return tr("""
            A new testing version of Armory is out. You can upgrade to version
            %(ver)s through our secure downloader inside Armory (link at the bottom
            of this notification window).
            """) % { 'ver' : verStr}
         
      return tr("""
         Your version of Armory is now outdated.  Please upgrade to version
         %(ver)s through our secure downloader inside Armory (link at the bottom
         of this notification window).  Alternatively, you can get the new
         version from our website downloads page at:
         <br><br>
         <a href="%(url)s">%(url)s</a> """) % {'ver' : verStr, 'url' : webURL}



   #############################################################################
   def processBootstrap(self, binFile):
      # Nothing to process, actually.  We'll grab the bootstrap from its
      # current location, if needed
      pass



   #############################################################################
   def notificationIsRelevant(self, notifyID, notifyMap):
      currTime = RightNow()
      thisVerInt = getVersionInt(BTCARMORY_VERSION)

      # Ignore transactions below the requested priority
      minPriority = self.getSettingOrSetDefault('NotifyMinPriority', 2048)
      if int(notifyMap['PRIORITY']) < minPriority:
         return False

      # Ignore version upgrade notifications if disabled in the settings
      if 'upgrade' in notifyMap['ALERTTYPE'].lower() and \
         self.getSettingOrSetDefault('DisableUpgradeNotify', False):
         return False

      if notifyID in self.notifyIgnoreShort:
         return False

      if notifyMap['STARTTIME'].isdigit():
         if currTime < long(notifyMap['STARTTIME']):
            return False

      if notifyMap['EXPIRES'].isdigit():
         if currTime > long(notifyMap['EXPIRES']):
            return False


      try:
         minVerStr  = notifyMap['MINVERSION']
         minExclude = minVerStr.startswith('>')
         minVerStr  = minVerStr[1:] if minExclude else minVerStr
         minVerInt  = getVersionInt(readVersionString(minVerStr))
         minVerInt += 1 if minExclude else 0
         if thisVerInt < minVerInt:
            return False
      except:
         pass


      try:
         maxVerStr  = notifyMap['MAXVERSION']
         maxExclude = maxVerStr.startswith('<')
         maxVerStr  = maxVerStr[1:] if maxExclude else maxVerStr
         maxVerInt  = getVersionInt(readVersionString(maxVerStr))
         maxVerInt -= 1 if maxExclude else 0
         if thisVerInt > maxVerInt:
            return False
      except:
         pass

      return True


   #############################################################################
   def processNotifications(self, txt):

      # Keep in mind this will always be run on startup with a blank slate, as
      # well as every 30 min while Armory is running.  All notifications are
      # "new" on startup (though we will allow the user to do-not-show-again
      # and store the notification ID in the settings file).
      try:
         np = notificationParser()
         currNotificationList = np.parseNotificationText(txt)
      except:
         # Don't crash on an error, but do log what happened
         LOGEXCEPT('Failed to parse notifications')

      if currNotificationList is None:
         currNotificationList = {}

      # If we have a new-version notification, it's not ignroed, and such
      # notifications are not disabled, add it to the list
      vnotify = self.versionNotification
      if vnotify and 'UNIQUEID' in vnotify:
         currNotificationList[vnotify['UNIQUEID']] = deepcopy(vnotify)

      # Create a copy of almost all the notifications we have.
      # All notifications >= 2048, unless they've explictly allowed testing
      # notifications.   This will be shown on the "Announcements" tab.
      self.almostFullNotificationList = {}
      currMin = self.getSettingOrSetDefault('NotifyMinPriority', \
                                                     DEFAULT_MIN_PRIORITY)
      minmin = min(currMin, DEFAULT_MIN_PRIORITY)
      for nid,valmap in currNotificationList.iteritems():
         if int(valmap['PRIORITY']) >= minmin:
            self.almostFullNotificationList[nid] = deepcopy(valmap)


      tabPriority = 0
      self.maxPriorityID = None

      # Check for new notifications
      addedNotifyIDs = set()
      irrelevantIDs = set()
      for nid,valmap in currNotificationList.iteritems():
         if not self.notificationIsRelevant(nid, valmap):
            # Can't remove while iterating over the map
            irrelevantIDs.add(nid)
            self.notifyIgnoreShort.add(nid)
            continue

         if valmap['PRIORITY'].isdigit():
            if int(valmap['PRIORITY']) > tabPriority:
               tabPriority = int(valmap['PRIORITY'])
               self.maxPriorityID = nid

         if not nid in self.almostFullNotificationList:
            addedNotifyIDs.append(nid)

      # Now remove them from the set that we are working with
      for nid in irrelevantIDs:
         del currNotificationList[nid]

      # Check for notifications we had before but no long have
      removedNotifyIDs = []
      for nid,valmap in self.almostFullNotificationList.iteritems():
         if not nid in currNotificationList:
            removedNotifyIDs.append(nid)


      #for nid in removedNotifyIDs:
         #self.notifyIgnoreShort.discard(nid)
         #self.notifyIgnoreLong.discard(nid)



      # Change the "Announcements" tab color if something important is there
      tabWidgetBar = self.mainDisplayTabs.tabBar()
      tabColor = Colors.Foreground
      if tabPriority >= 5120:
         tabColor = Colors.TextRed
      elif tabPriority >= 4096:
         tabColor = Colors.TextRed
      elif tabPriority >= 3072:
         tabColor = Colors.TextBlue
      elif tabPriority >= 2048:
         tabColor = Colors.TextBlue

      tabWidgetBar.setTabTextColor(self.MAINTABS.Announce, tabColor)
      self.updateAnnounceTab()

      # We only do popups for notifications >=4096, AND upgrade notify
      if tabPriority >= 3072:
         DlgNotificationWithDNAA(self, self, self.maxPriorityID, \
                           currNotificationList[self.maxPriorityID]).show()
      elif vnotify:
         if not vnotify['UNIQUEID'] in self.notifyIgnoreShort:
            DlgNotificationWithDNAA(self,self,vnotify['UNIQUEID'],vnotify).show()







   #############################################################################

   def setupNetworking(self):
      LOGINFO('Setting up networking...')

      # Prevent Armory from being opened twice
      from twisted.internet import reactor
      import twisted
      def uriClick_partial(a):
         self.uriLinkClicked(a)

      if CLI_OPTIONS.interport > 1:
         try:
            self.InstanceListener = ArmoryListenerFactory(self.bringArmoryToFront, \
                                                          uriClick_partial )
            reactor.listenTCP(CLI_OPTIONS.interport, self.InstanceListener)
         except twisted.internet.error.CannotListenError:
            LOGWARN('Socket already occupied!  This must be a duplicate Armory')
            QMessageBox.warning(self, tr('Already Open'), tr("""
               Armory is already running!  You can only have one Armory open
               at a time.  Exiting..."""), QMessageBox.Ok)
            os._exit(0)
      else:
         LOGWARN('*** Listening port is disabled.  URI-handling will not work')


      settingSkipCheck = self.getSettingOrSetDefault('SkipOnlineCheck', False)
      useTor = self.getSettingOrSetDefault('UseTorSettings', False)
      # Check general internet connection
      self.internetStatus = isInternetAvailable(forceOnline =
             CLI_OPTIONS.forceOnline or settingSkipCheck or useTor)

      LOGINFO('Internet status: %s', self.internetStatus)

   #############################################################################
   def manageBitcoindAskTorrent(self):

      if not satoshiIsAvailable():
         reply = MsgBoxCustom(MSGBOX.Question, tr('BitTorrent Option'), tr("""
            You are currently configured to run the core Bitcoin software
            yourself (Bitcoin-Qt or bitcoind).  <u>Normally</u>, you should
            start the Bitcoin software first and wait for it to synchronize
            with the network before starting Armory.
            <br><br>
            <b>However</b>, Armory can shortcut most of this initial
            synchronization
            for you using BitTorrent.  If your firewall allows it,
            using BitTorrent can be an order of magnitude faster (2x to 20x)
            than letting the Bitcoin software download it via P2P.
            <br><br>
            <u>To synchronize using BitTorrent (recommended):</u>
            Click "Use BitTorrent" below, and <u>do not</u> start the Bitcoin
            software until after it is complete.
            <br><br>
            <u>To synchronize using Bitcoin P2P (fallback):</u>
            Click "Cancel" below, then close Armory and start Bitcoin-Qt
            (or bitcoind).  Do not start Armory until you see a green checkmark
            in the bottom-right corner of the Bitcoin-Qt window."""), \
            wCancel=True, yesStr='Use BitTorrent')

         if not reply:
            QMessageBox.warning(self, tr('Synchronize'), tr("""
               When you are ready to start synchronization, close Armory and
               start Bitcoin-Qt or bitcoind.  Restart Armory only when
               synchronization is complete.  If using Bitcoin-Qt, you will see
               a green checkmark in the bottom-right corner"""), QMessageBox.Ok)
            return False

      else:
         reply = MsgBoxCustom(MSGBOX.Question, tr('BitTorrent Option'), tr("""
            You are currently running the core Bitcoin software, but it
            is not fully synchronized with the network, yet.  <u>Normally</u>,
            you should close Armory until Bitcoin-Qt (or bitcoind) is
            finished
            <br><br>
            <b><u>However</u></b>, Armory can speed up this initial
            synchronization for you using BitTorrent.  If your firewall
            allows it, using BitTorrent can be an order of magnitude
            faster (2x to 20x)
            than letting the Bitcoin software download it via P2P.
            <br><br>
            <u>To synchronize using BitTorrent (recommended):</u>
            Close the running Bitcoin software <b>right now</b>.  When it is
            closed, click "Use BitTorrent" below.  Restart the Bitcoin software
            when Armory indicates it is complete.
            <br><br>
            <u>To synchronize using Bitcoin P2P (fallback):</u>
            Click "Cancel" below, and then close Armory until the Bitcoin
            software is finished synchronizing.  If using Bitcoin-Qt, you
            will see a green checkmark in the bottom-right corner of the
            main window."""), QMessageBox.Ok)

         if reply:
            if satoshiIsAvailable():
               QMessageBox.warning(self, tr('Still Running'), tr("""
                  The Bitcoin software still appears to be open!
                  Close it <b>right now</b>
                  before clicking "Ok."  The BitTorrent engine will start
                  as soon as you do."""), QMessageBox.Ok)
         else:
            QMessageBox.warning(self, tr('Synchronize'), tr("""
               You chose to finish synchronizing with the network using
               the Bitcoin software which is already running.  Please close
               Armory until it is finished.  If you are running Bitcoin-Qt,
               you will see a green checkmark in the bottom-right corner,
               when it is time to open Armory again."""), QMessageBox.Ok)
            return False

         return True


   ############################################################################
   def findTorrentFileForSDM(self, forceWaitTime=0):
      """
      Hopefully the announcement fetcher has already gotten one for us,
      or at least we have a default.
      """

      # Only do an explicit announce check if we have no bootstrap at all
      # (don't need to spend time doing an explicit check if we have one)
      if self.announceFetcher.getFileModTime('bootstrap') == 0:
         if forceWaitTime>0:
            self.explicitCheckAnnouncements(forceWaitTime)

      # If it's still not there, look for a default file
      if self.announceFetcher.getFileModTime('bootstrap') == 0:
         LOGERROR('Could not get announce bootstrap; using default')
         srcTorrent = os.path.join(GetExecDir(), 'default_bootstrap.torrent')
      else:
         srcTorrent = self.announceFetcher.getAnnounceFilePath('bootstrap')

      # Maybe we still don't have a torrent for some reason
      if not srcTorrent or not os.path.exists(srcTorrent):
         return ''

      torrentPath = os.path.join(ARMORY_HOME_DIR, 'bootstrap.dat.torrent')
      LOGINFO('Using torrent file: ' + torrentPath)
      shutil.copy(srcTorrent, torrentPath)

      return torrentPath





   ############################################################################
   def startBitcoindIfNecessary(self):
      LOGINFO('startBitcoindIfNecessary')
      if self.internetStatus == INTERNET_STATUS.Unavailable or CLI_OPTIONS.offline:
         LOGWARN('Not online, will not start bitcoind')
         return False

      if not self.doAutoBitcoind:
         LOGWARN('Tried to start bitcoind, but ManageSatoshi==False')
         return False

      if satoshiIsAvailable():
         LOGWARN('Tried to start bitcoind, but satoshi already running')
         return False

      self.setSatoshiPaths()
      TheSDM.setDisabled(False)

      torrentIsDisabled = self.getSettingOrSetDefault('DisableTorrent', False)

      # Give the SDM the torrent file...it will use it if it makes sense
      if not torrentIsDisabled and TheSDM.shouldTryBootstrapTorrent():
         torrentFile = self.findTorrentFileForSDM(2)
         if not torrentFile or not os.path.exists(torrentFile):
            LOGERROR('Could not find torrent file')
         else:
            TheSDM.tryToSetupTorrentDL(torrentFile)


      try:
         # "satexe" is actually just the install directory, not the direct
         # path the executable.  That dir tree will be searched for bitcoind
         TheSDM.setupSDM(extraExeSearch=self.satoshiExeSearchPath)
         TheSDM.startBitcoind(self.notifyBitcoindIsReady)
         LOGDEBUG('Bitcoind started without error')
         return True
      except:
         LOGEXCEPT('Failed to setup SDM')
         self.switchNetworkMode(NETWORKMODE.Offline)
   
   ############################################################################
   def notifyBitcoindIsReady(self):
      self.emit(SIGNAL('method_signal'), self.proceedOnceBitcoindIsReady)    

   ############################################################################
   def proceedOnceBitcoindIsReady(self):
      self.loadBlockchainIfNecessary()
      self.setDashboardDetails()  
      
   ############################################################################
   def setSatoshiPaths(self):
      LOGINFO('setSatoshiPaths')

      # We skip the getSettingOrSetDefault call, because we don't want to set
      # it if it doesn't exist
      if self.settings.hasSetting('SatoshiExe'):
         if not os.path.exists(self.settings.get('SatoshiExe')):
            LOGERROR('Bitcoin installation setting is a non-existent directory')
         self.satoshiExeSearchPath = [self.settings.get('SatoshiExe')]
      else:
         self.satoshiExeSearchPath = []


      self.satoshiHomePath = BTC_HOME_DIR
      if self.settings.hasSetting('SatoshiDatadir') and \
         CLI_OPTIONS.satoshiHome==DEFAULT:
         # Setting override BTC_HOME_DIR only if it wasn't explicitly
         # set as the command line.
         self.satoshiHomePath = self.settings.get('SatoshiDatadir')
         LOGINFO('Setting satoshi datadir = %s' % self.satoshiHomePath)

      TheBDM.setSatoshiDir(self.satoshiHomePath)
      TheSDM.setSatoshiDir(self.satoshiHomePath)
      TheTDM.setSatoshiDir(self.satoshiHomePath)
      
      
   ############################################################################
   # This version of online mode is possible doesn't check the internet everytime
   def isOnlineModePossible(self):
      return self.internetStatus != INTERNET_STATUS.Unavailable and \
               satoshiIsAvailable() and \
               os.path.exists(os.path.join(TheBDM.btcdir, 'blocks'))

   ############################################################################
   def loadBlockchainIfNecessary(self):
      LOGINFO('loadBlockchainIfNecessary')
      if CLI_OPTIONS.offline:
         self.switchNetworkMode(NETWORKMODE.Offline)
      elif self.isOnlineModePossible():
         # Track number of times we start loading the blockchain.
         # We will decrement the number when loading finishes
         # We can use this to detect problems with mempool or blkxxxx.dat
         self.numTriesOpen = self.getSettingOrSetDefault('FailedLoadCount', 0)
         if self.numTriesOpen>2:
            self.loadFailedManyTimesFunc(self.numTriesOpen)
         self.settings.set('FailedLoadCount', self.numTriesOpen+1)

         self.switchNetworkMode(NETWORKMODE.Full)
         TheBDM.goOnline()           
      else:
         self.switchNetworkMode(NETWORKMODE.Offline)
         
 

   #############################################################################
   def switchNetworkMode(self, newMode):
      LOGINFO('Setting netmode: %s', newMode)
      self.netMode=newMode
      if newMode in (NETWORKMODE.Offline, NETWORKMODE.Disconnected):
         self.NetworkingFactory = FakeClientFactory()
      elif newMode==NETWORKMODE.Full:
         self.NetworkingFactory = self.getSingletonConnectedNetworkingFactory()
      return


   #############################################################################
   def getSingletonConnectedNetworkingFactory(self):
      if not self.SingletonConnectedNetworkingFactory:
         # ArmoryClientFactory auto-reconnects, so add the connection
         # the very first time and never afterwards.

         # Actually setup the networking, now
         from twisted.internet import reactor

         def showOfflineMsg():
            self.netMode = NETWORKMODE.Disconnected
            self.setDashboardDetails()
            self.lblArmoryStatus.setText( \
               '<font color=%s><i>Disconnected</i></font>' % htmlColor('TextWarn'))
            if not self.getSettingOrSetDefault('NotifyDiscon', True):
               return

            try:
               self.showTrayMsg('Disconnected', 'Connection to Bitcoin-Qt ' \
			                    'client lost!  Armory cannot send nor ' \
								'receive bitcoins until connection is ' \
								're-established.', QSystemTrayIcon.Critical, \
								10000)
            except:
               LOGEXCEPT('Failed to show disconnect notification')


         self.connectCount = 0
         def showOnlineMsg():
            self.netMode = NETWORKMODE.Full
            self.setDashboardDetails()
            self.lblArmoryStatus.setText(\
                     '<font color=%s>Connected (%s blocks)</font> ' %
                     (htmlColor('TextGreen'), TheBDM.getTopBlockHeight()))
            if not self.getSettingOrSetDefault('NotifyReconn', True):
               return

            try:
               if self.connectCount>0:
                  self.showTrayMsg('Connected', 'Connection to Bitcoin-Qt ' \
                                   're-established', \
								   QSystemTrayIcon.Information, 10000)
               self.connectCount += 1
            except:
               LOGEXCEPT('Failed to show reconnect notification')

         self.SingletonConnectedNetworkingFactory = ArmoryClientFactory(
                                      TheBDM,
                                      func_loseConnect=showOfflineMsg,
                                      func_madeConnect=showOnlineMsg,
                                      func_newTx=self.newTxFunc)
         reactor.callWhenRunning(reactor.connectTCP, '127.0.0.1',
                                 BITCOIN_PORT,
                                 self.SingletonConnectedNetworkingFactory)
      return self.SingletonConnectedNetworkingFactory


   #############################################################################
   def newTxFunc(self, pytxObj):
      if TheBDM.getState() in (BDM_OFFLINE,BDM_UNINITIALIZED) or self.doShutdown:
         return

      TheBDM.bdv().addNewZeroConfTx(pytxObj.serialize(), long(RightNow()), True)

      # All extra tx functions take one arg:  the PyTx object of the new ZC tx
      for txFunc in self.extraNewTxFunctions:
         txFunc(pytxObj)   



   #############################################################################
   def parseUriLink(self, uriStr, clickOrEnter='click'):
      if len(uriStr) < 1:
         QMessageBox.critical(self, 'No URL String', \
               'You have not entered a URL String yet. '
               'Please go back and enter a URL String.', \
               QMessageBox.Ok)
         return {}
      ClickOrEnter = clickOrEnter[0].upper() + clickOrEnter[1:]
      LOGINFO('URI link clicked!')
      LOGINFO('The following URI string was parsed:')
      LOGINFO(uriStr.replace('%','%%'))

      try:
         uriDict = parseBitcoinURI(uriStr)
      except:
         # malformed uri, make the dict empty, which will trigger the warning
         uriDict = {}
      if TheBDM.getState() in (BDM_OFFLINE,BDM_UNINITIALIZED):
         LOGERROR('%sed "bitcoin:" link in offline mode.' % ClickOrEnter)
         self.bringArmoryToFront()
         QMessageBox.warning(self, 'Offline Mode',
            'You %sed on a "bitcoin:" link, but Armory is in '
            'offline mode, and is not capable of creating transactions. '
            '%sing links will only work if Armory is connected '
            'to the Bitcoin network!' % (clickOrEnter, ClickOrEnter), \
             QMessageBox.Ok)
         return {}

      if len(uriDict)==0:
         warnMsg = ('It looks like you just %sed a "bitcoin:" link, but '
                    'that link is malformed.  ' % clickOrEnter)
         if self.usermode == USERMODE.Standard:
            warnMsg += ('Please check the source of the link and enter the '
                        'transaction manually.')
         else:
            warnMsg += 'The raw URI string is:\n\n' + uriStr
         QMessageBox.warning(self, 'Invalid URI', warnMsg, QMessageBox.Ok)
         LOGERROR(warnMsg.replace('\n', ' '))
         return {}

      if not uriDict.has_key('address'):
         QMessageBox.warning(self, 'The "bitcoin:" link you just %sed '
            'does not even contain an address!  There is nothing that '
            'Armory can do with this link!' % clickOrEnter, QMessageBox.Ok)
         LOGERROR('No address in "bitcoin:" link!  Nothing to do!')
         return {}

      # Verify the URI is for the same network as this Armory instnance
      theAddrByte = checkAddrType(base58_to_binary(uriDict['address']))
      if theAddrByte!=-1 and not theAddrByte in [ADDRBYTE, P2SHBYTE]:
         net = 'Unknown Network'
         if NETWORKS.has_key(theAddrByte):
            net = NETWORKS[theAddrByte]
         QMessageBox.warning(self, 'Wrong Network!', \
            'The address for the "bitcoin:" link you just %sed is '
            'for the wrong network!  You are on the <b>%s</b> '
            'and the address you supplied is for the the '
            '<b>%s</b>!' % (clickOrEnter, NETWORKS[ADDRBYTE], net), \
            QMessageBox.Ok)
         LOGERROR('URI link is for the wrong network!')
         return {}

      # If the URI contains "req-" strings we don't recognize, throw error
      recognized = ['address','version','amount','label','message']
      for key,value in uriDict.iteritems():
         if key.startswith('req-') and not key[4:] in recognized:
            QMessageBox.warning(self,'Unsupported URI', 'The "bitcoin:" link '
               'you just %sed contains fields that are required but not '
               'recognized by Armory.  This may be an older version of Armory, '
               'or the link you %sed on uses an exotic, unsupported format.'
               '<br><br>The action cannot be completed.' % (clickOrEnter, clickOrEnter), \
               QMessageBox.Ok)
            LOGERROR('URI link contains unrecognized req- fields.')
            return {}

      return uriDict



   #############################################################################
   def uriLinkClicked(self, uriStr):
      LOGINFO('uriLinkClicked')
      if TheBDM.getState()==BDM_OFFLINE:
         QMessageBox.warning(self, 'Offline', \
            'You just clicked on a "bitcoin:" link, but Armory is offline '
            'and cannot send transactions.  Please click the link '
            'again when Armory is online.', \
            QMessageBox.Ok)
         return
      elif not TheBDM.getState()==BDM_BLOCKCHAIN_READY:
         # BDM isnt ready yet, saved URI strings in the delayed URIDict to
         # call later through finishLoadBlockChainGUI
         qLen = self.delayedURIData['qLen']

         self.delayedURIData[qLen] = uriStr
         qLen = qLen +1
         self.delayedURIData['qLen'] = qLen
         return

      uriDict = self.parseUriLink(uriStr, 'click')

      if len(uriDict)>0:
         self.bringArmoryToFront()
         return self.uriSendBitcoins(uriDict)


   #############################################################################

   def loadWalletsAndSettings(self, updateProgress):
      LOGINFO('loadWalletsAndSettings')

      self.getSettingOrSetDefault('First_Load',         True)
      self.getSettingOrSetDefault('Load_Count',         0)
      self.getSettingOrSetDefault('User_Mode',          'Advanced')
      self.getSettingOrSetDefault('UnlockTimeout',      10)
      self.getSettingOrSetDefault('DNAA_UnlockTimeout', False)


      # Determine if we need to do new-user operations, increment load-count
      self.firstLoad = False
      if self.getSettingOrSetDefault('First_Load', True):
         self.firstLoad = True
         self.writeSetting('First_Load', False)
         self.writeSetting('First_Load_Date', long(RightNow()))
         self.writeSetting('Load_Count', 1)
         self.writeSetting('AdvFeature_UseCt', 0)
      else:
         self.writeSetting('Load_Count', (self.settings.get('Load_Count')+1) % 100)

      # Set the usermode, default to standard
      self.usermode = USERMODE.Standard
      if self.settings.get('User_Mode') == 'Advanced':
         self.usermode = USERMODE.Advanced
      elif self.settings.get('User_Mode') == 'Expert':
         self.usermode = USERMODE.Expert


      # The user may have asked to never be notified of a particular
      # notification again.  We have a short-term list (wiped on every
      # load), and a long-term list (saved in settings).  We simply
      # initialize the short-term list with the long-term list, and add
      # short-term ignore requests to it
      notifyStr = self.getSettingOrSetDefault('NotifyIgnore', '')
      nsz = len(notifyStr)
      self.notifyIgnoreLong  = set(notifyStr[8*i:8*(i+1)] for i in range(nsz/8))
      self.notifyIgnoreShort = set(notifyStr[8*i:8*(i+1)] for i in range(nsz/8))


      # Load wallets found in the .armory directory
      self.walletMap = {}
      self.walletIndices = {}
      self.walletIDSet = set()

      # I need some linear lists for accessing by index
      self.walletIDList = []
      self.walletVisibleList = []
      self.wltIDList = []
      self.combinedLedger = []
      self.ledgerSize = 0
      self.ledgerTable = []
      self.walletSideScanProgress = {}


      LOGINFO('Loading wallets...')
      wltPaths = readWalletFiles()

      wltExclude = self.settings.get('Excluded_Wallets', expectList=True)
      
      ratioPerWallet = 0
      if len(wltPaths) > 0:
         ratioPerWallet = 100 / float(len(wltPaths))
         
      i = 0
      for fpath in wltPaths:
         currentProgress = float(i) * ratioPerWallet
         updateProgress(currentProgress)
         i += 1
         
         def reportProgress(val):
            updateProgress(currentProgress + val*ratioPerWallet
                           )
         try:
            wltLoad = PyBtcWallet().readWalletFile(fpath, \
                                 reportProgress=reportProgress)
            wltID = wltLoad.uniqueIDB58
            if fpath in wltExclude or wltID in wltExclude:
               continue

            if wltID in self.walletIDSet:
               LOGWARN('***WARNING: Duplicate wallet detected, %s', wltID)
               wo1 = self.walletMap[wltID].watchingOnly
               wo2 = wltLoad.watchingOnly
               if wo1 and not wo2:
                  prevWltPath = self.walletMap[wltID].walletPath
                  self.walletMap[wltID] = wltLoad
                  LOGWARN('First wallet is more useful than the second one...')
                  LOGWARN('     Wallet 1 (loaded):  %s', fpath)
                  LOGWARN('     Wallet 2 (skipped): %s', prevWltPath)
               else:
                  LOGWARN('Second wallet is more useful than the first one...')
                  LOGWARN('     Wallet 1 (skipped): %s', fpath)
                  LOGWARN('     Wallet 2 (loaded):  %s', self.walletMap[wltID].walletPath)
            else:
               # Update the maps/dictionaries
               self.walletMap[wltID] = wltLoad
               self.walletIndices[wltID] = len(self.walletMap)-1

               # Maintain some linear lists of wallet info
               self.walletIDSet.add(wltID)
               self.walletIDList.append(wltID)
               wtype = determineWalletType(wltLoad, self)[0]
               notWatch = (not wtype == WLTTYPES.WatchOnly)
               defaultVisible = self.getWltSetting(wltID, 'LedgerShow', notWatch)
               self.walletVisibleList.append(defaultVisible)
               wltLoad.mainWnd = self
         except:
            LOGEXCEPT( '***WARNING: Wallet could not be loaded: %s (skipping)', 
                                                                           fpath)
            #raise



      LOGINFO('Number of wallets read in: %d', len(self.walletMap))
      for wltID, wlt in self.walletMap.iteritems():
         dispStr  = ('   Wallet (%s):' % wlt.uniqueIDB58).ljust(25)
         dispStr +=  '"'+wlt.labelName.ljust(32)+'"   '
         dispStr +=  '(Encrypted)' if wlt.useEncryption else '(No Encryption)'
         LOGINFO(dispStr)
         # Register all wallets with TheBDM
         
         wlt.registerWallet()


      # Create one wallet per lockbox to make sure we can query individual
      # lockbox histories easily.
      if self.usermode==USERMODE.Expert:
         LOGINFO('Loading Multisig Lockboxes')
         self.loadLockboxesFromFile(MULTISIG_FILE)


      # Get the last directory
      savedDir = self.settings.get('LastDirectory')
      if len(savedDir)==0 or not os.path.exists(savedDir):
         savedDir = ARMORY_HOME_DIR
      self.lastDirectory = savedDir
      self.writeSetting('LastDirectory', savedDir)

      updateProgress(100)

   #############################################################################
   @RemoveRepeatingExtensions
   def getFileSave(self, title='Save Wallet File', \
                         ffilter=['Wallet files (*.wallet)'], \
                         defaultFilename=None):
      LOGDEBUG('getFileSave')
      startPath = self.settings.get('LastDirectory')
      if len(startPath)==0 or not os.path.exists(startPath):
         startPath = ARMORY_HOME_DIR

      if not defaultFilename==None:
         startPath = os.path.join(startPath, defaultFilename)

      types = ffilter
      types.append('All files (*)')
      typesStr = ';; '.join(types)

<<<<<<< HEAD
      # Open the native file save dialog and grab the saved file/path.
      fullPath = unicode(QFileDialog.getSaveFileName(self, title, startPath,
                                                     typesStr))
=======
      # Open the native file save dialog and grab the saved file/path unless
      # we're in OS X, where native dialogs sometimes freeze. Looks like a Qt
      # issue of some sort. Some experimental code under ArmoryMac that directly
      # calls a dialog produces better results but still freezes under some
      # circumstances.
      if not OS_MACOSX:
         fullPath = unicode(QFileDialog.getSaveFileName(self, title, startPath,
                                                        typesStr))
      else:
         fullPath = unicode(QFileDialog.getSaveFileName(self, title, startPath,
                                                        typesStr,
                                       options=QFileDialog.DontUseNativeDialog))
>>>>>>> eed11055

      fdir,fname = os.path.split(fullPath)
      if fdir:
         self.writeSetting('LastDirectory', fdir)
      return fullPath


   #############################################################################
   def getFileLoad(self, title='Load Wallet File', \
                         ffilter=['Wallet files (*.wallet)'], \
                         defaultDir=None):

      LOGDEBUG('getFileLoad')

      if defaultDir is None:
         defaultDir = self.settings.get('LastDirectory')
         if len(defaultDir)==0 or not os.path.exists(defaultDir):
            defaultDir = ARMORY_HOME_DIR


      types = list(ffilter)
      types.append(tr('All files (*)'))
      typesStr = ';; '.join(types)

<<<<<<< HEAD
      # Open the native file load dialog and grab the loaded file/path.
      fullPath = unicode(QFileDialog.getOpenFileName(self, title, defaultDir,
                                                     typesStr))
=======
      # Open the native file load dialog and grab the loaded file/path unless
      # we're in OS X, where native dialogs sometimes freeze. Looks like a Qt
      # issue of some sort. Some experimental code under ArmoryMac that directly
      # calls a dialog produces better results but still freezes under some
      # circumstances.
      if not OS_MACOSX:
         fullPath = unicode(QFileDialog.getOpenFileName(self, title, defaultDir,
                                                        typesStr))
      else:
         fullPath = unicode(QFileDialog.getOpenFileName(self, title, defaultDir,
                                                        typesStr,
                                       options=QFileDialog.DontUseNativeDialog))
>>>>>>> eed11055

      self.writeSetting('LastDirectory', os.path.split(fullPath)[0])
      return fullPath

   ##############################################################################
   def getWltSetting(self, wltID, propName, defaultValue=''):
      # Sometimes we need to settings specific to individual wallets -- we will
      # prefix the settings name with the wltID.
      wltPropName = 'Wallet_%s_%s' % (wltID, propName)
      if self.settings.hasSetting(wltPropName):
         return self.settings.get(wltPropName)
      else:
         if not defaultValue=='':
            self.setWltSetting(wltID, propName, defaultValue)
         return defaultValue

   #############################################################################
   def setWltSetting(self, wltID, propName, value):
      wltPropName = 'Wallet_%s_%s' % (wltID, propName)
      self.writeSetting(wltPropName, value)


   #############################################################################
   def toggleIsMine(self, wltID):
      alreadyMine = self.getWltSetting(wltID, 'IsMine')
      if alreadyMine:
         self.setWltSetting(wltID, 'IsMine', False)
      else:
         self.setWltSetting(wltID, 'IsMine', True)


   #############################################################################
   def loadLockboxesFromFile(self, fn):
      self.allLockboxes = []
      self.cppLockboxWltMap = {}
      if not os.path.exists(fn):
         return

      lbList = readLockboxesFile(fn)
      for lb in lbList:
         self.updateOrAddLockbox(lb)


   #############################################################################
   def updateOrAddLockbox(self, lbObj, isFresh=False):
      try:
         lbID = lbObj.uniqueIDB58
         index = self.lockboxIDMap.get(lbID)
         if index is None:
            
            # Add new lockbox to list
            self.allLockboxes.append(lbObj)
            self.lockboxIDMap[lbID] = len(self.allLockboxes)-1
              
            scraddrReg = script_to_scrAddr(lbObj.binScript)
            scraddrP2SH = script_to_scrAddr(script_to_p2sh_script(lbObj.binScript))
            scrAddrList = []
            scrAddrList.append(scraddrReg)
            scrAddrList.append(scraddrP2SH)
            self.cppLockboxWltMap[lbID] = lbObj.registerLockbox(scrAddrList, isFresh)

         else:
            # Replace the original
            self.allLockboxes[index] = lbObj

         writeLockboxesFile(self.allLockboxes, MULTISIG_FILE)
      except:
         LOGEXCEPT('Failed to add/update lockbox')
        
   
   #############################################################################
   def removeLockbox(self, lbObj):
      lbID = lbObj.uniqueIDB58
      index = self.lockboxIDMap.get(lbID)
      if index is None:
         LOGERROR('Tried to remove lockbox that DNE: %s', lbID)
      else:
         del self.allLockboxes[index]
         self.reconstructLockboxMaps()
         writeLockboxesFile(self.allLockboxes, MULTISIG_FILE)


   #############################################################################
   def reconstructLockboxMaps(self):
      self.lockboxIDMap.clear()
      for i,box in enumerate(self.allLockboxes):
         self.lockboxIDMap[box.uniqueIDB58] = i

   #############################################################################
   def getLockboxByID(self, boxID):
      index = self.lockboxIDMap.get(boxID)
      return None if index is None else self.allLockboxes[index]
   
   ################################################################################
   # Get  the lock box ID if the p2shAddrString is found in one of the lockboxes
   # otherwise it returns None
   def getLockboxByP2SHAddrStr(self, p2shAddrStr):
      for lboxId in self.lockboxIDMap.keys():
         lbox = self.allLockboxes[self.lockboxIDMap[lboxId]]
         if p2shAddrStr == binScript_to_p2shAddrStr(lbox.binScript):
            return lbox
      return None


   #############################################################################
   def browseLockboxes(self):
      self.lbDialog = DlgLockboxManager(self, self)
      self.lbDialog.exec_()
      self.lblDialog = None

   #############################################################################
   def getContribStr(self, binScript, contribID='', contribLabel=''):
      """ 
      This is used to display info for the lockbox interface.  It might also be
      useful as a general script_to_user_string method, where you have a 
      binScript and you want to tell the user something about it.  However,
      it is verbose, so it won't fit in a send-confirm dialog, necessarily.

      We should extract as much information as possible without contrib*.  This
      at least guarantees that we see the correct data for our own wallets
      and lockboxes, even if the data for other parties is incorrect.
      """

      displayInfo = self.getDisplayStringForScript(binScript, 60, 2)
      if displayInfo['WltID'] is not None:
         return displayInfo['String'], ('WLT:%s' % displayInfo['WltID'])
      elif displayInfo['LboxID'] is not None:
         return displayInfo['String'], ('LB:%s' % displayInfo['LboxID'])

      scriptType = getTxOutScriptType(binScript) 
      
      # At this point, we can use the contrib ID (and know we can't sign it)
      if contribID or contribLabel:
         if contribID:
            if contribLabel:
               outStr = 'Contributor "%s" (%s)' % (contribLabel, contribID)
            else:
               outStr = 'Contributor %s' % contribID
         else:
            if contribLabel:
               outStr = 'Contributor "%s"' % contribLabel
            else:
               outStr = 'Unknown Contributor'
               LOGERROR('How did we get to this impossible else-statement?')

         return outStr, ('CID:%s' % contribID)

      # If no contrib ID, then salvage anything
      astr = displayInfo['AddrStr']
      cid = None
      if scriptType == CPP_TXOUT_MULTISIG:
         M,N,a160s,pubs = getMultisigScriptInfo(binScript)
         dispStr = 'Unrecognized Multisig %d-of-%d: P2SH=%s' % (M,N,astr)
         cid     = 'MS:%s' % astr
      elif scriptType == CPP_TXOUT_P2SH:
         dispStr = 'Unrecognized P2SH: %s' % astr
         cid     = 'P2SH:%s' % astr
      elif scriptType in CPP_TXOUT_HAS_ADDRSTR:
         dispStr = 'Address: %s' % astr
         cid     = 'ADDR:%s' % astr
      else:
         dispStr = 'Non-standard: P2SH=%s' % astr
         cid     = 'NS:%s' % astr

      return dispStr, cid



   #############################################################################
   def getWalletForAddr160(self, addr160):
      for wltID, wlt in self.walletMap.iteritems():
         if wlt.hasAddr(addr160):
            return wltID
      return ''

   #############################################################################
   def getWalletForScrAddr(self, scrAddr):
      for wltID, wlt in self.walletMap.iteritems():
         if wlt.hasScrAddr(scrAddr):
            return wltID
      return ''

   #############################################################################
   def getSettingOrSetDefault(self, settingName, defaultVal):
      s = self.settings.getSettingOrSetDefault(settingName, defaultVal)
      return s

   #############################################################################
   def writeSetting(self, settingName, val):
      self.settings.set(settingName, val)



   # NB: armoryd has a similar function (Armory_Daemon::start()), and both share
   # common functionality in ArmoryUtils (finishLoadBlockchainCommon). If you
   # mod this function, please be mindful of what goes where, and make sure
   # any critical functionality makes it into armoryd.
   def finishLoadBlockchainGUI(self):
      # Let's populate the wallet info after finishing loading the blockchain.
         
      self.setDashboardDetails()
      self.memPoolInit = True

      self.createCombinedLedger()
      self.ledgerSize = len(self.combinedLedger)
      self.statusBar().showMessage('Blockchain loaded, wallets sync\'d!', 10000)
      if self.netMode==NETWORKMODE.Full:
         LOGINFO('Current block number: %d', TheBDM.getTopBlockHeight())
         self.lblArmoryStatus.setText(\
            '<font color=%s>Connected (%s blocks)</font> ' %
            (htmlColor('TextGreen'), TheBDM.getTopBlockHeight()))

         # We still need to put together various bits of info.
         if self.netMode==NETWORKMODE.Full:
            LOGINFO('Current block number: %d', TheBDM.getTopBlockHeight())
            self.lblArmoryStatus.setText(\
               '<font color=%s>Connected (%s blocks)</font> ' %
               (htmlColor('TextGreen'), TheBDM.getTopBlockHeight()))

      currSyncSuccess = self.getSettingOrSetDefault("SyncSuccessCount", 0)
      self.writeSetting('SyncSuccessCount', min(currSyncSuccess+1, 10))

      if self.getSettingOrSetDefault('NotifyBlkFinish',True):
         reply,remember = MsgBoxWithDNAA(self, self, MSGBOX.Info, \
            'Blockchain Loaded!', 'Blockchain loading is complete.  '
            'Your balances and transaction history are now available '
            'under the "Transactions" tab.  You can also send and '
            'receive bitcoins.', \
            dnaaMsg='Do not show me this notification again ', yesStr='OK')

         if remember==True:
            self.writeSetting('NotifyBlkFinish',False)

      self.mainDisplayTabs.setCurrentIndex(self.MAINTABS.Ledger)


      self.netMode = NETWORKMODE.Full
      self.settings.set('FailedLoadCount', 0)

      # This will force the table to refresh with new data
      self.updateAnnounceTab()  # make sure satoshi version info is up to date
      self.removeBootstrapDat()  # if we got here, we're *really* done with it
      self.walletModel.reset()
   
      qLen = self.delayedURIData['qLen']
      if qLen > 0:
         #delayed URI parses, feed them back to the uri parser now
         for i in range(0, qLen):
            uriStr = self.delayedURIData[qLen-i-1]
            self.delayedURIData['qLen'] = qLen -i -1
            self.uriLinkClicked(uriStr)


   #############################################################################
   def removeBootstrapDat(self):
      bfile = os.path.join(BTC_HOME_DIR, 'bootstrap.dat.old')
      if os.path.exists(bfile):
         os.remove(bfile)

   #############################################################################
   def changeLedgerSorting(self, col, order):
      """
      The direct sorting was implemented to avoid having to search for comment
      information for every ledger entry.  Therefore, you can't sort by comments
      without getting them first, which is the original problem to avoid.
      """
      if col in (LEDGERCOLS.NumConf, LEDGERCOLS.DateStr, \
                 LEDGERCOLS.Comment, LEDGERCOLS.Amount, LEDGERCOLS.WltName):
         self.sortLedgCol = col
         self.sortLedgOrder = order
      self.createCombinedLedger()

   #############################################################################

<<<<<<< HEAD
   def createCombinedLedger(self, resetMainLedger=False):
=======
   def createCombinedLedger(self):
>>>>>>> eed11055
      """
      Create a ledger to display on the main screen, that consists of ledger
      entries of any SUBSET of available wallets.
      """
      bdmState = TheBDM.getState()
<<<<<<< HEAD
      
      currIdx  = max(self.comboWltSelect.currentIndex(), 0)
      wltIDList = []
      for i,vis in enumerate(self.walletVisibleList):
         if vis:
            wltIDList.append(self.walletIDList[i])
      self.writeSetting('LastFilterState', currIdx)
=======

>>>>>>> eed11055

      self.combinedLedger = []
      #self.combinedLedger.extend(TheBDM.bdv().getWalletsHistoryPage(self.mainLedgerCurrentPage -1))
      totalFunds  = 0
      spendFunds  = 0
      unconfFunds = 0

      if bdmState == BDM_BLOCKCHAIN_READY:
         for wltID in self.wltIDList:
            wlt = self.walletMap[wltID]
            totalFunds += wlt.getBalance('Total')
            spendFunds += wlt.getBalance('Spendable')
            unconfFunds += wlt.getBalance('Unconfirmed')

            
      self.ledgerSize = len(self.combinedLedger)

      # Hide the ledger slicer, we dont use it anymore. Should get rid of it entirely at some point.
      self.frmLedgUpDown.setVisible(False)

      # Many MainWindow objects haven't been created yet...
      # let's try to update them and fail silently if they don't exist
      try:
         if bdmState in (BDM_OFFLINE, BDM_SCANNING):
            self.lblTotalFunds.setText( '-'*12 )
            self.lblSpendFunds.setText( '-'*12 )
            self.lblUnconfFunds.setText('-'*12 )
            return

         uncolor =  htmlColor('MoneyNeg')  if unconfFunds>0          else htmlColor('Foreground')
         btccolor = htmlColor('DisableFG') if spendFunds==totalFunds else htmlColor('MoneyPos')
         lblcolor = htmlColor('DisableFG') if spendFunds==totalFunds else htmlColor('Foreground')
         goodColor= htmlColor('TextGreen')
         self.lblTotalFunds.setText( '<b><font color="%s">%s</font></b>' % (btccolor,coin2str(totalFunds)))
         self.lblTot.setText('<b><font color="%s">Maximum Funds:</font></b>' % lblcolor)
         self.lblBTC1.setText('<b><font color="%s">BTC</font></b>' % lblcolor)
         self.lblSpendFunds.setText( '<b><font color=%s>%s</font></b>' % (goodColor, coin2str(spendFunds)))
         self.lblUnconfFunds.setText('<b><font color="%s">%s</font></b>' % \
                                             (uncolor, coin2str(unconfFunds)))
         
         if resetMainLedger == False:
            self.ledgerModel.reset()
         else:
            self.ledgerView.goToTop()

      except AttributeError:
         raise


      if not self.usermode==USERMODE.Expert:
         return 

      # In expert mode, we're updating the lockbox info, too
      try:
<<<<<<< HEAD
=======
         lockboxTable = TheBDM.bdv().getLockboxesHistoryPage(self.currentLBPage)


         self.lockboxLedgTable = self.convertLedgerToTable(lockboxTable)
         self.lockboxLedgModel.ledger = self.lockboxLedgTable
>>>>>>> eed11055
         self.lockboxLedgModel.reset()
      except:
         LOGEXCEPT('Failed to update lockbox ledger')

   #############################################################################
   def getCommentForLockboxTx(self, lboxId, le):
      commentSet = set([])
      lbox = self.allLockboxes[self.lockboxIDMap[lboxId]]
      for a160 in lbox.a160List:
         wltID = self.getWalletForAddr160(a160)
         if wltID:
            commentSet.add(self.walletMap[wltID].getCommentForLE(le))
      return ' '.join(commentSet)

   #############################################################################

   def convertLedgerToTable(self, ledger, showSentToSelfAmt=True, wltIDIn=None):
      table2D = []
      datefmt = self.getPreferredDateFormat()
      for le in ledger:
         if wltIDIn is None:
            wltID = le.getWalletID()
         else: 
            wltID = wltIDIn
          
         row = []

         wlt = self.walletMap.get(wltID)

         if wlt:
            isWatch = (determineWalletType(wlt, self)[0] == WLTTYPES.WatchOnly)
            wltName = wlt.labelName 
            dispComment = self.getCommentForLE(le, wltID)
         else:
            lboxId = wltID
            lbox = self.getLockboxByID(lboxId)
            if not lbox:
               continue
            isWatch = True
            wltName = '%s-of-%s: %s (%s)' % (lbox.M, lbox.N, lbox.shortName, lboxId)
            dispComment = self.getCommentForLockboxTx(lboxId, le)

         nConf = TheBDM.getTopBlockHeight() - le.getBlockNum()+1
         if le.getBlockNum()>=0xffffffff:
            nConf=0

         # If this was sent-to-self... we should display the actual specified
         # value when the transaction was executed.  This is pretty difficult
         # when both "recipient" and "change" are indistinguishable... but
         # They're actually not because we ALWAYS generate a new address to
         # for change , which means the change address MUST have a higher
         # chain index
         amt = le.getValue()
         if le.isSentToSelf() and wlt and showSentToSelfAmt:
            amt = determineSentToSelfAmt(le, wlt)[0]

         # NumConf
         row.append(nConf)

         # UnixTime (needed for sorting)
         row.append(le.getTxTime())

         # Date
         row.append(unixTimeToFormatStr(le.getTxTime(), datefmt))

         # TxDir (actually just the amt... use the sign of the amt to determine dir)
         row.append(coin2str(le.getValue(), maxZeros=2))

         # Wlt Name
         row.append(wltName)

         # Comment
         row.append(dispComment)

         # Amount
         row.append(coin2str(amt, maxZeros=2))

         # Is this money mine?
         row.append(isWatch)

         # ID to display (this might be the lockbox ID)
         row.append( wltID )

         # TxHash
         row.append( binary_to_hex(le.getTxHash() ))

         # Is this a coinbase/generation transaction
         row.append( le.isCoinbase() )

         # Sent-to-self
         row.append( le.isSentToSelf() )

         # Finally, attach the row to the table
         table2D.append(row)

      return table2D


   #############################################################################

   def walletListChanged(self):
      self.walletModel.reset()
      self.populateLedgerComboBox()
      self.changeWltFilter()

   #############################################################################

   def populateLedgerComboBox(self):
      self.comboWltSelect.clear()
      self.comboWltSelect.addItem( 'My Wallets'        )
      self.comboWltSelect.addItem( 'Offline Wallets'   )
      self.comboWltSelect.addItem( 'Other\'s wallets'  )
      self.comboWltSelect.addItem( 'All Wallets'       )
      self.comboWltSelect.addItem( 'Custom Filter'     )
      for wltID in self.walletIDList:
         self.comboWltSelect.addItem( self.walletMap[wltID].labelName )
      self.comboWltSelect.insertSeparator(5)
      self.comboWltSelect.insertSeparator(5)
      comboIdx = self.getSettingOrSetDefault('LastFilterState', 0)
      self.comboWltSelect.setCurrentIndex(comboIdx)

   #############################################################################
   def execDlgWalletDetails(self, index=None):
      if len(self.walletMap)==0:
         reply = QMessageBox.information(self, 'No Wallets!', \
            'You currently do not have any wallets.  Would you like to '
            'create one, now?', QMessageBox.Yes | QMessageBox.No)
         if reply==QMessageBox.Yes:
            self.startWalletWizard()
         return

      if index==None:
         index = self.walletsView.selectedIndexes()
         if len(self.walletMap)==1:
            self.walletsView.selectRow(0)
            index = self.walletsView.selectedIndexes()
         elif len(index)==0:
            QMessageBox.warning(self, 'Select a Wallet', \
               'Please select a wallet on the right, to see its properties.', \
               QMessageBox.Ok)
            return
         index = index[0]

      wlt = self.walletMap[self.walletIDList[index.row()]]
      dialog = DlgWalletDetails(wlt, self.usermode, self, self)
      self.walletDialogDict[wlt.uniqueIDB58] = dialog
      dialog.exec_()
      if wlt.uniqueIDB58 in self.walletDialogDict:
         del self.walletDialogDict[wlt.uniqueIDB58]

   #############################################################################
   def execClickRow(self, index=None):
      row,col = index.row(), index.column()
      if not col==WLTVIEWCOLS.Visible:
         return

      wltID = self.walletIDList[row]
      currEye = self.walletVisibleList[row]
      self.walletVisibleList[row] = not currEye 
      self.setWltSetting(wltID, 'LedgerShow', not currEye)
      
      if TheBDM.getState()==BDM_BLOCKCHAIN_READY:

         self.changeWltFilter()


   #############################################################################
   def updateTxCommentFromView(self, view):
      index = view.selectedIndexes()[0]
      row, col = index.row(), index.column()
      currComment = str(view.model().index(row, LEDGERCOLS.Comment).data().toString())
      wltID       = str(view.model().index(row, LEDGERCOLS.WltID  ).data().toString())
      txHash      = str(view.model().index(row, LEDGERCOLS.TxHash ).data().toString())

      dialog = DlgSetComment(self, self, currComment, 'Transaction')
      if dialog.exec_():
         newComment = str(dialog.edtComment.text())
         self.walletMap[wltID].setComment(hex_to_binary(txHash), newComment)
         self.walletListChanged()


   #############################################################################
   def updateAddressCommentFromView(self, view, wlt):
      index = view.selectedIndexes()[0]
      row, col = index.row(), index.column()
      currComment = str(view.model().index(row, ADDRESSCOLS.Comment).data().toString())
      addrStr     = str(view.model().index(row, ADDRESSCOLS.Address).data().toString())

      dialog = DlgSetComment(self, self, currComment, 'Address')
      if dialog.exec_():
         newComment = str(dialog.edtComment.text())
         atype, addr160 = addrStr_to_hash160(addrStr)
         if atype==P2SHBYTE:
            LOGWARN('Setting comment for P2SH address: %s' % addrStr)
         wlt.setComment(addr160, newComment)



   #############################################################################

   def getAddrCommentIfAvailAll(self, txHash):
      if not TheBDM.getState()==BDM_BLOCKCHAIN_READY:
         return ''
      else:

         appendedComments = []
         for wltID,wlt in self.walletMap.iteritems():
            cmt = wlt.getAddrCommentIfAvail(txHash)
            if len(cmt)>0:
               appendedComments.append(cmt)

         return '; '.join(appendedComments)



   #############################################################################
   def getCommentForLE(self, le, wltID=None):
      # Smart comments for LedgerEntry objects:  get any direct comments ...
      # if none, then grab the one for any associated addresses.

      if wltID is None:
         wltID = le.getWalletID()
      return self.walletMap[wltID].getCommentForLE(le)
            
   #############################################################################
   def addWalletToApplication(self, newWallet, walletIsNew=True):
      LOGINFO('addWalletToApplication')
      
      newWallet.registerWallet()

      # Update the maps/dictionaries
      newWltID = newWallet.uniqueIDB58

      if self.walletMap.has_key(newWltID):
         return

      self.walletMap[newWltID] = newWallet
      self.walletIndices[newWltID] = len(self.walletMap)-1

      # Maintain some linear lists of wallet info
      self.walletIDSet.add(newWltID)
      self.walletIDList.append(newWltID)
      showByDefault = (determineWalletType(newWallet, self)[0] != WLTTYPES.WatchOnly)
      self.walletVisibleList.append(showByDefault)
      self.setWltSetting(newWltID, 'LedgerShow', showByDefault)
      
      self.walletListChanged()
      self.mainWnd = self


   #############################################################################
   def removeWalletFromApplication(self, wltID):
      LOGINFO('removeWalletFromApplication')
      idx = -1
      try:
         idx = self.walletIndices[wltID]
      except KeyError:
         LOGERROR('Invalid wallet ID passed to "removeWalletFromApplication"')
         raise WalletExistsError
      
      self.walletMap[wltID].unregisterWallet()

      del self.walletMap[wltID]
      del self.walletIndices[wltID]
      self.walletIDSet.remove(wltID)
      del self.walletIDList[idx]
      del self.walletVisibleList[idx]

      # Reconstruct walletIndices
      for i,wltID in enumerate(self.walletIDList):
         self.walletIndices[wltID] = i

      self.walletListChanged()

   #############################################################################
   def RecoverWallet(self):
      DlgWltRecoverWallet(self, self).promptWalletRecovery()


   #############################################################################
   def createSweepAddrTx(self, sweepFromAddrObjList, sweepToScript):
      """
      This method takes a list of addresses (likely just created from private
      key data), finds all their unspent TxOuts, and creates a signed tx that
      transfers 100% of the funds to the sweepTO160 address.  It doesn't
      actually execute the transaction, but it will return a broadcast-ready
      PyTx object that the user can confirm.  TxFee is automatically calc'd
      and deducted from the output value, if necessary.
      """
      LOGINFO('createSweepAddrTx')
      if not isinstance(sweepFromAddrObjList, (list, tuple)):
         sweepFromAddrObjList = [sweepFromAddrObjList]
      
      addr160List = [a.getAddr160() for a in sweepFromAddrObjList]
      utxoList = getUnspentTxOutsForAddr160List(addr160List)
      if len(utxoList)==0:
         return [None, 0, 0]

      outValue = sumTxOutList(utxoList)

      inputSide = []

      for utxo in utxoList:
         # The PyCreateAndSignTx method require PyTx and PyBtcAddress objects
         rawTx = TheBDM.bdv().getTxByHash(utxo.getTxHash()).serialize()
         a160 = CheckHash160(utxo.getRecipientScrAddr())
         for aobj in sweepFromAddrObjList:
            if a160 == aobj.getAddr160():
               pubKey = aobj.binPublicKey65.toBinStr()
               txoIdx = utxo.getTxOutIndex()
               inputSide.append(UnsignedTxInput(rawTx, txoIdx, None, pubKey))
               break

      minFee = calcMinSuggestedFees(utxoList, outValue, 0, 1)[1]

      if minFee > 0:
         LOGDEBUG( 'Subtracting fee from Sweep-output')
         outValue -= minFee

      if outValue<=0:
         return [None, outValue, minFee]

      # Creating the output list is pretty easy...
      outputSide = []
      outputSide.append(DecoratedTxOut(sweepToScript, outValue))

      try:
         # Make copies, destroy them in the finally clause
         privKeyMap = {}
         for addrObj in sweepFromAddrObjList:
            scrAddr = SCRADDR_P2PKH_BYTE + addrObj.getAddr160()
            privKeyMap[scrAddr] = addrObj.binPrivKey32_Plain.copy()
   
         pytx = PyCreateAndSignTx(inputSide, outputSide, privKeyMap)
         return (pytx, outValue, minFee)

      finally:
         for scraddr in privKeyMap:
            privKeyMap[scraddr].destroy()

   #############################################################################
   def confirmSweepScan(self, pybtcaddrList, targAddr160):
      LOGINFO('confirmSweepScan')
      gt1 = len(self.sweepAfterScanList)>1

      if len(self.sweepAfterScanList) > 0:
         QMessageBox.critical(self, 'Already Sweeping',
            'You are already in the process of scanning the blockchain for '
            'the purposes of sweeping other addresses.  You cannot initiate '
            'sweeping new addresses until the current operation completes. '
            '<br><br>'
            'In the future, you may select "Multiple Keys" when entering '
            'addresses to sweep.  There is no limit on the number that can be '
            'specified, but they must all be entered at once.', QMessageBox.Ok)
         # Destroy the private key data
         for addr in pybtcaddrList:
            addr.binPrivKey32_Plain.destroy()
         return False


      confirmed=False
      if TheBDM.getState() in (BDM_OFFLINE, BDM_UNINITIALIZED):
         #LOGERROR('Somehow ended up at confirm-sweep while in offline mode')
         #QMessageBox.info(self, 'Armory is Offline', \
            #'Armory is currently in offline mode.  You must be in online '
            #'mode to initiate the sweep operation.')
         nkey = len(self.sweepAfterScanList)
         strPlur = 'addresses' if nkey>1 else 'address'
         QMessageBox.info(self, 'Armory is Offline', \
            'You have chosen to sweep %d %s, but Armory is currently '
            'in offline mode.  The sweep will be performed the next time you '
            'go into online mode.  You can initiate online mode (if available) '
            'from the dashboard in the main window.' (nkey,strPlur), QMessageBox.Ok)
         confirmed=True

      else:
         msgConfirm = ( \
            'Armory must scan the global transaction history in order to '
            'find any bitcoins associated with the %s you supplied. '
            'Armory will go into offline mode temporarily while the scan '
            'is performed, and you will not have access to balances or be '
            'able to create transactions.  The scan may take several minutes.'
            '<br><br>' % ('keys' if gt1 else 'key'))

         if TheBDM.getState()==BDM_SCANNING:
            msgConfirm += ( \
               'There is currently another scan operation being performed.  '
               'Would you like to start the sweep operation after it completes? ')
         elif TheBDM.getState()==BDM_BLOCKCHAIN_READY:
            msgConfirm += ( \
               '<b>Would you like to start the scan operation right now?</b>')

         msgConfirm += ('<br><br>Clicking "No" will abort the sweep operation')

         confirmed = QMessageBox.question(self, 'Confirm Rescan', msgConfirm, \
                                                QMessageBox.Yes | QMessageBox.No)

      if confirmed==QMessageBox.Yes:
         for addr in pybtcaddrList:
            TheBDM.registerImportedScrAddr(Hash160ToScrAddr(addr.getAddr160()))
         self.sweepAfterScanList = pybtcaddrList
         self.sweepAfterScanTarg = targAddr160
         self.setDashboardDetails()
         return True


   #############################################################################
   def finishSweepScan(self, wlt, sweepList, sweepAfterScanTarget):
      LOGINFO('finishSweepScan')
      self.sweepAfterScanList = []

      #######################################################################
      # The createSweepTx method will return instantly because the blockchain
      # has already been rescanned, as described above
      targScript = scrAddr_to_script(SCRADDR_P2PKH_BYTE + sweepAfterScanTarget)
      finishedTx, outVal, fee = self.createSweepAddrTx(sweepList, targScript)

      gt1 = len(sweepList)>1

      if finishedTx==None:
         if (outVal,fee)==(0,0):
            QMessageBox.critical(self, 'Nothing to do', \
               'The private %s you have provided does not appear to contain '
               'any funds.  There is nothing to sweep.' % ('keys' if gt1 else 'key'), \
               QMessageBox.Ok)
            return
         else:
            pladdr = ('addresses' if gt1 else 'address')
            QMessageBox.critical(self, 'Cannot sweep',\
               'You cannot sweep the funds from the %s you specified, because '
               'the transaction fee would be equal to or greater than the amount '
               'swept.'
               '<br><br>'
               '<b>Balance of %s:</b> %s<br>'
               '<b>Fee to sweep %s:</b> %s'
               '<br><br>The sweep operation has been canceled.' % (pladdr, pladdr, \
               coin2str(outVal+fee,maxZeros=0), pladdr, coin2str(fee,maxZeros=0)), \
               QMessageBox.Ok)
            LOGERROR('Sweep amount (%s) is less than fee needed for sweeping (%s)', \
                     coin2str(outVal+fee, maxZeros=0), coin2str(fee, maxZeros=0))
            return

      # Finally, if we got here, we're ready to broadcast!
      if gt1:
         dispIn  = 'multiple addresses'
      else:
         dispIn  = 'address <b>%s</b>' % sweepList[0].getAddrStr()

      dispOut = 'wallet <b>"%s"</b> (%s) ' % (wlt.labelName, wlt.uniqueIDB58)
      if DlgVerifySweep(dispIn, dispOut, outVal, fee).exec_():
         self.broadcastTransaction(finishedTx, dryRun=False)

      wlt.finishSweepScan(sweepList)

   #############################################################################
   def broadcastTransaction(self, pytx, dryRun=False, withOldSigWarning=True):

      if dryRun:
         #DlgDispTxInfo(pytx, None, self, self).exec_()
         return
      else:
         modified, newTx = pytx.minimizeDERSignaturePadding()
         if modified and withOldSigWarning:
            reply = QMessageBox.warning(self, 'Old signature format detected', \
                 'The transaction that you are about to execute '
                 'has been signed with an older version Bitcoin Armory '
                 'that has added unnecessary padding to the signature. '
                 'If you are running version Bitcoin 0.8.2 or later the unnecessary '
                 'the unnecessary signature padding will not be broadcast. '
                 'Note that removing the unnecessary padding will change the hash value '
                 'of the transaction. Do you want to remove the unnecessary padding?', QMessageBox.Yes | QMessageBox.No)
            if reply == QMessageBox.Yes:
               pytx = newTx
         LOGRAWDATA(pytx.serialize(), logging.INFO)
         LOGPPRINT(pytx, logging.INFO)
         newTxHash = pytx.getHash()
         LOGINFO('Sending Tx, %s', binary_to_hex(newTxHash))
         self.NetworkingFactory.sendTx(pytx)
         LOGINFO('Transaction sent to Satoshi client...!')


         def sendGetDataMsg():
            msg = PyMessage('getdata')
            msg.payload.invList.append( [MSG_INV_TX, newTxHash] )
            self.NetworkingFactory.sendMessage(msg)

         def checkForTxInBDM():
            # The sleep/delay makes sure we have time to receive a response
            # but it also gives the user a chance to SEE the change to their
            # balance occur.  In some cases, that may be more satisfying than
            # just seeing the updated balance when they get back to the main
            # screen
            if not TheBDM.bdv().getTxByHash(newTxHash).isInitialized():
               LOGERROR('Transaction was not accepted by the Satoshi client')
               LOGERROR('Raw transaction:')
               LOGRAWDATA(pytx.serialize(), logging.ERROR)
               LOGERROR('Transaction details')
               LOGPPRINT(pytx, logging.ERROR)
               searchstr  = binary_to_hex(newTxHash, BIGENDIAN)

               supportURL       = 'https://bitcoinarmory.com/support' 
               blkexplURL       = BLOCKEXPLORE_URL_TX % searchstr
               blkexplURL_short = BLOCKEXPLORE_URL_TX % searchstr[:20]

               QMessageBox.warning(self, tr('Transaction Not Accepted'), tr("""
                  The transaction that you just executed, does not 
                  appear to have been accepted by the Bitcoin network. 
                  This can happen for a variety of reasons, but it is 
                  usually due to a bug in the Armory software.  
                  <br><br>On some occasions the transaction actually did succeed 
                  and this message is the bug itself!  To confirm whether the 
                  the transaction actually succeeded, you can try this direct link 
                  to %(blockexplorer)s:
                  <br><br>
                  <a href="%(url)s">%(urlshort)s...</a>  
                  <br><br>
                  If you do not see the 
                  transaction on that webpage within one minute, it failed and you 
                  should attempt to re-send it. 
                  If it <i>does</i> show up, then you do not need to do anything 
                  else -- it will show up in Armory as soon as it receives one
                  confirmation. 
                  <br><br>If the transaction did fail, please consider 
                  reporting this error the the Armory developers.  
                  From the main window, go to "<i>Help</i>" and select 
                  "<i>Submit Bug Report</i>".  Or use "<i>File</i>" -> 
                  "<i>Export Log File</i>" and then attach it to a support 
                  ticket at 
                  <a href="%(supporturl)s">%(supporturl)s</a>""") % {
                     'blockexplorer' : BLOCKEXPLORE_NAME, 'url' : blkexplURL, \
                     'urlshort' : blkexplURL_short, 'supporturl' : supportURL}, QMessageBox.Ok)

         self.mainDisplayTabs.setCurrentIndex(self.MAINTABS.Ledger)

         # Send the Tx after a short delay, give the system time to see the Tx
         # on the network and process it, and check to see if the Tx was seen.
         # We may change this setup in the future, but for now....
         reactor.callLater(3, sendGetDataMsg)
         reactor.callLater(7, checkForTxInBDM)


   #############################################################################
   def warnNoImportWhileScan(self):
      extraMsg = ''
      if not self.usermode==USERMODE.Standard:
         extraMsg = ('<br><br>' + \
                     tr('In the future, you may avoid scanning twice by '
                     'starting Armory in offline mode (--offline), and '
                     'perform the import before switching to online mode.'))
      QMessageBox.warning(self, tr('Armory is Busy'), \
         tr('Wallets and addresses cannot be imported while Armory is in '
         'the middle of an existing blockchain scan.  Please wait for '
         'the scan to finish.  ') + extraMsg, QMessageBox.Ok)



   #############################################################################
   def execImportWallet(self):
      sdm = TheSDM.getSDMState()
      bdm = TheBDM.getState()
      if sdm in ['BitcoindInitializing', \
                 'BitcoindSynchronizing', \
                 'TorrentSynchronizing'] or \
         bdm in [BDM_SCANNING]:
         QMessageBox.warning(self, tr('Scanning'), tr("""
            Armory is currently in the middle of scanning the blockchain for
            your existing wallets.  New wallets cannot be imported until this
            operation is finished."""), QMessageBox.Ok)
         return

      DlgUniversalRestoreSelect(self, self).exec_()


   #############################################################################
   def execGetImportWltName(self):
      fn = self.getFileLoad('Import Wallet File')
      if not os.path.exists(fn):
         return

      wlt = PyBtcWallet().readWalletFile(fn, verifyIntegrity=False)
      wltID = wlt.uniqueIDB58
      wlt = None

      if self.walletMap.has_key(wltID):
         QMessageBox.warning(self, 'Duplicate Wallet!', \
            'You selected a wallet that has the same ID as one already '
            'in your wallet (%s)!  If you would like to import it anyway, '
            'please delete the duplicate wallet in Armory, first.'%wltID, \
            QMessageBox.Ok)
         return

      fname = self.getUniqueWalletFilename(fn)
      newpath = os.path.join(ARMORY_HOME_DIR, fname)

      LOGINFO('Copying imported wallet to: %s', newpath)
      shutil.copy(fn, newpath)
      newWlt = PyBtcWallet().readWalletFile(newpath)
      newWlt.fillAddressPool()

      self.addWalletToApplication(newWlt)
      
   #############################################################################
   def digitalBackupWarning(self):
      reply = QMessageBox.warning(self, 'Be Careful!', tr("""
        <font color="red"><b>WARNING:</b></font> You are about to make an
        <u>unencrypted</u> backup of your wallet.  It is highly recommended
        that you do <u>not</u> ever save unencrypted wallets to your regular
        hard drive.  This feature is intended for saving to a USB key or
        other removable media."""), QMessageBox.Ok | QMessageBox.Cancel)
      return (reply==QMessageBox.Ok)


   #############################################################################
   def execAddressBook(self):
      if TheBDM.getState()==BDM_SCANNING:
         QMessageBox.warning(self, 'Blockchain Not Ready', \
            'The address book is created from transaction data available in '
            'the blockchain, which has not finished loading.  The address '
            'book will become available when Armory is online.', QMessageBox.Ok)
      elif TheBDM.getState() in (BDM_UNINITIALIZED,BDM_OFFLINE):
         QMessageBox.warning(self, 'Blockchain Not Ready', \
            'The address book is created from transaction data available in '
            'the blockchain, but Armory is currently offline.  The address '
            'book will become available when Armory is online.', QMessageBox.Ok)
      else:
         if len(self.walletMap)==0:
            QMessageBox.warning(self, 'No wallets!', 'You have no wallets so '
               'there is no address book to display.', QMessageBox.Ok)
            return
         DlgAddressBook(self, self, None, None, None).exec_()

   #############################################################################
   def getUniqueWalletFilename(self, wltPath):
      root,fname = os.path.split(wltPath)
      base,ext   = os.path.splitext(fname)
      if not ext=='.wallet':
         fname = base+'.wallet'
      currHomeList = os.listdir(ARMORY_HOME_DIR)
      newIndex = 2
      while fname in currHomeList:
         # If we already have a wallet by this name, must adjust name
         base,ext = os.path.splitext(fname)
         fname='%s_%02d.wallet'%(base, newIndex)
         newIndex+=1
         if newIndex==99:
            raise WalletExistsError('Cannot find unique filename for wallet.'
                                                       'Too many duplicates!')
      return fname


   #############################################################################
   def addrViewDblClicked(self, index, wlt):
      uacfv = lambda x: self.updateAddressCommentFromView(self.wltAddrView, self.wlt)


   #############################################################################
   def dblClickLedger(self, index):
      if index.column()==LEDGERCOLS.Comment:
         self.updateTxCommentFromView(self.ledgerView)
      else:
         self.showLedgerTx()


   #############################################################################
   def showLedgerTx(self):
      row = self.ledgerView.selectedIndexes()[0].row()
      txHash = str(self.ledgerView.model().index(row, LEDGERCOLS.TxHash).data().toString())
      wltID  = str(self.ledgerView.model().index(row, LEDGERCOLS.WltID).data().toString())
      txtime = unicode(self.ledgerView.model().index(row, LEDGERCOLS.DateStr).data().toString())

      pytx = None
      txHashBin = hex_to_binary(txHash)
      cppTx = TheBDM.runBDM( lambda : TheBDM.bdv().getTxByHash(txHashBin) )
      if cppTx.isInitialized():
         pytx = PyTx().unserialize(cppTx.serialize())

      if pytx==None:
         QMessageBox.critical(self, 'Invalid Tx:',
         'The transaction you requested be displayed does not exist in '
         'in Armory\'s database.  This is unusual...', QMessageBox.Ok)
         return

      DlgDispTxInfo( pytx, self.walletMap[wltID], self, self, txtime=txtime).exec_()


   #############################################################################
   def showContextMenuLedger(self):
      menu = QMenu(self.ledgerView)

      if len(self.ledgerView.selectedIndexes())==0:
         return

      row = self.ledgerView.selectedIndexes()[0].row()

      txHash = str(self.ledgerView.model().index(row, LEDGERCOLS.TxHash).data().toString())
      txHash = hex_switchEndian(txHash)
      wltID  = str(self.ledgerView.model().index(row, LEDGERCOLS.WltID).data().toString())


      actViewTx     = menu.addAction("View Details")
      actViewBlkChn = menu.addAction("View on %s" % BLOCKEXPLORE_NAME)
      actComment    = menu.addAction("Change Comment")
      actCopyTxID   = menu.addAction("Copy Transaction ID")
      actOpenWallet = menu.addAction("Open Relevant Wallet")
      action = menu.exec_(QCursor.pos())

      if action==actViewTx:
         self.showLedgerTx()
      elif action==actViewBlkChn:
         try:
            webbrowser.open(BLOCKEXPLORE_URL_TX % txHash)
         except:
            LOGEXCEPT('Failed to open webbrowser')
            QMessageBox.critical(self, 'Could not open browser', \
               'Armory encountered an error opening your web browser.  To view '
               'this transaction on blockchain.info, please copy and paste '
               'the following URL into your browser: '
               '<br><br>%s' % (BLOCKEXPLORE_URL_TX % txHash), QMessageBox.Ok)
      elif action==actCopyTxID:
         clipb = QApplication.clipboard()
         clipb.clear()
         clipb.setText(txHash)
      elif action==actComment:
         self.updateTxCommentFromView(self.ledgerView)
      elif action==actOpenWallet:
         DlgWalletDetails(self.getSelectedWallet(), self.usermode, self, self).exec_()

   #############################################################################

   def getSelectedWallet(self):
      wltID = None
      if len(self.walletMap) > 0:
         wltID = self.walletMap.keys()[0]
      wltSelect = self.walletsView.selectedIndexes()
      if len(wltSelect) > 0:
         row = wltSelect[0].row()
         wltID = str(self.walletsView.model().index(row, WLTVIEWCOLS.ID).data().toString())
      # Starting the send dialog  with or without a wallet
      return None if wltID == None else self.walletMap[wltID]

   def clickSendBitcoins(self):
      if TheBDM.getState() in (BDM_OFFLINE, BDM_UNINITIALIZED):
         QMessageBox.warning(self, 'Offline Mode', \
           'Armory is currently running in offline mode, and has no '
           'ability to determine balances or create transactions. '
           '<br><br>'
           'In order to send coins from this wallet you must use a '
           'full copy of this wallet from an online computer, '
           'or initiate an "offline transaction" using a watching-only '
           'wallet on an online computer.', QMessageBox.Ok)
         return
      elif TheBDM.getState()==BDM_SCANNING:
         QMessageBox.warning(self, 'Armory Not Ready', \
           'Armory is currently scanning the blockchain to collect '
           'the information needed to create transactions.  This typically '
           'takes between one and five minutes.  Please wait until your '
           'balance appears on the main window, then try again.', \
            QMessageBox.Ok)
         return

      selectionMade = True
      if len(self.walletMap)==0:
         reply = QMessageBox.information(self, 'No Wallets!', \
            'You cannot send any bitcoins until you create a wallet and '
            'receive some coins.  Would you like to create a wallet?', \
            QMessageBox.Yes | QMessageBox.No)
         if reply==QMessageBox.Yes:
            self.startWalletWizard()
      else:
         DlgSendBitcoins(self.getSelectedWallet(), self, self).exec_()


   #############################################################################
   def uriSendBitcoins(self, uriDict):
      # Because Bitcoin-Qt doesn't store the message= field we have to assume
      # that the label field holds the Tx-info.  So we concatenate them for
      # the display message
      uri_has = lambda s: uriDict.has_key(s)

      haveLbl = uri_has('label')
      haveMsg = uri_has('message')

      newMsg = ''
      if haveLbl and haveMsg:
         newMsg = uriDict['label'] + ': ' + uriDict['message']
      elif not haveLbl and haveMsg:
         newMsg = uriDict['message']
      elif haveLbl and not haveMsg:
         newMsg = uriDict['label']

      descrStr = ''
      descrStr = ('You just clicked on a "bitcoin:" link requesting bitcoins '
                'to be sent to the following address:<br> ')

      descrStr += '<br>--<b>Address</b>:\t%s ' % uriDict['address']

      #if uri_has('label'):
         #if len(uriDict['label'])>30:
            #descrStr += '(%s...)' % uriDict['label'][:30]
         #else:
            #descrStr += '(%s)' % uriDict['label']

      amt = 0
      if uri_has('amount'):
         amt     = uriDict['amount']
         amtstr  = coin2str(amt, maxZeros=1)
         descrStr += '<br>--<b>Amount</b>:\t%s BTC' % amtstr


      if newMsg:
         if len(newMsg)>60:
            descrStr += '<br>--<b>Message</b>:\t%s...' % newMsg[:60]
         else:
            descrStr += '<br>--<b>Message</b>:\t%s' % newMsg

      uriDict['message'] = newMsg

      if not uri_has('amount'):
          descrStr += ('<br><br>There is no amount specified in the link, so '
            'you can decide the amount after selecting a wallet to use '
            'for this this transaction. ')
      else:
          descrStr += ('<br><br><b>The specified amount <u>can</u> be changed</b> on the '
            'next screen before hitting the "Send" button. ')


      selectedWalletID = None
      if len(self.walletMap)==0:
         reply = QMessageBox.information(self, 'No Wallets!', \
            'You just clicked on a "bitcoin:" link to send money, but you '
            'currently have no wallets!  Would you like to create a wallet '
            'now?', QMessageBox.Yes | QMessageBox.No)
         if reply==QMessageBox.Yes:
            self.startWalletWizard()
         return False
      else:
         DlgSendBitcoins(self.getSelectedWallet(), self, self, uriDict).exec_()
      return True


   #############################################################################
   def clickReceiveCoins(self):
      loading = None
      QAPP.processEvents()
      wltID = None
      selectionMade = True
      if len(self.walletMap)==0:
         reply = QMessageBox.information(self, 'No Wallets!', \
            'You have not created any wallets which means there is nowhere to '
            'store you bitcoins!  Would you like to create a wallet now?', \
            QMessageBox.Yes | QMessageBox.No)
         if reply==QMessageBox.Yes:
            self.startWalletWizard()
         return
      elif len(self.walletMap)==1:
         loading = LoadingDisp(self, self)
         loading.show()
         wltID = self.walletMap.keys()[0]
      else:
         wltSelect = self.walletsView.selectedIndexes()
         if len(wltSelect)>0:
            row = wltSelect[0].row()
            wltID = str(self.walletsView.model().index(row, WLTVIEWCOLS.ID).data().toString())
         dlg = DlgWalletSelect(self, self, 'Receive coins with wallet...', '', \
                                       firstSelect=wltID, onlyMyWallets=False)
         if dlg.exec_():
            loading = LoadingDisp(self, self)
            loading.show()
            wltID = dlg.selectedID
         else:
            selectionMade = False

      if selectionMade:
         wlt = self.walletMap[wltID]
         wlttype = determineWalletType(wlt, self)[0]
         if showRecvCoinsWarningIfNecessary(wlt, self, self):
            QAPP.processEvents()
            dlg = DlgNewAddressDisp(wlt, self, self, loading)
            dlg.exec_()


   #############################################################################
   def sysTrayActivated(self, reason):
      if reason==QSystemTrayIcon.DoubleClick:
         self.bringArmoryToFront()



   #############################################################################
   def bringArmoryToFront(self):
      self.show()
      self.setWindowState(Qt.WindowActive)
      self.activateWindow()
      self.raise_()

   #############################################################################
   def minimizeArmory(self):
      LOGDEBUG('Minimizing Armory')
      self.hide()
      self.sysTray.show()

   #############################################################################
   def startWalletWizard(self):
      walletWizard = WalletWizard(self, self)
      walletWizard.exec_()

   #############################################################################
   def startTxWizard(self, prefill=None, onlyOfflineWallets=False):
      txWizard = TxWizard(self, self, self.getSelectedWallet(), prefill, onlyOfflineWallets=onlyOfflineWallets)
      txWizard.exec_()

   #############################################################################
   def exportLogFile(self):
      LOGDEBUG('exportLogFile')
      reply = QMessageBox.warning(self, tr('Bug Reporting'), tr("""<qt>
         As of version 0.91, Armory now includes a form for reporting
         problems with the software.  Please use
         <i>"Help"</i>→<i>"Submit Bug Report"</i>
         to send a report directly to the Armory team, which will include
         your log file automatically.</qt>"""), QMessageBox.Ok | QMessageBox.Cancel)

      if not reply==QMessageBox.Ok:
         return

      if self.logFilePrivacyWarning(wCancel=True):
         self.saveCombinedLogFile()

   #############################################################################
   def getUserAgreeToPrivacy(self, getAgreement=False):
      ptype = 'submitbug' if getAgreement else 'generic'
      dlg = DlgPrivacyPolicy(self, self, ptype)
      if not dlg.exec_():
         return False

      return dlg.chkUserAgrees.isChecked()

   #############################################################################
   def logFileTriplePrivacyWarning(self):
      return MsgBoxCustom(MSGBOX.Warning, tr('Privacy Warning'), tr("""
         <b><u><font size=4>ATI Privacy Policy</font></u></b>
         <br><br>
         You should review the <a href="%s">Armory Technologies, Inc. privacy 
         policy</a> before sending any data to ATI servers.
         <br><br>

         <b><u><font size=3>Wallet Analysis Log Files</font></u></b>
         <br><br>
         The wallet analysis logs contain no personally-identifiable
         information, only a record of errors and inconsistencies 
         found in your wallet file.  No private keys or even public 
         keys are included.
         <br><br>

         <b><u><font size=3>Regular Log Files</font></u></b>
         <br><br>
         The regular log files do not contain any <u>security</u>-sensitive
         information, but some users may consider the information to be
         <u>privacy</u>-sensitive.  The log files may identify some addresses
         and transactions that are related to your wallets.  It is always 
         recommended you include your log files with any request to the
         Armory team, unless you are uncomfortable with the privacy 
         implications.
         <br><br>

         <b><u><font size=3>Watching-only Wallet</font></u></b>
         <br><br>
         A watching-only wallet is a copy of a regular wallet that does not 
         contain any signing keys.  This allows the holder to see the balance
         and transaction history of the wallet, but not spend any of the funds.
         <br><br>
         You may be requested to submit a watching-only copy of your wallet
         to <i>Armory Technologies, Inc.</i> to make sure that there is no 
         risk to the security of your funds.  You should not even consider 
         sending your
         watching-only wallet unless it was specifically requested by an
         Armory representative.""") % PRIVACY_URL, yesStr="&Ok")
          

   #############################################################################
   def logFilePrivacyWarning(self, wCancel=False):
      return MsgBoxCustom(MSGBOX.Warning, tr('Privacy Warning'), tr("""
         <b><u><font size=4>ATI Privacy Policy</font></u></b>
         <br>
         You should review the <a href="%s">Armory Technologies, Inc. privacy 
         policy</a> before sending any data to ATI servers.
         <br><br>

         Armory log files do not contain any <u>security</u>-sensitive
         information, but some users may consider the information to be
         <u>privacy</u>-sensitive.  The log files may identify some addresses
         and transactions that are related to your wallets.
         <br><br>

         <b>No signing-key data is ever written to the log file</b>.
         Only enough data is there to help the Armory developers
         track down bugs in the software, but it may still be considered
         sensitive information to some users.
         <br><br>

         Please do not send the log file to the Armory developers if you
         are not comfortable with the privacy implications!  However, if you
         do not send the log file, it may be very difficult or impossible
         for us to help you with your problem.

         <br><br><b><u>Advanced tip:</u></b> You can use
         "<i>File</i>"\xe2\x86\x92"<i>Export Log File</i>" from the main
         window to save a copy of the log file that you can manually
         review."""), wCancel=wCancel, yesStr="&Ok")


   #############################################################################
   def saveCombinedLogFile(self, saveFile=None):
      if saveFile is None:
         # TODO: Interleave the C++ log and the python log.
         #       That could be a lot of work!
         defaultFN = 'armorylog_%s.txt' % \
                     unixTimeToFormatStr(RightNow(),'%Y%m%d_%H%M')
         saveFile = self.getFileSave(title='Export Log File', \
                                  ffilter=['Text Files (*.txt)'], \
                                  defaultFilename=defaultFN)

      if len(unicode(saveFile)) > 0:
         fout = open(saveFile, 'wb')
         fout.write(getLastBytesOfFile(ARMORY_LOG_FILE, 256*1024))
         fout.write(getLastBytesOfFile(ARMCPP_LOG_FILE, 256*1024))
         fout.close()

         LOGINFO('Log saved to %s', saveFile)

   #############################################################################
   def blinkTaskbar(self):
      self.activateWindow()


   #############################################################################
   def lookForBitcoind(self):
      LOGDEBUG('lookForBitcoind')
      if satoshiIsAvailable():
         return 'Running'

      self.setSatoshiPaths()

      try:
         TheSDM.setupSDM(extraExeSearch=self.satoshiExeSearchPath)
      except:
         LOGEXCEPT('Error setting up SDM')
         pass

      if TheSDM.failedFindExe:
         return 'StillMissing'

      return 'AllGood'

   #############################################################################
   def executeModeSwitch(self):
      LOGDEBUG('executeModeSwitch')

      if TheSDM.getSDMState() == 'BitcoindExeMissing':
         bitcoindStat = self.lookForBitcoind()
         if bitcoindStat=='Running':
            result = QMessageBox.warning(self, tr('Already running!'), tr("""
               The Bitcoin software appears to be installed now, but it
               needs to be closed for Armory to work.  Would you like Armory
               to close it for you?"""), QMessageBox.Yes | QMessageBox.No)
            if result==QMessageBox.Yes:
               self.closeExistingBitcoin()
               self.startBitcoindIfNecessary()
         elif bitcoindStat=='StillMissing':
            QMessageBox.warning(self, tr('Still Missing'), tr("""
               The Bitcoin software still appears to be missing.  If you
               just installed it, then please adjust your settings to point
               to the installation directory."""), QMessageBox.Ok)
         self.startBitcoindIfNecessary()
      elif self.doAutoBitcoind and not TheSDM.isRunningBitcoind():
         if satoshiIsAvailable():
            result = QMessageBox.warning(self, tr('Still Running'), tr("""
               'Bitcoin-Qt is still running.  Armory cannot start until
               'it is closed.  Do you want Armory to close it for you?"""), \
               QMessageBox.Yes | QMessageBox.No)
            if result==QMessageBox.Yes:
               self.closeExistingBitcoin()
               self.startBitcoindIfNecessary()
         else:
            self.startBitcoindIfNecessary()
      elif TheBDM.getState() in (BDM_OFFLINE,BDM_UNINITIALIZED):
         #self.resetBdmBeforeScan()
         TheBDM.goOnline()
         self.switchNetworkMode(NETWORKMODE.Full)
      else:
         LOGERROR('ModeSwitch button pressed when it should be disabled')
      time.sleep(0.3)
      self.setDashboardDetails()


   #############################################################################
   def setupDashboard(self):
      LOGDEBUG('setupDashboard')
      self.lblBusy = QLabel('')
      if OS_WINDOWS:
         # Unfortunately, QMovie objects don't work in Windows with py2exe
         # had to create my own little "Busy" icon and hook it up to the
         # heartbeat
         self.lblBusy.setPixmap(QPixmap(':/loadicon_0.png'))
         self.numHeartBeat = 0
         def loadBarUpdate():
            if self.lblBusy.isVisible():
               self.numHeartBeat += 1
               self.lblBusy.setPixmap(QPixmap(':/loadicon_%d.png' % \
                                                (self.numHeartBeat%6)))
         self.extraHeartbeatAlways.append(loadBarUpdate) # TODO - Remove this. Put the method in the handle CPP Notification event handler 
      else:
         self.qmov = QMovie(':/busy.gif')
         self.lblBusy.setMovie( self.qmov )
         self.qmov.start()


      self.btnModeSwitch = QPushButton('')
      self.connect(self.btnModeSwitch, SIGNAL('clicked()'), \
                                       self.executeModeSwitch)


      # Will switch this to array/matrix of widgets if I get more than 2 rows
      self.lblDashModeTorrent = QRichLabel('',doWrap=False)
      self.lblDashModeSync    = QRichLabel('',doWrap=False)
      self.lblDashModeBuild   = QRichLabel('',doWrap=False)
      self.lblDashModeScan    = QRichLabel('',doWrap=False)

      self.lblDashModeTorrent.setAlignment(Qt.AlignLeft | Qt.AlignVCenter)
      self.lblDashModeSync.setAlignment(   Qt.AlignLeft | Qt.AlignVCenter)
      self.lblDashModeBuild.setAlignment(  Qt.AlignLeft | Qt.AlignVCenter)
      self.lblDashModeScan.setAlignment(   Qt.AlignLeft | Qt.AlignVCenter)

      self.barProgressTorrent = QProgressBar(self)
      self.barProgressSync    = QProgressBar(self)
      self.barProgressBuild   = QProgressBar(self)
      self.barProgressScan    = QProgressBar(self)

      self.barProgressTorrent.setRange(0,100)
      self.barProgressSync.setRange(0,100)
      self.barProgressScan.setRange(0,100)


      self.lblTorrentStats       = QRichLabel('', hAlign=Qt.AlignHCenter)

      twid = relaxedSizeStr(self,'99 seconds')[0]
      self.lblTimeLeftTorrent = QRichLabel('')
      self.lblTimeLeftSync    = QRichLabel('')
      self.lblTimeLeftBuild   = QRichLabel('')
      self.lblTimeLeftScan    = QRichLabel('')

      self.lblTimeLeftSync.setMinimumWidth(twid)
      self.lblTimeLeftScan.setMinimumWidth(twid)

      self.lblStatsTorrent = QRichLabel('')

      layoutDashMode = QGridLayout()
      layoutDashMode.addWidget(self.lblDashModeTorrent,  0,0)
      layoutDashMode.addWidget(self.barProgressTorrent,  0,1)
      layoutDashMode.addWidget(self.lblTimeLeftTorrent,  0,2)
      layoutDashMode.addWidget(self.lblTorrentStats,     1,0)

      layoutDashMode.addWidget(self.lblDashModeSync,     2,0)
      layoutDashMode.addWidget(self.barProgressSync,     2,1)
      layoutDashMode.addWidget(self.lblTimeLeftSync,     2,2)

      layoutDashMode.addWidget(self.lblDashModeBuild,    3,0)
      layoutDashMode.addWidget(self.barProgressBuild,    3,1)
      layoutDashMode.addWidget(self.lblTimeLeftBuild,    3,2)

      layoutDashMode.addWidget(self.lblDashModeScan,     4,0)
      layoutDashMode.addWidget(self.barProgressScan,     4,1)
      layoutDashMode.addWidget(self.lblTimeLeftScan,     4,2)

      layoutDashMode.addWidget(self.lblBusy,             0,3, 5,1)
      layoutDashMode.addWidget(self.btnModeSwitch,       0,3, 5,1)

      self.frmDashModeSub = QFrame()
      self.frmDashModeSub.setFrameStyle(STYLE_SUNKEN)
      self.frmDashModeSub.setLayout(layoutDashMode)
      self.frmDashMode = makeHorizFrame(['Stretch', \
                                         self.frmDashModeSub, \
                                         'Stretch'])

      
      self.lblDashDescr1 = QRichLabel('')
      self.lblDashDescr2 = QRichLabel('')
      for lbl in [self.lblDashDescr1, self.lblDashDescr2]:
         # One textbox above buttons, one below
         lbl.setStyleSheet('padding: 5px')
         qpal = lbl.palette()
         qpal.setColor(QPalette.Base, Colors.Background)
         lbl.setPalette(qpal)
         lbl.setOpenExternalLinks(True)

      # Set up an array of buttons in the middle of the dashboard, to be used
      # to help the user install bitcoind.
      self.lblDashBtnDescr = QRichLabel('')
      self.lblDashBtnDescr.setOpenExternalLinks(True)
      BTN,LBL,TTIP = range(3)
      self.dashBtns = [[None]*3 for i in range(5)]
      self.dashBtns[DASHBTNS.Close   ][BTN] = QPushButton('Close Bitcoin Process')
      self.dashBtns[DASHBTNS.Install ][BTN] = QPushButton('Download Bitcoin')
      self.dashBtns[DASHBTNS.Browse  ][BTN] = QPushButton('Open www.bitcoin.org')
      self.dashBtns[DASHBTNS.Instruct][BTN] = QPushButton('Installation Instructions')
      self.dashBtns[DASHBTNS.Settings][BTN] = QPushButton('Change Settings')

      # The "Now shutting down" frame
      self.lblShuttingDown    = QRichLabel('', doWrap=False)
      self.lblShuttingDown.setText(tr('Preparing to shut down..'), \
                                    size=4, bold=True, color='Foreground')
      self.lblShuttingDown.setAlignment(Qt.AlignCenter | Qt.AlignVCenter)

      layoutDashExit = QGridLayout()
      layoutDashExit.addWidget(self.lblShuttingDown,  0,0, 0, 1)
      
      self.frmDashSubExit = QFrame()
      self.frmDashSubExit.setFrameStyle(STYLE_SUNKEN)
      self.frmDashSubExit.setLayout(layoutDashExit)
      self.frmDashSubExit = makeHorizFrame(['Stretch', \
                                         self.frmDashSubExit, \
                                         'Stretch'])
      

      #####
      def openBitcoinOrg():
         webbrowser.open('http://www.bitcoin.org/en/download')


      #####
      def openInstruct():
         if OS_WINDOWS:
            webbrowser.open('https://www.bitcoinarmory.com/install-windows/')
         elif OS_LINUX:
            webbrowser.open('https://www.bitcoinarmory.com/install-linux/')
         elif OS_MACOSX:
            webbrowser.open('https://www.bitcoinarmory.com/install-macosx/')






      self.connect(self.dashBtns[DASHBTNS.Close][BTN], SIGNAL('clicked()'), \
                                                   self.closeExistingBitcoin)
      self.connect(self.dashBtns[DASHBTNS.Install][BTN], SIGNAL('clicked()'), \
                                                     self.openDLSatoshi)
      self.connect(self.dashBtns[DASHBTNS.Browse][BTN], SIGNAL('clicked()'), \
                                                             openBitcoinOrg)
      self.connect(self.dashBtns[DASHBTNS.Settings][BTN], SIGNAL('clicked()'), \
                                                           self.openSettings)
      #self.connect(self.dashBtns[DASHBTNS.Instruct][BTN], SIGNAL('clicked()'), \
                                                     #self.openInstructWindow)

      self.dashBtns[DASHBTNS.Close][LBL] = QRichLabel( \
           'Stop existing Bitcoin processes so that Armory can open its own')
      self.dashBtns[DASHBTNS.Browse][LBL]     = QRichLabel( \
           'Open browser to Bitcoin webpage to download and install Bitcoin software')
      self.dashBtns[DASHBTNS.Instruct][LBL] = QRichLabel( \
           'Instructions for manually installing Bitcoin for operating system')
      self.dashBtns[DASHBTNS.Settings][LBL]  = QRichLabel( \
           'Open Armory settings window to change Bitcoin software management')


      self.dashBtns[DASHBTNS.Browse][TTIP] = self.createToolTipWidget( \
           'Will open your default browser to http://www.bitcoin.org where you can '
           'download the latest version of Bitcoin-Qt, and get other information '
           'and links about Bitcoin, in general.')
      self.dashBtns[DASHBTNS.Instruct][TTIP] = self.createToolTipWidget( \
           'Instructions are specific to your operating system and include '
           'information to help you verify you are installing the correct software')
      self.dashBtns[DASHBTNS.Settings][TTIP] = self.createToolTipWidget(
           'Change Bitcoin-Qt/bitcoind management settings or point Armory to '
           'a non-standard Bitcoin installation')
      self.dashBtns[DASHBTNS.Close][TTIP] = self.createToolTipWidget( \
           'Armory has detected a running Bitcoin-Qt or bitcoind instance and '
           'will force it to exit')

      self.dashBtns[DASHBTNS.Install][BTN].setEnabled(False)
      self.dashBtns[DASHBTNS.Install][LBL] = QRichLabel('')
      self.dashBtns[DASHBTNS.Install][LBL].setText( \
          'This option is not yet available yet!', color='DisableFG')
      self.dashBtns[DASHBTNS.Install][TTIP] = QRichLabel('') # disabled

      if OS_WINDOWS:
         self.dashBtns[DASHBTNS.Install][BTN].setEnabled(True)
         self.dashBtns[DASHBTNS.Install][LBL] = QRichLabel('')
         self.dashBtns[DASHBTNS.Install][LBL].setText( \
            'Securely download Bitcoin software for Windows %s' % OS_VARIANT[0])
         self.dashBtns[DASHBTNS.Install][TTIP] = self.createToolTipWidget( \
            'The downloaded files are cryptographically verified.  '
            'Using this option will start the installer, you will '
            'have to click through it to complete installation.')

         #self.lblDashInstallForMe = QRichLabel( \
           #'Armory will download, verify, and start the Bitcoin installer for you')
         #self.ttipInstallForMe = self.createToolTipWidget( \
           #'Armory will download the latest version of the Bitcoin software '
           #'for Windows and verify its digital signatures.  You will have to '
           #'click through the installation options.<u></u>')
      elif OS_LINUX:
         # Only display the install button if using a debian-based distro
         dist = platform.linux_distribution()
         if dist[0] in ['Ubuntu','LinuxMint'] or 'debian' in dist:
            self.dashBtns[DASHBTNS.Install][BTN].setEnabled(True)
            self.dashBtns[DASHBTNS.Install][LBL] = QRichLabel( tr("""
               Download and Install Bitcoin Core for Ubuntu/Debian"""))
            self.dashBtns[DASHBTNS.Install][TTIP] = self.createToolTipWidget( tr("""
               'Will download and Bitcoin software and cryptographically verify it"""))
      elif OS_MACOSX:
         pass
      else:
         LOGERROR('Unrecognized OS!')


      self.frmDashMgmtButtons = QFrame()
      self.frmDashMgmtButtons.setFrameStyle(STYLE_SUNKEN)
      layoutButtons = QGridLayout()
      layoutButtons.addWidget(self.lblDashBtnDescr, 0,0, 1,3)
      for r in range(5):
         for c in range(3):
            if c==LBL:
               wMin = tightSizeNChar(self, 50)[0]
               self.dashBtns[r][c].setMinimumWidth(wMin)
            layoutButtons.addWidget(self.dashBtns[r][c],  r+1,c)

      self.frmDashMgmtButtons.setLayout(layoutButtons)
      self.frmDashMidButtons  = makeHorizFrame(['Stretch', \
                                              self.frmDashMgmtButtons,
                                              'Stretch'])

      dashLayout = QVBoxLayout()
      dashLayout.addWidget(self.frmDashSubExit)
      dashLayout.addWidget(self.frmDashMode)
      dashLayout.addWidget(self.lblDashDescr1)
      dashLayout.addWidget(self.frmDashMidButtons )
      dashLayout.addWidget(self.lblDashDescr2)
      dashLayout.addWidget(self.lblDashDescr2)
      frmInner = QFrame()
      frmInner.setLayout(dashLayout)

      self.dashScrollArea = QScrollArea()
      self.dashScrollArea.setWidgetResizable(True)
      self.dashScrollArea.setWidget(frmInner)
      scrollLayout = QVBoxLayout()
      scrollLayout.addWidget(self.dashScrollArea)
      self.tabDashboard.setLayout(scrollLayout)
      self.frmDashSubExit.setVisible(False)



   #############################################################################
   def setupAnnounceTab(self):

      self.lblAlertStr = QRichLabel(tr("""
         <font size=4><b>Announcements and alerts from <i>Armory Technologies,
         Inc.</i></b></font>"""), doWrap=False, hAlign=Qt.AlignHCenter)

      def checkUpd():
         lastUpdate = self.announceFetcher.getLastSuccessfulFetchTime()
         self.explicitCheckAnnouncements(5)
         lastUpdate2 = self.announceFetcher.getLastSuccessfulFetchTime()
         if lastUpdate==lastUpdate2:
            QMessageBox.warning(self, tr('Not Available'), tr("""
               Could not access the <font color="%s"><b>Armory
               Technologies, Inc.</b></font> announcement feeder.
               Try again in a couple minutes.""") % \
               htmlColor('TextGreen'), QMessageBox.Ok)
         else:
            QMessageBox.warning(self, tr('Update'), tr("""
               Announcements are now up to date!"""), QMessageBox.Ok)


      self.lblLastUpdated = QRichLabel('', doWrap=False)
      self.btnCheckForUpdates  = QPushButton(tr('Check for Updates'))
      self.connect(self.btnCheckForUpdates, SIGNAL(CLICKED), checkUpd)


      frmLastUpdate = makeHorizFrame(['Stretch', \
                                      self.lblLastUpdated, \
                                      self.btnCheckForUpdates, \
                                      'Stretch'])

      self.icoArmorySWVersion = QLabel('')
      self.lblArmorySWVersion = QRichLabel(tr("""
         No version information is available"""), doWrap=False)
      self.icoSatoshiSWVersion = QLabel('')
      self.lblSatoshiSWVersion = QRichLabel('', doWrap=False)

      self.btnSecureDLArmory  = QPushButton(tr('Secure Downloader'))
      self.btnSecureDLSatoshi = QPushButton(tr('Secure Downloader'))
      self.btnSecureDLArmory.setVisible(False)
      self.btnSecureDLSatoshi.setVisible(False)
      self.connect(self.btnSecureDLArmory, SIGNAL(CLICKED), self.openDLArmory)
      self.connect(self.btnSecureDLSatoshi, SIGNAL(CLICKED), self.openDLSatoshi)


      frmVersions = QFrame()
      layoutVersions = QGridLayout()
      layoutVersions.addWidget(self.icoArmorySWVersion, 0,0)
      layoutVersions.addWidget(self.lblArmorySWVersion, 0,1)
      layoutVersions.addWidget(self.btnSecureDLArmory,  0,2)
      layoutVersions.addWidget(self.icoSatoshiSWVersion, 1,0)
      layoutVersions.addWidget(self.lblSatoshiSWVersion, 1,1)
      layoutVersions.addWidget(self.btnSecureDLSatoshi,  1,2)
      layoutVersions.setColumnStretch(0,0)
      layoutVersions.setColumnStretch(1,1)
      layoutVersions.setColumnStretch(2,0)
      frmVersions.setLayout(layoutVersions)
      frmVersions.setFrameStyle(STYLE_RAISED)

      lblVerHeader = QRichLabel(tr("""<font size=4><b>
         Software Version Updates:</b></font>"""), doWrap=False, \
         hAlign=Qt.AlignHCenter)
      lblTableHeader = QRichLabel(tr("""<font size=4><b>
         All Available Notifications:</b></font>"""), doWrap=False, \
         hAlign=Qt.AlignHCenter)


      # We need to generate popups when a widget is clicked, and be able
      # change that particular widget's target, when the table is updated.
      # Create one of these DlgGen objects for each of the 10 rows, simply
      # update it's nid and notifyMap when the table is updated
      class DlgGen():
         def setParams(self, parent, nid, notifyMap):
            self.parent = parent
            self.nid = nid
            self.notifyMap = notifyMap

         def __call__(self):
            return DlgNotificationWithDNAA(self.parent, self.parent, \
                                          self.nid, self.notifyMap, False).exec_()

      self.announceTableWidgets = \
         [[QLabel(''), QRichLabel(''), QLabelButton('+'), DlgGen()] \
                                                      for i in range(10)]



      layoutTable = QGridLayout()
      for i in range(10):
         for j in range(3):
            layoutTable.addWidget(self.announceTableWidgets[i][j], i,j)
         self.connect(self.announceTableWidgets[i][2], SIGNAL(CLICKED), \
                      self.announceTableWidgets[i][3])

      layoutTable.setColumnStretch(0,0)
      layoutTable.setColumnStretch(1,1)
      layoutTable.setColumnStretch(2,0)

      frmTable = QFrame()
      frmTable.setLayout(layoutTable)
      frmTable.setFrameStyle(STYLE_SUNKEN)

      self.updateAnnounceTable()


      frmEverything = makeVertFrame( [ self.lblAlertStr,
                                       frmLastUpdate,
                                       'Space(30)',
                                       lblTableHeader,
                                       frmTable,
                                       'Space(30)',
                                       lblVerHeader,
                                       frmVersions,
                                       'Stretch'])

      frmEverything.setMinimumWidth(300)
      frmEverything.setMaximumWidth(800)

      frmFinal = makeHorizFrame(['Stretch', frmEverything, 'Stretch'])

      self.announceScrollArea = QScrollArea()
      self.announceScrollArea.setWidgetResizable(True)
      self.announceScrollArea.setWidget(frmFinal)
      scrollLayout = QVBoxLayout()
      scrollLayout.addWidget(self.announceScrollArea)
      self.tabAnnounce.setLayout(scrollLayout)

      self.announceIsSetup = True


   #############################################################################
   def openDownloaderAll(self):
      dl,cl = self.getDownloaderData()
      if not dl is None and not cl is None:
         UpgradeDownloaderDialog(self, self, None, dl, cl).exec_()

   #############################################################################
   def openDLArmory(self):
      dl,cl = self.getDownloaderData()
      if not dl is None and not cl is None:
         UpgradeDownloaderDialog(self, self, 'Armory', dl, cl).exec_()

   #############################################################################
   def openDLSatoshi(self):
      dl,cl = self.getDownloaderData()
      if not dl is None and not cl is None:
         UpgradeDownloaderDialog(self, self, 'Satoshi', dl, cl).exec_()


   #############################################################################
   def getDownloaderData(self):
      dl = self.announceFetcher.getAnnounceFile('downloads')
      cl = self.announceFetcher.getAnnounceFile('changelog')

      dlObj = downloadLinkParser().parseDownloadList(dl)
      clObj = changelogParser().parseChangelogText(cl)

      if dlObj is None or clObj is None:
         QMessageBox.warning(self, tr('No Data'), tr("""
            The secure downloader has not received any download
            data to display.  Either the <font color="%s"><b>Armory
            Technologies, Inc.</b></font> announcement feeder is
            down, or this computer cannot access the server.""") % \
            htmlColor('TextGreen'), QMessageBox.Ok)
         return None,None

      lastUpdate = self.announceFetcher.getLastSuccessfulFetchTime()
      sinceLastUpd = RightNow() - lastUpdate
      if lastUpdate < RightNow()-1*WEEK:
         QMessageBox.warning(self, tr('Old Data'), tr("""
            The last update retrieved from the <font color="%(color)s"><b>Armory
            Technologies, Inc.</b></font> announcement feeder was <b>%(time)s</b>
            ago.  The following downloads may not be the latest
            available.""") % { 'color' : htmlColor("TextGreen"), \
            'time' : secondsToHumanTime(sinceLastUpd)}, QMessageBox.Ok)

      dl = self.announceFetcher.getAnnounceFile('downloads')
      cl = self.announceFetcher.getAnnounceFile('changelog')

      return dl,cl



   #############################################################################
   def updateAnnounceTab(self, *args):

      if not self.announceIsSetup:
         return

      iconArmory   = ':/armory_icon_32x32.png'
      iconSatoshi  = ':/bitcoinlogo.png'
      iconInfoFile = ':/MsgBox_info48.png'
      iconGoodFile = ':/MsgBox_good48.png'
      iconWarnFile = ':/MsgBox_warning48.png'
      iconCritFile = ':/MsgBox_critical24.png'

      lastUpdate = self.announceFetcher.getLastSuccessfulFetchTime()
      noAnnounce = (lastUpdate == 0)

      if noAnnounce:
         self.lblLastUpdated.setText(tr("No announcement data was found!"))
         self.btnSecureDLArmory.setVisible(False)
         self.icoArmorySWVersion.setVisible(True)
         self.lblArmorySWVersion.setText(tr(""" You are running Armory
            version %s""") % getVersionString(BTCARMORY_VERSION))
      else:
         updTimeStr = unixTimeToFormatStr(lastUpdate)
         self.lblLastUpdated.setText(tr("<u>Last Updated</u>: %s") % updTimeStr)


      verStrToInt = lambda s: getVersionInt(readVersionString(s))

      # Notify of Armory updates
      self.icoArmorySWVersion.setPixmap(QPixmap(iconArmory).scaled(24,24))
      self.icoSatoshiSWVersion.setPixmap(QPixmap(iconSatoshi).scaled(24,24))

      try:
         armCurrent = verStrToInt(self.armoryVersions[0])
         armLatest  = verStrToInt(self.armoryVersions[1])
         if armCurrent >= armLatest:
            dispIcon = QPixmap(iconArmory).scaled(24,24)
            self.icoArmorySWVersion.setPixmap(dispIcon)
            self.btnSecureDLArmory.setVisible(False)
            self.lblArmorySWVersion.setText(tr(
               "You are using the latest version of Armory (%s)"
               % self.armoryVersions[0]))
         else:
            dispIcon = QPixmap(iconWarnFile).scaled(24,24)
            self.icoArmorySWVersion.setPixmap(dispIcon)
            self.btnSecureDLArmory.setVisible(True)
            self.lblArmorySWVersion.setText(tr("""
               <b>There is a newer version of Armory available!</b>"""))
         self.btnSecureDLArmory.setVisible(True)
         self.icoArmorySWVersion.setVisible(True)
      except:
         self.btnSecureDLArmory.setVisible(False)
         self.lblArmorySWVersion.setText(tr(""" You are running Armory
            version %s""") % getVersionString(BTCARMORY_VERSION))


      try:
         satCurrStr,satLastStr = self.satoshiVersions
         satCurrent = verStrToInt(satCurrStr) if satCurrStr else 0
         satLatest  = verStrToInt(satLastStr) if satLastStr else 0

      # Show CoreBTC updates
         if satCurrent and satLatest:
            if satCurrent >= satLatest:
               dispIcon = QPixmap(iconGoodFile).scaled(24,24)
               self.btnSecureDLSatoshi.setVisible(False)
               self.icoSatoshiSWVersion.setPixmap(dispIcon)
               self.lblSatoshiSWVersion.setText(tr(""" You are using
                  the latest version of core Bitcoin (%s)""") % satCurrStr)
            else:
               dispIcon = QPixmap(iconWarnFile).scaled(24,24)
               self.btnSecureDLSatoshi.setVisible(True)
               self.icoSatoshiSWVersion.setPixmap(dispIcon)
               self.lblSatoshiSWVersion.setText(tr("""
                  <b>There is a newer version of the core Bitcoin software
                  available!</b>"""))
         elif satCurrent:
            # satLatest is not available
            dispIcon = QPixmap(iconGoodFile).scaled(24,24)
            self.btnSecureDLSatoshi.setVisible(False)
            self.icoSatoshiSWVersion.setPixmap(None)
            self.lblSatoshiSWVersion.setText(tr(""" You are using
               core Bitcoin version %s""") % satCurrStr)
         elif satLatest:
            # only satLatest is avail (maybe offline)
            dispIcon = QPixmap(iconSatoshi).scaled(24,24)
            self.btnSecureDLSatoshi.setVisible(True)
            self.icoSatoshiSWVersion.setPixmap(dispIcon)
            self.lblSatoshiSWVersion.setText(tr("""Core Bitcoin version
               %s is available.""") % satLastStr)
         else:
            # only satLatest is avail (maybe offline)
            dispIcon = QPixmap(iconSatoshi).scaled(24,24)
            self.btnSecureDLSatoshi.setVisible(False)
            self.icoSatoshiSWVersion.setPixmap(dispIcon)
            self.lblSatoshiSWVersion.setText(tr("""No version information
               is available for core Bitcoin""") )




         #self.btnSecureDLSatoshi.setVisible(False)
         #if self.satoshiVersions[0]:
            #self.lblSatoshiSWVersion.setText(tr(""" You are running
               #core Bitcoin software version %s""") % self.satoshiVersions[0])
         #else:
            #self.lblSatoshiSWVersion.setText(tr("""No information is
            #available for the core Bitcoin software"""))
      except:
         LOGEXCEPT('Failed to process satoshi versions')


      self.updateAnnounceTable()


   #############################################################################
   def updateAnnounceTable(self):

      # Default: Make everything non-visible except first row, middle column
      for i in range(10):
         for j in range(3):
            self.announceTableWidgets[i][j].setVisible(i==0 and j==1)

      if len(self.almostFullNotificationList)==0:
         self.announceTableWidgets[0][1].setText(tr("""
            There are no announcements or alerts to display"""))
         return


      alertsForSorting = []
      for nid,nmap in self.almostFullNotificationList.iteritems():
         alertsForSorting.append([nid, int(nmap['PRIORITY'])])

      sortedAlerts = sorted(alertsForSorting, key=lambda a: -a[1])[:10]

      i = 0
      for nid,priority in sortedAlerts:
         if priority>=4096:
            pixm = QPixmap(':/MsgBox_critical64.png')
         elif priority>=3072:
            pixm = QPixmap(':/MsgBox_warning48.png')
         elif priority>=2048:
            pixm = QPixmap(':/MsgBox_info48.png')
         else:
            pixm = QPixmap(':/MsgBox_info48.png')


         shortDescr = self.almostFullNotificationList[nid]['SHORTDESCR']
         if priority>=4096:
            shortDescr = '<font color="%s">' + shortDescr + '</font>'
            shortDescr = shortDescr % htmlColor('TextWarn')

         self.announceTableWidgets[i][0].setPixmap(pixm.scaled(24,24))
         self.announceTableWidgets[i][1].setText(shortDescr)
         self.announceTableWidgets[i][2].setVisible(True)
         self.announceTableWidgets[i][3].setParams(self, nid, \
                                 self.almostFullNotificationList[nid])

         for j in range(3):
            self.announceTableWidgets[i][j].setVisible(True)

         i += 1

   #############################################################################
   def explicitCheckAnnouncements(self, waitTime=3):
      self.announceFetcher.fetchRightNow(waitTime)
      self.processAnnounceData()
      self.updateAnnounceTab()

   #############################################################################
   def closeExistingBitcoin(self):
      for proc in psutil.process_iter():
         if proc.name.lower() in ['bitcoind.exe','bitcoin-qt.exe',\
                                     'bitcoind','bitcoin-qt']:
            killProcess(proc.pid)
            time.sleep(2)
            return

      # If got here, never found it
      QMessageBox.warning(self, 'Not Found', \
         'Attempted to kill the running Bitcoin-Qt/bitcoind instance, '
         'but it was not found.  ', QMessageBox.Ok)

   #############################################################################
   def getPercentageFinished(self, maxblk, lastblk):
      curr = EstimateCumulativeBlockchainSize(lastblk)
      maxb = EstimateCumulativeBlockchainSize(maxblk)
      return float(curr)/float(maxb)

   #############################################################################
   def showShuttingDownMessage(self):
      self.isShuttingDown = True
      self.mainDisplayTabs.setCurrentIndex(self.MAINTABS.Dash)
      self.frmDashSubExit.setVisible(True)
      self.frmDashMode.setVisible(False)
      self.lblDashDescr1.setVisible(False)
      self.frmDashMidButtons.setVisible(False)
      self.lblDashDescr2.setVisible(False)
      self.lblDashDescr2.setVisible(False)
   
   #############################################################################
   def updateSyncProgress(self):
      
      if self.isShuttingDown:
         return
   
      if TheTDM.getTDMState()=='Downloading':

         dlSpeed  = TheTDM.getLastStats('downRate')
         timeEst  = TheTDM.getLastStats('timeEst')
         fracDone = TheTDM.getLastStats('fracDone')
         numSeeds = TheTDM.getLastStats('numSeeds')
         numPeers = TheTDM.getLastStats('numPeers')

         self.barProgressTorrent.setVisible(True)
         self.lblDashModeTorrent.setVisible(True)
         self.lblTimeLeftTorrent.setVisible(True)
         self.lblTorrentStats.setVisible(True)
         self.barProgressTorrent.setFormat('%p%')

         self.lblDashModeSync.setVisible(True)
         self.barProgressSync.setVisible(True)
         self.barProgressSync.setValue(0)
         self.lblTimeLeftSync.setVisible(True)
         self.barProgressSync.setFormat('')

         self.lblDashModeBuild.setVisible(True)
         self.barProgressBuild.setVisible(True)
         self.barProgressBuild.setValue(0)
         self.lblTimeLeftBuild.setVisible(True)
         self.barProgressBuild.setFormat('')

         self.lblDashModeScan.setVisible(True)
         self.barProgressScan.setVisible(True)
         self.barProgressScan.setValue(0)
         self.lblTimeLeftScan.setVisible(True)
         self.barProgressScan.setFormat('')

         if not numSeeds:
            self.barProgressTorrent.setValue(0)
            self.lblTimeLeftTorrent.setText('')
            self.lblTorrentStats.setText('')

            self.lblDashModeTorrent.setText(tr('Initializing Torrent Engine'), \
                                          size=4, bold=True, color='Foreground')

            self.lblTorrentStats.setVisible(False)
         else:
            self.lblDashModeTorrent.setText(tr('Downloading via Armory CDN'), \
                                          size=4, bold=True, color='Foreground')

            if fracDone:
               self.barProgressTorrent.setValue(int(99.9*fracDone))

            if timeEst:
               self.lblTimeLeftTorrent.setText(secondsToHumanTime(timeEst))

            self.lblTorrentStats.setText(tr("""
               Bootstrap Torrent:  %(sec)s/sec from %(peers)d peers""") % \
               {'sec' : bytesToHumanSize(dlSpeed), 'peers' : numSeeds+numPeers})

            self.lblTorrentStats.setVisible(True)

      elif TheBDM.getState()==BDM_SCANNING:
         self.barProgressTorrent.setVisible(TheTDM.isStarted())
         self.lblDashModeTorrent.setVisible(TheTDM.isStarted())
         self.barProgressTorrent.setValue(100)
         self.lblTimeLeftTorrent.setVisible(False)
         self.lblTorrentStats.setVisible(False)
         self.barProgressTorrent.setFormat('')

         self.lblDashModeSync.setVisible(self.doAutoBitcoind)
         self.barProgressSync.setVisible(self.doAutoBitcoind)
         self.barProgressSync.setValue(100)
         self.lblTimeLeftSync.setVisible(False)
         self.barProgressSync.setFormat('')

         self.lblDashModeBuild.setVisible(True)
         self.barProgressBuild.setVisible(True)
         self.lblTimeLeftBuild.setVisible(True)

         self.lblDashModeScan.setVisible(True)
         self.barProgressScan.setVisible(True)
         self.lblTimeLeftScan.setVisible(True)

         phase,pct,tleft,numericProgress = TheBDM.predictLoadTime()
         if phase==Cpp.BDMPhase_DBHeaders:
            self.lblDashModeBuild.setText( tr('Loading Database Headers'), \
                                        size=4, bold=True, color='Foreground')
            self.lblDashModeScan.setText( 'Scan Transaction History', \
                                        size=4, bold=True, color='DisableFG')
            self.barProgressBuild.setFormat('%p%')
            self.barProgressScan.setFormat('')
            self.barProgressBuild.setRange(0,100)
            
         elif phase==Cpp.BDMPhase_OrganizingChain:
            self.lblDashModeBuild.setText( tr('Organizing Blockchain'), \
                                        size=4, bold=True, color='Foreground')
            self.lblDashModeScan.setText( tr('Scan Transaction History'), \
                                        size=4, bold=True, color='DisableFG')
            self.barProgressBuild.setFormat('')
            self.barProgressScan.setFormat('')
            self.barProgressBuild.setValue(0)
            self.barProgressBuild.setRange(0,0)
            self.lblTimeLeftBuild.setVisible(False)
         elif phase==Cpp.BDMPhase_BlockHeaders:
            self.lblDashModeBuild.setText( tr('Reading New Block Headers'), \
                                        size=4, bold=True, color='Foreground')
            self.lblDashModeScan.setText( tr('Scan Transaction History'), \
                                        size=4, bold=True, color='DisableFG')
            self.barProgressBuild.setFormat('%p%')
            self.barProgressScan.setFormat('')
            self.barProgressBuild.setRange(0,100)
         elif phase==Cpp.BDMPhase_BlockData:
            self.lblDashModeBuild.setText( tr('Building Databases'), \
                                        size=4, bold=True, color='Foreground')
            self.lblDashModeScan.setText( tr('Scan Transaction History'), \
                                        size=4, bold=True, color='DisableFG')
            self.barProgressBuild.setFormat('%p%')
            self.barProgressScan.setFormat('')
            self.barProgressBuild.setRange(0,100)
         elif phase==Cpp.BDMPhase_Rescan:
            self.lblDashModeBuild.setText( tr('Build Databases'), \
                                        size=4, bold=True, color='DisableFG')
            self.lblDashModeScan.setText( tr('Scanning Transaction History'), \
                                        size=4, bold=True, color='Foreground')
            self.lblTimeLeftBuild.setVisible(False)
            self.barProgressBuild.setFormat('')
            self.barProgressBuild.setValue(100)
            self.barProgressBuild.setRange(0,100)
            self.barProgressScan.setFormat('%p%')

         tleft15 = (int(tleft-1)/15 + 1)*15
         if tleft < 2:
            tstring = ''
            pvalue  = pct*100
         else:
            tstring = secondsToHumanTime(tleft15)
            pvalue = pct*100

         if phase==BDMPhase_BlockHeaders or phase==BDMPhase_BlockData or phase==BDMPhase_DBHeaders:
            self.lblTimeLeftBuild.setText(tstring)
            self.barProgressBuild.setValue(pvalue)
         elif phase==BDMPhase_Rescan:
            self.lblTimeLeftScan.setText(tstring)
            self.barProgressScan.setValue(pvalue)

      elif TheSDM.getSDMState() in ['BitcoindInitializing','BitcoindSynchronizing']:

         self.barProgressTorrent.setVisible(TheTDM.isStarted())
         self.lblDashModeTorrent.setVisible(TheTDM.isStarted())
         self.barProgressTorrent.setValue(100)
         self.lblTimeLeftTorrent.setVisible(False)
         self.lblTorrentStats.setVisible(False)
         self.barProgressTorrent.setFormat('')

         self.lblDashModeSync.setVisible(True)
         self.barProgressSync.setVisible(True)
         self.lblTimeLeftSync.setVisible(True)
         self.barProgressSync.setFormat('%p%')

         self.lblDashModeBuild.setVisible(True)
         self.barProgressBuild.setVisible(True)
         self.lblTimeLeftBuild.setVisible(False)
         self.barProgressBuild.setValue(0)
         self.barProgressBuild.setFormat('')

         self.lblDashModeScan.setVisible(True)
         self.barProgressScan.setVisible(True)
         self.lblTimeLeftScan.setVisible(False)
         self.barProgressScan.setValue(0)
         self.barProgressScan.setFormat('')

         ssdm = TheSDM.getSDMState()
         lastBlkNum  = self.getSettingOrSetDefault('LastBlkRecv',     0)
         lastBlkTime = self.getSettingOrSetDefault('LastBlkRecvTime', 0)

         # Get data from SDM if it has it
         info = TheSDM.getTopBlockInfo()
         if len(info['tophash'])>0:
            lastBlkNum  = info['numblks']
            lastBlkTime = info['toptime']

         # Use a reference point if we are starting from scratch
         refBlock = max(290746,      lastBlkNum)
         refTime  = max(1394922889,  lastBlkTime)


         # Ten min/block is pretty accurate, even from genesis (about 1% slow)
         # And it gets better as we sync past the reference block above
         self.approxMaxBlock = refBlock + int((RightNow() - refTime) / (10*MINUTE))
         self.approxBlkLeft  = self.approxMaxBlock - lastBlkNum
         self.approxPctSoFar = self.getPercentageFinished(self.approxMaxBlock, \
                                                                  lastBlkNum)

         self.initSyncCircBuff.append([RightNow(), self.approxPctSoFar])
         if len(self.initSyncCircBuff)>30:
            # There's always a couple wacky measurements up front, start at 10
            t0,p0 = self.initSyncCircBuff[10]
            t1,p1 = self.initSyncCircBuff[-1]
            dt,dp = t1-t0, p1-p0
            if dt>600:
               self.initSyncCircBuff = self.initSyncCircBuff[1:]

            if dp>0 and dt>0:
               dpPerSec = dp / dt
               if lastBlkNum < 200000:
                  dpPerSec = dpPerSec / 2
               timeRemain = (1 - self.approxPctSoFar) / dpPerSec
               #timeRemain = min(timeRemain, 8*HOUR)
            else:
               timeRemain = None
         else:
            timeRemain = None


         intPct = int(100*self.approxPctSoFar)
         strPct = '%d%%' % intPct


         self.barProgressSync.setFormat('%p%')
         if ssdm == 'BitcoindReady':
            return (0,0,0.99)  # because it's probably not completely done...
            self.lblTimeLeftSync.setText(tr('Almost Done...'))
            self.barProgressSync.setValue(99)
         elif ssdm == 'BitcoindSynchronizing':
            sdmPercent = int(99.9*self.approxPctSoFar)
            if self.approxBlkLeft < 10000:
               if self.approxBlkLeft < 200:
                  self.lblTimeLeftSync.setText(tr('%(n)d blocks') % { 'n':self.approxBlkLeft})
               else:
                  # If we're within 10k blocks, estimate based on blkspersec
                  if info['blkspersec'] > 0:
                     timeleft = int(self.approxBlkLeft/info['blkspersec'])
                     self.lblTimeLeftSync.setText(secondsToHumanTime(timeleft))
            else:
               # If we're more than 10k blocks behind...
               if timeRemain:
                  timeRemain = min(24*HOUR, timeRemain)
                  self.lblTimeLeftSync.setText(secondsToHumanTime(timeRemain))
               else:
                  self.lblTimeLeftSync.setText('')
         elif ssdm == 'BitcoindInitializing':
            sdmPercent = 0
            self.barProgressSync.setFormat('')
            self.barProgressBuild.setFormat('')
            self.barProgressScan.setFormat('')
         else:
            LOGERROR('Should not predict sync info in non init/sync SDM state')
            return ('UNKNOWN','UNKNOWN', 'UNKNOWN')

         self.barProgressSync.setValue(sdmPercent)
      else:
         LOGWARN('Called updateSyncProgress while not sync\'ing')


   #############################################################################
   def GetDashFunctionalityText(self, func):
      """
      Outsourcing all the verbose dashboard text to here, to de-clutter the
      logic paths in the setDashboardDetails function
      """
      if func.lower() == 'scanning':
         return tr( \
         'The following functionality is available while scanning in offline mode:'
         '<ul>'
         '<li>Create new wallets</li>'
         '<li>Generate receiving addresses for your wallets</li>'
         '<li>Create backups of your wallets (printed or digital)</li>'
         '<li>Change wallet encryption settings</li>'
         '<li>Sign transactions created from an online system</li>'
         '<li>Sign messages</li>'
         '</ul>'
         '<br><br><b>NOTE:</b>  The Bitcoin network <u>will</u> process transactions '
         'to your addresses, even if you are offline.  It is perfectly '
         'okay to create and distribute payment addresses while Armory is offline, '
         'you just won\'t be able to verify those payments until the next time '
         'Armory is online.')
      elif func.lower() == 'offline':
         return tr( \
         'The following functionality is available in offline mode:'
         '<ul>'
         '<li>Create, import or recover wallets</li>'
         '<li>Generate new receiving addresses for your wallets</li>'
         '<li>Create backups of your wallets (printed or digital)</li>'
         '<li>Import private keys to wallets</li>'
         '<li>Change wallet encryption settings</li>'
         '<li>Sign messages</li>'
         '<li><b>Sign transactions created from an online system</b></li>'
         '</ul>'
         '<br><br><b>NOTE:</b>  The Bitcoin network <u>will</u> process transactions '
         'to your addresses, regardless of whether you are online.  It is perfectly '
         'okay to create and distribute payment addresses while Armory is offline, '
         'you just won\'t be able to verify those payments until the next time '
         'Armory is online.')
      elif func.lower() == 'online':
         return tr( \
         '<ul>'
         '<li>Create, import or recover Armory wallets</li>'
         '<li>Generate new addresses to receive coins</li>'
         '<li>Send bitcoins to other people</li>'
         '<li>Create one-time backups of your wallets (in printed or digital form)</li>'
         '<li>Click on "bitcoin:" links in your web browser '
            '(not supported on all operating systems)</li>'
         '<li>Import private keys to wallets</li>'
         '<li>Monitor payments to watching-only wallets and create '
            'unsigned transactions</li>'
         '<li>Sign messages</li>'
         '<li><b>Create transactions with watching-only wallets, '
            'to be signed by an offline wallets</b></li>'
         '</ul>')


   #############################################################################
   def GetDashStateText(self, mgmtMode, state):
      """
      Outsourcing all the verbose dashboard text to here, to de-clutter the
      logic paths in the setDashboardDetails function
      """
      
      # A few states don't care which mgmtMode you are in...
      if state == 'NewUserInfo':
         return tr("""
         For more information about Armory, and even Bitcoin itself, you should
         visit the <a href="https://bitcoinarmory.com/faq/">frequently
         asked questions page</a>.  If
         you are experiencing problems using this software, please visit the
         <a href="https://bitcoinarmory.com/troubleshooting/">Armory
         troubleshooting webpage</a>.  It will be updated frequently with
         solutions to common problems.
         <br><br>
         <b><u>IMPORTANT:</u></b> Make a backup of your wallet(s)!  Paper
         backups protect you <i>forever</i> against forgotten passwords,
         hard-drive failure, and make it easy for your family to recover
         your funds if something terrible happens to you.  <i>Each wallet
         only needs to be backed up once, ever!</i>  Without it, you are at
         risk of losing all of your Bitcoins!  For more information,
         visit the <a href="https://bitcoinarmory.com/armory-backups-are-forever/">Armory
         Backups page</a>.
         <br><br>
         To learn about improving your security through the use of offline
         wallets, visit the
         <a href="https://bitcoinarmory.com/using-our-wallet">Armory
         Quick Start Guide</a>, and the
         <a href="https://bitcoinarmory.com/using-our-wallet/#offlinewallet">Offline
         Wallet Tutorial</a>.<br><br> """)
      elif state == 'OnlineFull1':
         return tr( \
         '<p><b>You now have access to all the features Armory has to offer!</b><br>'
         'To see your balances and transaction history, please click '
         'on the "Transactions" tab above this text.  <br>'
         'Here\'s some things you can do with Armory Bitcoin Client:'
         '<br>')
      elif state == 'OnlineFull2':
         return ( \
         (tr('If you experience any performance issues with Armory, '
         'please confirm that Bitcoin-Qt is running and <i>fully '
         'synchronized with the Bitcoin network</i>.  You will see '
         'a green checkmark in the bottom right corner of the '
         'Bitcoin-Qt window if it is synchronized.  If not, it is '
         'recommended you close Armory and restart it only when you '
         'see that checkmark.'
         '<br><br>')  if not self.doAutoBitcoind else '') + tr(
         '<b>Please backup your wallets!</b>  Armory wallets are '
         '"deterministic", meaning they only need to be backed up '
         'one time (unless you have imported external addresses/keys). '
         'Make a backup and keep it in a safe place!  All funds from '
         'Armory-generated addresses will always be recoverable with '
         'a paper backup, any time in the future.  Use the "Backup '
         'Individual Keys" option for each wallet to backup imported '
         'keys.</p>'))
      elif state == 'OnlineNeedSweep':
         return tr( \
         'Armory is currently online, but you have requested a sweep operation '
         'on one or more private keys.  This requires searching the global '
         'transaction history for the available balance of the keys to be '
         'swept. '
         '<br><br>'
         'Press the button to start the blockchain scan, which '
         'will also put Armory into offline mode for a few minutes '
         'until the scan operation is complete')
      elif state == 'OnlineDirty':
         return tr( \
         '<b>Wallet balances may '
         'be incorrect until the rescan operation is performed!</b>'
         '<br><br>'
         'Armory is currently online, but addresses/keys have been added '
         'without rescanning the blockchain.  You may continue using '
         'Armory in online mode, but any transactions associated with the '
         'new addresses will not appear in the ledger. '
         '<br><br>'
         'Pressing the button above will put Armory into offline mode '
         'for a few minutes until the scan operation is complete.')
      elif state == 'OfflineNoSatoshiNoInternet':
         return tr( \
         'There is no connection to the internet, and there is no other '
         'Bitcoin software running.  Most likely '
         'you are here because this is a system dedicated '
         'to manage offline wallets! '
         '<br><br>'
         '<b>If you expected Armory to be in online mode</b>, '
         'please verify your internet connection is active, '
         'then restart Armory.  If you think the lack of internet '
         'connection is in error (such as if you are using Tor), '
         'then you can restart Armory with the "--skip-online-check" '
         'option, or change it in the Armory settings.'
         '<br><br>'
         'If you do not have Bitcoin-Qt installed, you can '
         'download it from <a href="http://www.bitcoin.org">'
         'http://www.bitcoin.org</a>.')

      # Branch the available display text based on which Satoshi-Management
      # mode Armory is using.  It probably wasn't necessary to branch the
      # the code like this, but it helped me organize the seemingly-endless
      # number of dashboard screens I need
      if mgmtMode.lower()=='user':
         if state == 'OfflineButOnlinePossible':
            return tr( \
            'You are currently in offline mode, but can '
            'switch to online mode by pressing the button above.  However, '
            'it is not recommended that you switch until '
            'Bitcoin-Qt/bitcoind is fully synchronized with the bitcoin network.  '
            'You will see a green checkmark in the bottom-right corner of '
            'the Bitcoin-Qt window when it is finished.'
            '<br><br>'
            'Switching to online mode will give you access '
            'to more Armory functionality, including sending and receiving '
            'bitcoins and viewing the balances and transaction histories '
            'of each of your wallets.<br><br>')
         elif state == 'OfflineNoSatoshi':
            bitconf = os.path.join(BTC_HOME_DIR, 'bitcoin.conf')
            return tr( \
            'You are currently in offline mode because '
            'Bitcoin-Qt is not running.  To switch to online '
            'mode, start Bitcoin-Qt and let it synchronize with the network '
            '-- you will see a green checkmark in the bottom-right corner when '
            'it is complete.  If Bitcoin-Qt is already running and you believe '
            'the lack of connection is an error (especially if using proxies), '
            'please see <a href="'
            'https://bitcointalk.org/index.php?topic=155717.msg1719077#msg1719077">'
            'this link</a> for options.'
            '<br><br>'
            '<b>If you prefer to have Armory do this for you</b>, '
            'then please check "Let Armory run '
            'Bitcoin-Qt in the background" under "File"->"Settings."'
            '<br><br>'
            'If you are new to Armory and/or Bitcoin-Qt, '
            'please visit the Armory '
            'webpage for more information.  Start at '
            '<a href="https://bitcoinarmory.com/armory-and-bitcoin-qt">'
            'Why Armory needs Bitcoin-Qt</a> or go straight to our <a '
            'href="https://bitcoinarmory.com/faq/">'
            'frequently asked questions</a> page for more general information.  '
            'If you already know what you\'re doing and simply need '
            'to fetch the latest version of Bitcoin-Qt, you can download it from '
            '<a href="http://www.bitcoin.org">http://www.bitcoin.org</a>.')
         elif state == 'OfflineNoInternet':
            return tr( \
            'You are currently in offline mode because '
            'Armory could not detect an internet connection.  '
            'If you think this is in error, then '
            'restart Armory using the " --skip-online-check" option, '
            'or adjust the Armory settings.  Then restart Armory.'
            '<br><br>'
            'If this is intended to be an offline computer, note '
            'that it is not necessary to have Bitcoin-Qt or bitcoind '
            'running.' )
         elif state == 'OfflineNoBlkFiles':
            return tr( \
            'You are currently in offline mode because '
            'Armory could not find the blockchain files produced '
            'by Bitcoin-Qt.  Do you run Bitcoin-Qt (or bitcoind) '
            'from a non-standard directory?   Armory expects to '
            'find the blkXXXX.dat files in <br><br>%s<br><br> '
            'If you know where they are located, please restart '
            'Armory using the " --satoshi-datadir=[path]" '
            'to notify Armory where to find them.') % BLKFILE_DIR
         elif state == 'Disconnected':
            return tr( \
            'Armory was previously online, but the connection to Bitcoin-Qt/'
            'bitcoind was interrupted.  You will not be able to send bitcoins '
            'or confirm receipt of bitcoins until the connection is '
            'reestablished.  br><br>Please check that Bitcoin-Qt is open '
            'and synchronized with the network.  Armory will <i>try to '
            'reconnect</i> automatically when the connection is available '
            'again.  If Bitcoin-Qt is available again, and reconnection does '
            'not happen, please restart Armory.<br><br>')
         elif state == 'ScanNoWallets':
            return tr( \
            'Please wait while the global transaction history is scanned. '
            'Armory will go into online mode automatically, as soon as '
            'the scan is complete.')
         elif state == 'ScanWithWallets':
            return tr( \
            'Armory is scanning the global transaction history to retrieve '
            'information about your wallets.  The "Transactions" tab will '
            'be updated with wallet balance and history as soon as the scan is '
            'complete.  You may manage your wallets while you wait.<br><br>')
         else:
            LOGERROR('Unrecognized dashboard state: Mgmt:%s, State:%s', \
                                                          mgmtMode, state)
            return ''
      elif mgmtMode.lower()=='auto':
         if state == 'OfflineBitcoindRunning':
            return tr( \
            'It appears you are already running Bitcoin software '
            '(Bitcoin-Qt or bitcoind). '
            'Unlike previous versions of Armory, you should <u>not</u> run '
            'this software yourself --  Armory '
            'will run it in the background for you.  Either close the '
            'Bitcoin application or adjust your settings.  If you change '
            'your settings, then please restart Armory.')
         if state == 'OfflineNeedBitcoinInst':
            return tr( \
            '<b>Only one more step to getting online with Armory!</b>   You '
            'must install the Bitcoin software from www.bitcoin.org in order '
            'for Armory to communicate with the Bitcoin network.  If the '
            'Bitcoin software is already installed and/or you would prefer '
            'to manage it yourself, please adjust your settings and '
            'restart Armory.')
         if state == 'InitializingLongTime':
            return tr("""
            <b>To maximize your security, the Bitcoin engine is downloading
            and verifying the global transaction ledger.  <u>This will take
            several hours, but only needs to be done once</u>!</b>  It is
            usually best to leave it running over night for this
            initialization process.  Subsequent loads will only take a few
            minutes.
            <br><br>
            <b>Please Note:</b> Between Armory and the underlying Bitcoin
            engine, you need to have 40-50 GB of spare disk space available
            to hold the global transaction history.
            <br><br>
            While you wait, you can manage your wallets.  Make new wallets,
            make digital or paper backups, create Bitcoin addresses to receive
            payments,
            sign messages, and/or import private keys.  You will always
            receive Bitcoin payments regardless of whether you are online,
            but you will have to verify that payment through another service
            until Armory is finished this initialization.""")
         if state == 'InitializingDoneSoon':
            msg = tr( \
            'The software is downloading and processing the latest activity '
            'on the network related to your wallet.  This should take only '
            'a few minutes.  While you wait, you can manage your wallets.  '
            '<br><br>'
            'Now would be a good time to make paper (or digital) backups of '
            'your wallet if you have not done so already!  You are protected '
            '<i>forever</i> from hard-drive loss, or forgetting you password. '
            'If you do not have a backup, you could lose all of your '
            'Bitcoins forever!  See the <a href="https://bitcoinarmory.com/">'
            'Armory Backups page</a> for more info.',
            'The software is downloading and processing the latest activity '
            'on the network related to your wallets.  This should take only '
            'a few minutes.  While you wait, you can manage your wallets.  '
            '<br><br>'
            'Now would be a good time to make paper (or digital) backups of '
            'your wallets if you have not done so already!  You are protected '
            '<i>forever</i> from hard-drive loss, or forgetting you password. '
            'If you do not have a backup, you could lose all of your '
            'Bitcoins forever!  See the <a href="https://bitcoinarmory.com/">'
            'Armory Backups page</a> for more info.',
               len(self.walletMap)
            )
            
            return msg
         if state == 'OnlineDisconnected':
            return tr( \
            'Armory\'s communication with the Bitcoin network was interrupted. '
            'This usually does not happen unless you closed the process that '
            'Armory was using to communicate with the network. Armory requires '
            '%(sdm)s to be running in the background, and this error pops up if it '
            'disappears.'
            '<br><br>You may continue in offline mode, or you can close '
            'all Bitcoin processes and restart Armory.') \
            % { 'sdm' : os.path.basename(TheSDM.executable) }
         if state == 'OfflineBadConnection':
            return tr( \
            'Armory has experienced an issue trying to communicate with the '
            'Bitcoin software.  The software is running in the background, '
            'but Armory cannot communicate with it through RPC as it expects '
            'to be able to.  If you changed any settings in the Bitcoin home '
            'directory, please make sure that RPC is enabled and that it is '
            'accepting connections from localhost.  '
            '<br><br>'
            'If you have not changed anything, please export the log file '
            '(from the "File" menu) and send it to support@bitcoinarmory.com')
         if state == 'OfflineSatoshiAvail':
            return tr( \
            'Armory does not detect internet access, but it does detect '
            'running Bitcoin software.  Armory is in offline-mode. <br><br>'
            'If you are intending to run an offline system, you will not '
            'need to have the Bitcoin software installed on the offline '
            'computer.  It is only needed for the online computer. '
            'If you expected to be online and '
            'the absence of internet is an error, please restart Armory '
            'using the "--skip-online-check" option.  ')
         if state == 'OfflineForcedButSatoshiAvail':
            return tr( \
            'Armory was started in offline-mode, but detected you are '
            'running Bitcoin software.  If you are intending to run an '
            'offline system, you will <u>not</u> need to have the Bitcoin '
            'software installed or running on the offline '
            'computer.  It is only required for being online. ')
         if state == 'OfflineBadDBEnv':
            return tr( \
            'The Bitcoin software indicates there '
            'is a problem with its databases.  This can occur when '
            'Bitcoin-Qt/bitcoind is upgraded or downgraded, or sometimes '
            'just by chance after an unclean shutdown.'
            '<br><br>'
            'You can either revert your installed Bitcoin software to the '
            'last known working version (but not earlier than version 0.8.1) '
            'or delete everything <b>except</b> "wallet.dat" from the your Bitcoin '
            'home directory:<br><br>'
            '<font face="courier"><b>%(satoshipath)s</b></font>'
            '<br><br>'
            'If you choose to delete the contents of the Bitcoin home '
            'directory, you will have to do a fresh download of the blockchain '
            'again, which will require a few hours the first '
            'time.') % { 'satoshipath' : self.satoshiHomePath }
         if state == 'OfflineBtcdCrashed':
            sout = '' if TheSDM.btcOut==None else str(TheSDM.btcOut)
            serr = '' if TheSDM.btcErr==None else str(TheSDM.btcErr)
            soutHtml = '<br><br>' + '<br>'.join(sout.strip().split('\n'))
            serrHtml = '<br><br>' + '<br>'.join(serr.strip().split('\n'))
            soutDisp = '<b><font face="courier">StdOut: %s</font></b>' % soutHtml
            serrDisp = '<b><font face="courier">StdErr: %s</font></b>' % serrHtml
            if len(sout)>0 or len(serr)>0:
               return  (tr("""
               There was an error starting the underlying Bitcoin engine.
               This should not normally happen.  Usually it occurs when you
               have been using Bitcoin-Qt prior to using Armory, especially
               if you have upgraded or downgraded Bitcoin-Qt recently.
               Output from bitcoind:<br>""") + \
               (soutDisp if len(sout)>0 else '') + \
               (serrDisp if len(serr)>0 else '') )
            else:
               return ( tr("""
                  There was an error starting the underlying Bitcoin engine.
                  This should not normally happen.  Usually it occurs when you
                  have been using Bitcoin-Qt prior to using Armory, especially
                  if you have upgraded or downgraded Bitcoin-Qt recently.
                  <br><br>
                  Unfortunately, this error is so strange, Armory does not
                  recognize it.  Please go to "Export Log File" from the "File"
                  menu and email at as an attachment to <a href="mailto:
                  support@bitcoinarmory.com?Subject=Bitcoind%20Crash">
                  support@bitcoinarmory.com</a>.  We apologize for the
                  inconvenience!"""))

   # TODO - move out of polling and call on events
   #############################################################################

   def setDashboardDetails(self, INIT=False):
      """
      We've dumped all the dashboard text into the above 2 methods in order
      to declutter this method.
      """
      if self.isShuttingDown:
         return

      sdmState = TheSDM.getSDMState()
      bdmState = TheBDM.getState()
      tdmState = TheTDM.getTDMState()
      descr  = ''
      descr1 = ''
      descr2 = ''

      # Methods for showing/hiding groups of widgets on the dashboard
      def setBtnRowVisible(r, visBool):
         for c in range(3):
            self.dashBtns[r][c].setVisible(visBool)

      def setSyncRowVisible(b):
         self.lblDashModeSync.setVisible(b)
         self.barProgressSync.setVisible(b)
         self.lblTimeLeftSync.setVisible(b)


      def setTorrentRowVisible(b):
         self.lblDashModeTorrent.setVisible(b)
         self.barProgressTorrent.setVisible(b)
         self.lblTimeLeftTorrent.setVisible(b)
         self.lblTorrentStats.setVisible(b)

      def setBuildRowVisible(b):
         self.lblDashModeBuild.setVisible(b)
         self.barProgressBuild.setVisible(b)
         self.lblTimeLeftBuild.setVisible(b)

      def setScanRowVisible(b):
         self.lblDashModeScan.setVisible(b)
         self.barProgressScan.setVisible(b)
         self.lblTimeLeftScan.setVisible(b)

      def setOnlyDashModeVisible():
         setTorrentRowVisible(False)
         setSyncRowVisible(False)
         setBuildRowVisible(False)
         setScanRowVisible(False)
         self.lblBusy.setVisible(False)
         self.btnModeSwitch.setVisible(False)
         self.lblDashModeSync.setVisible(True)

      def setBtnFrameVisible(b, descr=''):
         self.frmDashMidButtons.setVisible(b)
         self.lblDashBtnDescr.setVisible(len(descr)>0)
         self.lblDashBtnDescr.setText(descr)


      if INIT:
         setBtnFrameVisible(False)
         setBtnRowVisible(DASHBTNS.Install, False)
         setBtnRowVisible(DASHBTNS.Browse, False)
         setBtnRowVisible(DASHBTNS.Instruct, False)
         setBtnRowVisible(DASHBTNS.Settings, False)
         setBtnRowVisible(DASHBTNS.Close, False)
         setOnlyDashModeVisible()

      # This keeps popping up for some reason!
      self.lblTorrentStats.setVisible(False)

      if self.doAutoBitcoind and not sdmState=='BitcoindReady':
         # User is letting Armory manage the Satoshi client for them.
         # TODO -  Move to event handlers
         if not sdmState==self.lastSDMState:

            self.lblBusy.setVisible(False)
            self.btnModeSwitch.setVisible(False)

            # There's a whole bunch of stuff that has to be hidden/shown
            # depending on the state... set some reasonable defaults here
            setBtnFrameVisible(False)
            setBtnRowVisible(DASHBTNS.Install, False)
            setBtnRowVisible(DASHBTNS.Browse, False)
            setBtnRowVisible(DASHBTNS.Instruct, False)
            setBtnRowVisible(DASHBTNS.Settings, True)
            setBtnRowVisible(DASHBTNS.Close, False)

            if self.internetStatus == INTERNET_STATUS.Unavailable or CLI_OPTIONS.offline:
               self.mainDisplayTabs.setTabEnabled(self.MAINTABS.Ledger, False)
               setOnlyDashModeVisible()
               self.lblDashModeSync.setText( tr('Armory is <u>offline</u>'), \
                                            size=4, color='TextWarn', bold=True)
               if satoshiIsAvailable():
                  self.frmDashMidButtons.setVisible(True)
                  setBtnRowVisible(DASHBTNS.Close, True)
                  if CLI_OPTIONS.offline:
                     # Forced offline but bitcoind is running
                     LOGINFO('Dashboard switched to auto-OfflineForcedButSatoshiAvail')
                     descr1 += self.GetDashStateText('Auto', 'OfflineForcedButSatoshiAvail')
                     descr2 += self.GetDashFunctionalityText('Offline')
                     self.lblDashDescr1.setText(descr1)
                     self.lblDashDescr2.setText(descr2)
                  else:
                     LOGINFO('Dashboard switched to auto-OfflineSatoshiAvail')
                     descr1 += self.GetDashStateText('Auto', 'OfflineSatoshiAvail')
                     descr2 += self.GetDashFunctionalityText('Offline')
                     self.lblDashDescr1.setText(descr1)
                     self.lblDashDescr2.setText(descr2)
               else:
                  LOGINFO('Dashboard switched to auto-OfflineNoSatoshiNoInternet')
                  setBtnFrameVisible(True, \
                     tr('In case you actually do have internet access, you can use '
                     'the following links to get Armory installed.  Or change '
                     'your settings.'))
                  setBtnRowVisible(DASHBTNS.Browse, True)
                  setBtnRowVisible(DASHBTNS.Install, True)
                  setBtnRowVisible(DASHBTNS.Settings, True)
                  #setBtnRowVisible(DASHBTNS.Instruct, not OS_WINDOWS)
                  descr1 += self.GetDashStateText('Auto','OfflineNoSatoshiNoInternet')
                  descr2 += self.GetDashFunctionalityText(tr('Offline'))
                  self.lblDashDescr1.setText(descr1)
                  self.lblDashDescr2.setText(descr2)
            elif not TheSDM.isRunningBitcoind() and not TheTDM.isRunning():
               setOnlyDashModeVisible()
               self.mainDisplayTabs.setTabEnabled(self.MAINTABS.Ledger, False)
               self.lblDashModeSync.setText( tr('Armory is <u>offline</u>'), \
                                            size=4, color='TextWarn', bold=True)
               # Bitcoind is not being managed, but we want it to be
               if satoshiIsAvailable() or sdmState=='BitcoindAlreadyRunning':
                  # But bitcoind/-qt is already running
                  LOGINFO('Dashboard switched to auto-butSatoshiRunning')
                  self.lblDashModeSync.setText(tr(' Please close Bitcoin-Qt'), \
                                                         size=4, bold=True)
                  setBtnFrameVisible(True, '')
                  setBtnRowVisible(DASHBTNS.Close, True)
                  self.btnModeSwitch.setVisible(True)
                  self.btnModeSwitch.setText(tr('Check Again'))
                  #setBtnRowVisible(DASHBTNS.Close, True)
                  descr1 += self.GetDashStateText('Auto', 'OfflineBitcoindRunning')
                  descr2 += self.GetDashStateText('Auto', 'NewUserInfo')
                  descr2 += self.GetDashFunctionalityText('Offline')
                  self.lblDashDescr1.setText(descr1)
                  self.lblDashDescr2.setText(descr2)
                  #self.psutil_detect_bitcoin_exe_path()
               elif sdmState in ['BitcoindExeMissing', 'BitcoindHomeMissing']:
                  LOGINFO('Dashboard switched to auto-cannotFindExeHome')
                  if sdmState=='BitcoindExeMissing':
                     self.lblDashModeSync.setText(tr('Cannot find Bitcoin Installation'), \
                                                         size=4, bold=True)
                  else:
                     self.lblDashModeSync.setText(tr('Cannot find Bitcoin Home Directory'), \
                                                         size=4, bold=True)
                  setBtnRowVisible(DASHBTNS.Close, satoshiIsAvailable())
                  setBtnRowVisible(DASHBTNS.Install, True)
                  setBtnRowVisible(DASHBTNS.Browse, True)
                  setBtnRowVisible(DASHBTNS.Settings, True)
                  #setBtnRowVisible(DASHBTNS.Instruct, not OS_WINDOWS)
                  self.btnModeSwitch.setVisible(True)
                  self.btnModeSwitch.setText(tr('Check Again'))
                  setBtnFrameVisible(True)
                  descr1 += self.GetDashStateText('Auto', 'OfflineNeedBitcoinInst')
                  descr2 += self.GetDashStateText('Auto', 'NewUserInfo')
                  descr2 += self.GetDashFunctionalityText('Offline')
                  self.lblDashDescr1.setText(descr1)
                  self.lblDashDescr2.setText(descr2)
               elif sdmState in ['BitcoindDatabaseEnvError']:
                  LOGINFO('Dashboard switched to auto-BadDBEnv')
                  setOnlyDashModeVisible()
                  setBtnRowVisible(DASHBTNS.Install, True)
                  #setBtnRowVisible(DASHBTNS.Instruct, not OS_WINDOWS)
                  setBtnRowVisible(DASHBTNS.Settings, True)
                  self.lblDashModeSync.setText( tr('Armory is <u>offline</u>'), \
                                            size=4, color='TextWarn', bold=True)
                  descr1 += self.GetDashStateText('Auto', 'OfflineBadDBEnv')
                  descr2 += self.GetDashFunctionalityText('Offline')
                  self.lblDashDescr1.setText(descr1)
                  self.lblDashDescr2.setText(descr2)
                  setBtnFrameVisible(True, '')
               elif sdmState in ['BitcoindUnknownCrash']:
                  LOGERROR('Should not usually get here')
                  setOnlyDashModeVisible()
                  setBtnFrameVisible(True, \
                     tr('Try reinstalling the Bitcoin '
                     'software then restart Armory.  If you continue to have '
                     'problems, please contact Armory\'s core developer at '
                     '<a href="mailto:support@bitcoinarmory.com?Subject=Bitcoind%20Crash"'
                     '>support@bitcoinarmory.com</a>.'))
                  setBtnRowVisible(DASHBTNS.Settings, True)
                  setBtnRowVisible(DASHBTNS.Install, True)
                  LOGINFO('Dashboard switched to auto-BtcdCrashed')
                  self.lblDashModeSync.setText( tr('Armory is <u>offline</u>'), \
                                            size=4, color='TextWarn', bold=True)
                  descr1 += self.GetDashStateText('Auto', 'OfflineBtcdCrashed')
                  descr2 += self.GetDashFunctionalityText('Offline')
                  self.lblDashDescr1.setText(descr1)
                  self.lblDashDescr2.setText(descr2)
                  self.lblDashDescr1.setTextInteractionFlags( \
                                          Qt.TextSelectableByMouse | \
                                          Qt.TextSelectableByKeyboard)
               elif sdmState in ['BitcoindNotAvailable']:
                  LOGERROR('BitcoindNotAvailable: should not happen...')
                  self.notAvailErrorCount += 1
                  descr1 += ''
                  descr2 += self.GetDashFunctionalityText('Offline')
                  self.lblDashDescr1.setText(descr1)
                  self.lblDashDescr2.setText(descr2)
               else:
                  setBtnFrameVisible(False)
                  descr1 += ''
                  descr2 += self.GetDashFunctionalityText('Offline')
                  self.lblDashDescr1.setText(descr1)
                  self.lblDashDescr2.setText(descr2)
            else:  # online detected/forced, and TheSDM has already been started
               if sdmState in ['BitcoindWrongPassword', 'BitcoindNotAvailable']:

                  extraTxt = ''
                  if not self.wasSynchronizing:
                     setOnlyDashModeVisible()
                  else:
                     extraTxt = tr("""
                        <b>Armory has lost connection to the
                        core Bitcoin software.  If you did not do anything
                        that affects your network connection or the bitcoind
                        process, it will probably recover on its own in a
                        couple minutes</b><br><br>""")
                     self.lblTimeLeftSync.setVisible(False)
                     self.barProgressSync.setFormat('')


                  self.mainDisplayTabs.setTabEnabled(self.MAINTABS.Ledger, False)
                  LOGINFO('Dashboard switched to auto-BadConnection')
                  self.lblDashModeSync.setText( tr('Armory is <u>offline</u>'), \
                                            size=4, color='TextWarn', bold=True)
                  descr1 += self.GetDashStateText('Auto', 'OfflineBadConnection')
                  descr2 += self.GetDashFunctionalityText('Offline')
                  self.lblDashDescr1.setText(extraTxt + descr1)
                  self.lblDashDescr2.setText(descr2)
               elif sdmState in ['BitcoindInitializing', \
                                 'BitcoindSynchronizing', \
                                 'TorrentSynchronizing']:
                  self.wasSynchronizing = True
                  LOGINFO('Dashboard switched to auto-InitSync')
                  self.lblBusy.setVisible(True)
                  self.mainDisplayTabs.setTabEnabled(self.MAINTABS.Ledger, False)
                  self.updateSyncProgress()


                  # If torrent ever ran, leave it visible
                  setSyncRowVisible(True)
                  setScanRowVisible(True)
                  setTorrentRowVisible(TheTDM.isStarted())

                  if TheTDM.isRunning():
                     self.lblDashModeTorrent.setText(tr('Downloading via Armory CDN'), \
                                          size=4, bold=True, color='Foreground')
                     self.lblDashModeSync.setText( tr('Synchronizing with Network'), \
                                          size=4, bold=True, color='DisableFG')
                     self.lblTorrentStats.setVisible(True)
                  elif sdmState=='BitcoindInitializing':
                     self.lblDashModeTorrent.setText(tr('Download via Armory CDN'), \
                                          size=4, bold=True, color='DisableFG')
                     self.lblDashModeSync.setText( tr('Initializing Bitcoin Engine'), \
                                              size=4, bold=True, color='Foreground')
                     self.lblTorrentStats.setVisible(False)
                  else:
                     self.lblDashModeTorrent.setText(tr('Download via Armory CDN'), \
                                          size=4, bold=True, color='DisableFG')
                     self.lblDashModeSync.setText( 'Synchronizing with Network', \
                                              size=4, bold=True, color='Foreground')
                     self.lblTorrentStats.setVisible(False)


                  self.lblDashModeBuild.setText( tr('Build Databases'), \
                                              size=4, bold=True, color='DisableFG')
                  self.lblDashModeScan.setText( tr('Scan Transaction History'), \
                                              size=4, bold=True, color='DisableFG')

                  # If more than 10 days behind, or still downloading torrent
                  if tdmState=='Downloading' or self.approxBlkLeft > 1440:
                     descr1 += self.GetDashStateText('Auto', 'InitializingLongTime')
                     descr2 += self.GetDashStateText('Auto', 'NewUserInfo')
                  else:
                     descr1 += self.GetDashStateText('Auto', 'InitializingDoneSoon')
                     descr2 += self.GetDashStateText('Auto', 'NewUserInfo')

                  setBtnRowVisible(DASHBTNS.Settings, True)
                  setBtnFrameVisible(True, \
                     tr('Since version 0.88, Armory runs bitcoind in the '
                     'background.  You can switch back to '
                     'the old way in the Settings dialog. '))

                  descr2 += self.GetDashFunctionalityText('Offline')
                  self.lblDashDescr1.setText(descr1)
                  self.lblDashDescr2.setText(descr2)
      else:
         # User is managing satoshi client, or bitcoind is already sync'd
         self.frmDashMidButtons.setVisible(False)
         if bdmState in (BDM_OFFLINE, BDM_UNINITIALIZED):
            if self.internetStatus == INTERNET_STATUS.Unavailable:
               self.mainDisplayTabs.setTabEnabled(self.MAINTABS.Ledger, False)
               setOnlyDashModeVisible()
               self.lblBusy.setVisible(False)
               self.btnModeSwitch.setVisible(False)
               self.btnModeSwitch.setEnabled(False)
               self.lblDashModeSync.setText( tr('Armory is <u>offline</u>'), \
                                         size=4, color='TextWarn', bold=True)

               if not satoshiIsAvailable():
                  descr = self.GetDashStateText('User','OfflineNoSatoshiNoInternet')
               else:
                  descr = self.GetDashStateText('User', 'OfflineNoInternet')

               descr += '<br><br>'
               descr += self.GetDashFunctionalityText('Offline')
               self.lblDashDescr1.setText(descr)
            else:
               LOGINFO('Dashboard switched to user-OfflineOnlinePoss')
               self.mainDisplayTabs.setTabEnabled(self.MAINTABS.Ledger, False)
               setOnlyDashModeVisible()
               self.lblBusy.setVisible(False)
               self.lblDashModeSync.setText(tr('Armory is <u>offline</u>'), size=4, bold=True)
               descr  = self.GetDashStateText('User', 'OfflineButOnlinePossible')
               descr += self.GetDashFunctionalityText('Offline')
               self.lblDashDescr1.setText(descr)
               
               if not satoshiIsAvailable():
                  descr = self.GetDashStateText('User','OfflineNoSatoshi')
                  setBtnRowVisible(DASHBTNS.Settings, True)
                  setBtnFrameVisible(True, \
                     tr('If you would like Armory to manage the Bitcoin software '
                     'for you (Bitcoin-Qt or bitcoind), then adjust your '
                     'Armory settings, then restart Armory.'))
                  descr = self.GetDashStateText('User','OfflineNoSatoshiNoInternet')
               else:
                  self.btnModeSwitch.setVisible(True)
                  self.btnModeSwitch.setEnabled(True)
                  self.btnModeSwitch.setText(tr('Go Online!'))
                  descr = self.GetDashStateText('User', 'OfflineNoInternet')

               descr += '<br><br>'
               descr += self.GetDashFunctionalityText('Offline')
               self.lblDashDescr1.setText(descr)

         elif bdmState == BDM_BLOCKCHAIN_READY:
            setOnlyDashModeVisible()
            self.mainDisplayTabs.setTabEnabled(self.MAINTABS.Ledger, True)
            self.lblBusy.setVisible(False)
            if self.netMode == NETWORKMODE.Disconnected:
               self.btnModeSwitch.setVisible(False)
               self.lblDashModeSync.setText( tr('Armory is disconnected'), size=4, color='TextWarn', bold=True)
               descr  = self.GetDashStateText('User','Disconnected')
               descr += self.GetDashFunctionalityText('Offline')
               self.lblDashDescr1.setText(descr)
            else:
               # Fully online mode
               self.btnModeSwitch.setVisible(False)
               self.lblDashModeSync.setText( tr('Armory is online!'), color='TextGreen', size=4, bold=True)
               self.mainDisplayTabs.setTabEnabled(self.MAINTABS.Ledger, True)
               descr  = self.GetDashStateText('User', 'OnlineFull1')
               descr += self.GetDashFunctionalityText('Online')
               descr += self.GetDashStateText('User', 'OnlineFull2')
               self.lblDashDescr1.setText(descr)
            #self.mainDisplayTabs.setCurrentIndex(self.MAINTABS.Dash)
         elif bdmState == BDM_SCANNING:
            LOGINFO('Dashboard switched to "Scanning" mode')
            self.updateSyncProgress()
            self.lblDashModeScan.setVisible(True)
            self.barProgressScan.setVisible(True)
            self.lblTimeLeftScan.setVisible(True)
            self.lblBusy.setVisible(True)
            self.btnModeSwitch.setVisible(False)

            if TheSDM.getSDMState() == 'BitcoindReady':
               self.barProgressSync.setVisible(True)
               self.lblTimeLeftSync.setVisible(True)
               self.lblDashModeSync.setVisible(True)
               self.lblTimeLeftSync.setText('')
               self.lblDashModeSync.setText( tr('Synchronizing with Network'), \
                                       size=4, bold=True, color='DisableFG')
            else:
               self.barProgressSync.setVisible(False)
               self.lblTimeLeftSync.setVisible(False)
               self.lblDashModeSync.setVisible(False)

            if len(str(self.lblDashModeBuild.text()).strip()) == 0:
               self.lblDashModeBuild.setText( tr('Preparing Databases'), \
                                          size=4, bold=True, color='Foreground')

            if len(str(self.lblDashModeScan.text()).strip()) == 0:
               self.lblDashModeScan.setText( tr('Scan Transaction History'), \
                                          size=4, bold=True, color='DisableFG')

            self.mainDisplayTabs.setTabEnabled(self.MAINTABS.Ledger, False)

            if len(self.walletMap)==0:
               descr = self.GetDashStateText('User','ScanNoWallets')
            else:
               descr = self.GetDashStateText('User','ScanWithWallets')

            descr += self.GetDashStateText('Auto', 'NewUserInfo')
            descr += self.GetDashFunctionalityText('Scanning') + '<br>'
            self.lblDashDescr1.setText(descr)
            self.lblDashDescr2.setText('')
            self.mainDisplayTabs.setCurrentIndex(self.MAINTABS.Dash)
         else:
            LOGERROR('What the heck blockchain mode are we in?  %s', bdmState)

      self.lastSDMState =  sdmState
      self.lblDashModeTorrent.setContentsMargins( 50,5,50,5)
      self.lblDashModeSync.setContentsMargins( 50,5,50,5)
      self.lblDashModeBuild.setContentsMargins(50,5,50,5)
      self.lblDashModeScan.setContentsMargins( 50,5,50,5)
      vbar = self.dashScrollArea.verticalScrollBar()

      # On Macs, this causes the main window scroll area to keep bouncing back
      # to the top. Not setting the value seems to fix it. DR - 2014/02/12
      if not OS_MACOSX:
         vbar.setValue(vbar.minimum())

   #############################################################################
   def createToolTipWidget(self, tiptext, iconSz=2):
      """
      The <u></u> is to signal to Qt that it should be interpretted as HTML/Rich
      text even if no HTML tags are used.  This appears to be necessary for Qt
      to wrap the tooltip text
      """
      fgColor = htmlColor('ToolTipQ')
      lbl = QLabel('<font size=%d color=%s>(?)</font>' % (iconSz, fgColor))
      lbl.setMaximumWidth(relaxedSizeStr(lbl, '(?)')[0])

      def setAllText(wself, txt):
         def pressEv(ev):
            QWhatsThis.showText(ev.globalPos(), txt, self)
         wself.mousePressEvent = pressEv
         wself.setToolTip('<u></u>' + txt)
         
      # Calling setText on this widget will update both the tooltip and QWT
      from types import MethodType
      lbl.setText = MethodType(setAllText, lbl)

      lbl.setText(tiptext)
      return lbl

   #############################################################################
   def createAddressEntryWidgets(self, parent, initString='', maxDetectLen=128,
                                           boldDetectParts=0, **cabbKWArgs):
      """
      If you are putting the LBL_DETECT somewhere that is space-constrained,
      set maxDetectLen to a smaller value.  It will limit the number of chars
      to be included in the autodetect label.

      "cabbKWArgs" is "create address book button kwargs"
      Here's the signature of that function... you can pass any named args
      to this function and they will be passed along to createAddrBookButton
         def createAddrBookButton(parent, targWidget, defaultWltID=None, 
                                  actionStr="Select", selectExistingOnly=False, 
                                  selectMineOnly=False, getPubKey=False,
                                  showLockboxes=True)

      Returns three widgets that can be put into layouts:
         [[QLineEdit: addr/pubkey]]  [[Button: Addrbook]]
         [[Label: Wallet/Lockbox/Addr autodetect]]
      """

      addrEntryObjs = {}
      addrEntryObjs['QLE_ADDR'] = QLineEdit()
      addrEntryObjs['QLE_ADDR'].setText(initString)
      addrEntryObjs['BTN_BOOK']  = createAddrBookButton(parent, 
                                                        addrEntryObjs['QLE_ADDR'], 
                                                        **cabbKWArgs)
      addrEntryObjs['LBL_DETECT'] = QRichLabel('')
      addrEntryObjs['CALLBACK_GETSCRIPT'] = None

      ##########################################################################
      # Create a function that reads the user string and updates labels if 
      # the entry is recognized.  This will be used to automatically show the
      # user that what they entered is recognized and gives them more info
      # 
      # It's a little awkward to put this whole thing in here... this could
      # probably use some refactoring
      def updateAddrDetectLabels():
         try:
            enteredText = str(addrEntryObjs['QLE_ADDR'].text()).strip()

            scriptInfo = self.getScriptForUserString(enteredText)
            displayInfo = self.getDisplayStringForScript(
                           scriptInfo['Script'], maxDetectLen, boldDetectParts,
                           prefIDOverAddr=scriptInfo['ShowID'])

            dispStr = displayInfo['String']
            if displayInfo['WltID'] is None and displayInfo['LboxID'] is None:
               addrEntryObjs['LBL_DETECT'].setText(dispStr)
            else:
               addrEntryObjs['LBL_DETECT'].setText(dispStr, color='TextBlue')

            # No point in repeating what the user just entered
            addrEntryObjs['LBL_DETECT'].setVisible(enteredText != dispStr)
            addrEntryObjs['QLE_ADDR'].setCursorPosition(0)

         except:
            #LOGEXCEPT('Invalid recipient string')
            addrEntryObjs['LBL_DETECT'].setVisible(False)
            addrEntryObjs['LBL_DETECT'].setVisible(False)
      # End function to be connected
      ##########################################################################
            
      # Now actually connect the entry widgets
      parent.connect(addrEntryObjs['QLE_ADDR'], SIGNAL('textChanged(QString)'), 
                                                         updateAddrDetectLabels)

      updateAddrDetectLabels()

      # Create a func that can be called to get the script that was entered
      # This uses getScriptForUserString() which actually returns 4 vals
      #        rawScript, wltIDorNone, lboxIDorNone, addrStringEntered
      # (The last one is really only used to determine what info is most 
      #  relevant to display to the user...it can be ignored in most cases)
      def getScript():
         entered = str(addrEntryObjs['QLE_ADDR'].text()).strip()
         return self.getScriptForUserString(entered)

      addrEntryObjs['CALLBACK_GETSCRIPT'] = getScript
      return addrEntryObjs



   #############################################################################
   def getScriptForUserString(self, userStr):
      return getScriptForUserString(userStr, self.walletMap, self.allLockboxes)


   #############################################################################
   def getDisplayStringForScript(self, binScript, maxChars=256, 
                                 doBold=0, prefIDOverAddr=False, 
                                 lblTrunc=12, lastTrunc=12):
      return getDisplayStringForScript(binScript, self.walletMap, 
                                       self.allLockboxes, maxChars, doBold,
                                       prefIDOverAddr, lblTrunc, lastTrunc) 


   #############################################################################

   def checkNewZeroConf(self, ledgers):
      '''
      Function that looks at an incoming zero-confirmation transaction queue and
      determines if any incoming transactions were created by Armory. If so, the
      transaction will be passed along to a user notification queue.
      '''
      for le in ledgers:
         notifyIn = self.getSettingOrSetDefault('NotifyBtcIn', \
                                                      not OS_MACOSX)
         notifyOut = self.getSettingOrSetDefault('NotifyBtcOut', \
                                                       not OS_MACOSX)
         if (le.getValue() <= 0 and notifyOut) or \
                  (le.getValue() > 0 and notifyIn):
                  # notifiedAlready = False, 
            self.notifyQueue.append([le.getWalletID(), le, False])
               
      self.createCombinedLedger()
      self.walletModel.reset()
      self.lockboxLedgModel.reset()

   #############################################################################
   def handleCppNotification(self, action, args):

      if action == FINISH_LOAD_BLOCKCHAIN_ACTION:
         #Blockchain just finished loading, finish initializing UI and render the
         #ledgers
         
         self.blkReceived = RightNow()
         if self.needUpdateAfterScan:
            LOGDEBUG('Running finishLoadBlockchain')
            self.finishLoadBlockchainGUI()
            self.needUpdateAfterScan = False
            self.setDashboardDetails()
     
      elif action == NEW_ZC_ACTION:
         #A zero conf Tx conerns one of the address Armory is tracking, pull the 
         #updated ledgers from the BDM and create the related notifications.         

         self.checkNewZeroConf(args)        

      elif action == NEW_BLOCK_ACTION:
         #A new block has appeared, pull updated ledgers from the BDM, display
         #the new block height in the status bar and note the block received time         

         newBlocks = args[0]
         if newBlocks>0:       
            print 'New Block: ', TheBDM.getTopBlockHeight()

            self.ledgerModel.reset()

            LOGINFO('New Block! : %d', TheBDM.getTopBlockHeight())

            self.createCombinedLedger()
            self.blkReceived  = RightNow()
            self.writeSetting('LastBlkRecvTime', self.blkReceived)
            self.writeSetting('LastBlkRecv',     TheBDM.getTopBlockHeight())

            if self.netMode==NETWORKMODE.Full:
               LOGINFO('Current block number: %d', TheBDM.getTopBlockHeight())
               self.lblArmoryStatus.setText(\
                  tr('<font color=%(color)s>Connected (%(hgt)s blocks)</font> ') % \
                  { 'color' : htmlColor('TextGreen'), 'hgt' : TheBDM.getTopBlockHeight()})

            # Update the wallet view to immediately reflect new balances
            self.walletModel.reset()    
      elif action == REFRESH_ACTION:
         #The wallet ledgers have been updated from an event outside of new ZC
         #or new blocks (usually a wallet or address was imported, or the 
         #wallet filter was modified
<<<<<<< HEAD
         reset = False
=======
         if len(args) == 0:
            self.createCombinedLedger()
            return
         
>>>>>>> eed11055
         for wltID in args:
            if len(wltID) > 0:
               if wltID in self.walletMap:
                  wlt = self.walletMap[wltID]                  
                  wlt.isEnabled = True
                  self.walletModel.reset()                  
                  wlt.doAfterScan()    
                  self.changeWltFilter()              

               elif wltID in self.lockboxIDMap:
                  lbID = self.lockboxIDMap[wltID]                
                  self.allLockboxes[lbID].isEnabled = True
                  
                  if self.lbDialogModel != None:
                     self.lbDialogModel.reset()
<<<<<<< HEAD
                 
               elif wltID == "wallet_filter_changed":
                  reset = True      
               if self.walletSideScanProgress.has_key(wltID):
                  del self.walletSideScanProgress[wltID]
               
         self.createCombinedLedger(reset)

         
=======
                     
                  if self.lbDialog != None:
                     self.lbDialog.changeLBFilter()   
                     
               if self.walletSideScanProgress.has_key(wltID):
                  del self.walletSideScanProgress[wltID]
            
  
>>>>>>> eed11055
      elif action == 'progress':
         #Received progress data for a wallet side scan
         wltID = args[0]
         prog = args[1]
         self.walletSideScanProgress[wltID] = prog*100
         
         if wltID in self.walletMap:
            self.walletModel.reset()
         else:
            self.lockboxLedgModel.reset()
            if self.lbDialogModel != None:
               self.lbDialogModel.reset()
               
      elif action == WARNING_ACTION:
         #something went wrong on the C++ side, create a message box to report
         #it to the user
         QMessageBox.critical(self, tr('BlockDataManager Warning'), \
                              tr(args[0]), \
                              QMessageBox.Ok)
         #this is a critical error reporting channel, should kill the app right
         #after
         os._exit(0) 
      
      elif action == SCAN_ACTION:
         wltID = args[0]
         self.walletSideScanProgress[wltID] = 0    
         if len(wltID) > 0:
            if wltID in self.walletMap:
               wlt = self.walletMap[wltID]                
               wlt.disableWalletUI()
               if wltID in self.walletDialogDict:
                  self.walletDialogDict[wltID].reject()
                  del self.walletDialogDict[wltID]
               self.changeWltFilter()
               
            else:
               lbID = self.lockboxIDMap[wltID]                
               self.allLockboxes[lbID].isEnabled = False
               if self.lbDialogModel != None:
                  self.lbDialogModel.reset()   
                  
               if self.lbDialog != None:
                  self.lbDialog.resetLBSelection()   
                  self.lbDialog.changeLBFilter()     
                 
   #############################################################################
   def Heartbeat(self, nextBeatSec=1):
      """
      This method is invoked when the app is initialized, and will
      run every second, or whatever is specified in the nextBeatSec
      argument.
      """

      # Special heartbeat functions are for special windows that may need
      # to update every, say, every 0.1s
      # is all that matters at that moment, like a download progress window.
      # This is "special" because you are putting all other processing on
      # hold while this special window is active
      # IMPORTANT: Make sure that the special heartbeat function returns
      #            a value below zero when it's done OR if it errors out!
      #            Otherwise, it should return the next heartbeat delay,
      #            which would probably be something like 0.1 for a rapidly
      #            updating progress counter
      for fn in self.extraHeartbeatSpecial:
         try:
            nextBeat = fn()
            if nextBeat>0:
               reactor.callLater(nextBeat, self.Heartbeat)
            else:
               self.extraHeartbeatSpecial = []
               reactor.callLater(1, self.Heartbeat)
         except:
            LOGEXCEPT('Error in special heartbeat function')
            self.extraHeartbeatSpecial = []
            reactor.callLater(1, self.Heartbeat)
         return


      # TorrentDownloadManager
      # SatoshiDaemonManager
      # BlockDataManager
      
      tdmState = TheTDM.getTDMState()
      sdmState = TheSDM.getSDMState()
      bdmState = TheBDM.getState()

      self.heartbeatCount += 1
      if self.heartbeatCount % 60 == 20:
         self.processAnnounceData()
         self.processAlerts()

      try:
         for func in self.extraHeartbeatAlways:
            if isinstance(func, list):
               fnc = func[0]
               kargs = func[1]
               keep_running = func[2]
               if keep_running == False:
                  self.extraHeartbeatAlways.remove(func)
               fnc(*kargs)
            else:
               func()

         for idx,wltID in enumerate(self.walletIDList):
            self.walletMap[wltID].checkWalletLockTimeout()

         if self.doAutoBitcoind:
            if TheTDM.isRunning():    # TODO Put this whole conditional block in a method
               if tdmState=='Downloading':
                  self.updateSyncProgress()

               downRate  = TheTDM.getLastStats('downRate')
               self.torrentCircBuffer.append(downRate if downRate else 0)

               # Assumes 1 sec heartbeat
               bufsz = len(self.torrentCircBuffer)
               if bufsz > 5*MINUTE:
                  self.torrentCircBuffer = self.torrentCircBuffer[1:]

               if bufsz >= 4.99*MINUTE:
                  # If dlrate is below 30 kB/s, offer the user a way to skip it
                  avgDownRate = sum(self.torrentCircBuffer) / float(bufsz)
                  if avgDownRate < 30*KILOBYTE:
                     if (RightNow() - self.lastAskedUserStopTorrent) > 5*MINUTE:
                        self.lastAskedUserStopTorrent = RightNow()
                        reply = QMessageBox.warning(self, tr('Torrent'), tr("""
                           Armory is attempting to use BitTorrent to speed up
                           the initial synchronization, but it appears to be
                           downloading slowly or not at all.  
                           <br><br>
                           If the torrent engine is not starting properly,
                           or is not downloading
                           at a reasonable speed for your internet connection, 
                           you should disable it in
                           <i>File\xe2\x86\x92Settings</i> and then
                           restart Armory."""), QMessageBox.Ok)

                        # For now, just show once then disable
                        self.lastAskedUserStopTorrent = UINT64_MAX

            if (sdmState in ['BitcoindInitializing','BitcoindSynchronizing']) or \
               (sdmState == 'BitcoindReady' and bdmState==BDM_SCANNING):
               self.updateSyncProgress()
               
         else:
            if bdmState in (BDM_OFFLINE,BDM_UNINITIALIZED):
               # This call seems out of place, but it's because if you are in offline
               # mode, it needs to check periodically for the existence of Bitcoin-Qt
               # so that it can enable the "Go Online" button
               self.setDashboardDetails()
               return
            elif bdmState==BDM_SCANNING:  # TODO - Move to handle cpp notification
               self.updateSyncProgress()


         if self.netMode==NETWORKMODE.Disconnected:
            if self.isOnlineModePossible():
               self.switchNetworkMode(NETWORKMODE.Full)


         if bdmState==BDM_BLOCKCHAIN_READY:
            # Trigger any notifications, if we have them... TODO - Remove add to new block, and block chain ready
            self.doTheSystemTrayThing()

            # Any extra functions that may have been injected to be run TODO - Call on New block
            # when new blocks are received.  
            if len(self.extraNewBlockFunctions) > 0:
               cppHead = TheBDM.getMainBlockFromDB(self.currBlockNum)
               pyBlock = PyBlock().unserialize(cppHead.getSerializedBlock())
               for blockFunc in self.extraNewBlockFunctions:
                  blockFunc(pyBlock)


            blkRecvAgo  = RightNow() - self.blkReceived
            #blkStampAgo = RightNow() - TheBDM.blockchain().top().getTimestamp()  # TODO - show absolute time, and show only on new block
            self.lblArmoryStatus.setToolTip(tr('Last block received is %(time)s ago') % \
                                                { 'time' : secondsToHumanTime(blkRecvAgo) })

            # TODO - remove
            for func in self.extraHeartbeatOnline: 
               func()

      except:
         # When getting the error info, don't collect the traceback in order to
         # avoid circular references. https://docs.python.org/2/library/sys.html
         # has more info.
         LOGEXCEPT('Error in heartbeat function')
         (errType, errVal) = sys.exc_info()[:2]
         errStr = 'Error Type: %s\nError Value: %s' % (errType, errVal)
         LOGERROR(errStr)
      finally:
         reactor.callLater(nextBeatSec, self.Heartbeat)


   #############################################################################
   def printAlert(self, moneyID, ledgerAmt, txAmt):
      '''
      Function that prints a notification for a transaction that affects an
      address we control.
      '''
      dispLines = []
      title = ''
      totalStr = coin2strNZS(txAmt)


      if moneyID in self.walletMap:
         wlt = self.walletMap[moneyID]
         if len(wlt.labelName) <= 20:
            dispName = tr('"%(name)s"') % { 'name' : wlt.labelName }
         else:
            dispName = tr('"%(shortname)s..."') % { 'shortname' : wlt.labelName[:17] }
         dispName = tr('Wallet %(n)s (%(id)s)') % { 'n' : dispName, 'id':wlt.uniqueIDB58}
      elif moneyID in self.cppLockboxWltMap:
         lbox = self.getLockboxByID(moneyID)
         if len(lbox.shortName) <= 20:
            dispName = '%(M)d-of-%(N)d "%(shortname)s"' % { 'M' : lbox.M, 'N' : lbox.N, 'shortname' : lbox.shortName}
         else:
            dispName = tr('%(M)d-of-%(N)d "%(shortname)s..."') % {'M' : lbox.M, 'N' : lbox.N, 'shortname' : lbox.shortName[:17] }
         dispName = tr('Lockbox %(name)s (%(id)s)') % { 'name' : dispName, 'id' : lbox.uniqueIDB58 }
      else:
         LOGERROR('Asked to show notification for wlt/lbox we do not have')
         return

      # Collected everything we need to display, now construct it and do it.
      if ledgerAmt > 0:
         # Received!
         title = tr('Bitcoins Received!')
         dispLines.append(tr('Amount:  %(total)s BTC') % { 'total' : totalStr })
         dispLines.append(tr('Recipient:  %(recp)s') % { 'recp' : dispName } )
      elif ledgerAmt < 0:
         # Sent!
         title = tr('Bitcoins Sent!')
         dispLines.append(tr('Amount:  %(tot)s BTC') % { 'tot' : totalStr })
         dispLines.append(tr('Sender:  %(disp)s') % { 'disp' : dispName })

      self.showTrayMsg(title, '\n'.join(dispLines), \
                       QSystemTrayIcon.Information, 10000)
      LOGINFO(title)


   #############################################################################

   def doTheSystemTrayThing(self):
      """
      I named this method as it is because this is not just "show a message."
      I need to display all relevant transactions, in sequence that they were
      received.  I will store them in self.notifyQueue, and this method will
      do nothing if it's empty.
      """
      if not TheBDM.getState()==BDM_BLOCKCHAIN_READY or \
         RightNow()<self.notifyBlockedUntil:
         return

      # Notify queue input is: [WltID/LBID, LedgerEntry, alreadyNotified]
      for i in range(len(self.notifyQueue)):
         moneyID, le, alreadyNotified = self.notifyQueue[i]

         # Skip the ones we've notified of already.
         if alreadyNotified:
            continue

         # Marke it alreadyNotified=True
         self.notifyQueue[i][2] = True

         # Catch condition that somehow the tx isn't related to us
         if le.getTxHash()=='\x00'*32:
            continue

         # Make sure the wallet ID or lockbox ID keys are actually valid before
         # using them to grab the appropriate C++ wallet.
         pywlt = self.walletMap.get(moneyID)
         lbox  = self.getLockboxByID(moneyID)

         # If we couldn't find a matching wallet or lbox, bail
         if pywlt is None and lbox is None:
            LOGERROR('Could not find moneyID = %s; skipping notify' % moneyID)
            continue

         
         if pywlt:
            cppWlt  = self.walletMap[moneyID].cppWallet
            wname = self.walletMap[moneyID].labelName
            if len(wname)>20:
               wname = wname[:17] + '...'
            wltName = tr('Wallet "%(wname)s" (%(moneyID)s)') % { 'wname': wname, 'moneyID' : moneyID }
         else:
            cppWlt = self.cppLockboxWltMap[moneyID]
            lbox   = self.getLockboxByID(moneyID)
            M      = self.getLockboxByID(moneyID).M
            N      = self.getLockboxByID(moneyID).N
            lname  = self.getLockboxByID(moneyID).shortName
            if len(lname) > 20:
               lname = lname[:17] + '...'
            wltName = tr('Lockbox %(M)d-of-%(N)d "%(lname)s" (%(id)s)') % { 'M' : M, 'N' : N, 'lname' : lname, 'id' : moneyID }

         if le.isSentToSelf():
            # Used to display the sent-to-self amount, but if this is a lockbox
            # we only have a cppWallet, and the determineSentToSelfAmt() func
            # only operates on python wallets.  Oh well, the user can double-
            # click on the tx in their ledger if they want to see what's in it.
            # amt = determineSentToSelfAmt(le, cppWlt)[0]
            # self.showTrayMsg('Your bitcoins just did a lap!', \
            #             'Wallet "%s" (%s) just sent %s BTC to itself!' % \
            #         (wlt.labelName, moneyID, coin2str(amt,maxZeros=1).strip()),
            self.showTrayMsg(tr('Your bitcoins just did a lap!'), \
                             tr('%(wltName)s just sent some BTC to itself!') % { 'wltName' : wltName }, \
                             QSystemTrayIcon.Information, 10000)
            return

         # If coins were either received or sent from the loaded wlt/lbox         
         dispLines = []
         totalStr = coin2strNZS(abs(le.getValue()))
         if le.getValue() > 0:
            title = tr('Bitcoins Received!')
            dispLines.append(tr('Amount:  %(tot)s BTC') % { 'tot' : totalStr })
            dispLines.append(tr('From:    %(wlt)s') % { 'wlt' : wltName })
         elif le.getValue() < 0:
            # Also display the address of where they went
            txref = TheBDM.bdv().getTxByHash(le.getTxHash())
            nOut = txref.getNumTxOut()
            recipStr = ''
            for i in range(nOut):
               script = txref.getTxOutCopy(i).getScript()
               if cppWlt.hasScrAddress(script_to_scrAddr(script)):
                  continue
               if len(recipStr)==0:
                  recipStr = self.getDisplayStringForScript(script, 45)['String']
               else:
                  recipStr = tr('<Multiple Recipients>')
            
            title = tr('Bitcoins Sent!')
            dispLines.append(tr('Amount:  %(tot)s BTC') % { 'tot' : totalStr })
            dispLines.append(tr('From:    %(wlt)s') % { 'wlt' : wltName })
            dispLines.append(tr('To:      %(recp)s') % { 'recp' : recipStr })
   
         self.showTrayMsg(title, '\n'.join(dispLines), \
                          QSystemTrayIcon.Information, 10000)
         LOGINFO(title + '\n' + '\n'.join(dispLines))

         # Wait for 5 seconds before processing the next queue object.
         self.notifyBlockedUntil = RightNow() + 5
         return


   #############################################################################
   def closeEvent(self, event=None):
      moc = self.getSettingOrSetDefault('MinimizeOrClose', 'DontKnow')
      doClose, doMinimize = False, False
      if moc=='DontKnow':
         reply,remember = MsgBoxWithDNAA(self, self, MSGBOX.Question, tr('Minimize or Close'), \
            tr('Would you like to minimize Armory to the system tray instead '
            'of closing it?'), dnaaMsg=tr('Remember my answer'), \
            yesStr=tr('Minimize'), noStr=tr('Close'))
         if reply==True:
            doMinimize = True
            if remember:
               self.writeSetting('MinimizeOrClose', 'Minimize')
         else:
            doClose = True;
            if remember:
               self.writeSetting('MinimizeOrClose', 'Close')

      if doMinimize or moc=='Minimize':
         self.minimizeArmory()
         if event:
            event.ignore()
      elif doClose or moc=='Close':
         self.doShutdown = True
         self.sysTray.hide()
         self.closeForReal()
         event.ignore()
      else:
         return  # how would we get here?



   #############################################################################
   def unpackLinuxTarGz(self, targzFile, changeSettings=True):
      if targzFile is None:
         return None

      if not os.path.exists(targzFile):
         return None

      unpackDir  = os.path.join(ARMORY_HOME_DIR, 'latestBitcoinInst')
      unpackDir2 = os.path.join(ARMORY_HOME_DIR, 'latestBitcoinInstOld')
      if os.path.exists(unpackDir):
         if os.path.exists(unpackDir2):
            shutil.rmtree(unpackDir2)
         shutil.move(unpackDir, unpackDir2)

      os.mkdir(unpackDir)

      out,err = execAndWait('tar -zxf %s -C %s' % (targzFile, unpackDir), \
                                                                  timeout=5)

      LOGINFO('UNPACK STDOUT: "' + out + '"')
      LOGINFO('UNPACK STDERR: "' + err + '"')

      
      # There should only be one subdir
      unpackDirChild = None
      for fn in os.listdir(unpackDir):
         unpackDirChild = os.path.join(unpackDir, fn)

      if unpackDirChild is None:
         LOGERROR('There was apparently an error unpacking the file')
         return None

      finalDir = os.path.abspath(unpackDirChild)
      LOGWARN('Bitcoin Core unpacked into: %s', finalDir)

      if changeSettings:
         self.settings.set('SatoshiExe', finalDir)

      return finalDir
      


   #############################################################################
   def closeForReal(self):
      '''
      Unlike File->Quit or clicking the X on the window, which may actually
      minimize Armory, this method is for *really* closing Armory
      '''
      
      self.setCursor(Qt.WaitCursor)
      self.showShuttingDownMessage()
      
      try:
         # Save the main window geometry in the settings file
         self.writeSetting('MainGeometry',   str(self.saveGeometry().toHex()))
         self.writeSetting('MainWalletCols', saveTableView(self.walletsView))
         self.writeSetting('MainLedgerCols', saveTableView(self.ledgerView))

         if TheBDM.getState()==BDM_SCANNING:
            LOGINFO('BDM state is scanning -- force shutdown BDM')
         else:
            LOGINFO('BDM is safe for clean shutdown')

         #no callback notify in offline mode, just exit
         if TheBDM.getState() in (BDM_OFFLINE,BDM_UNINITIALIZED):
            self.actuallyDoExitNow(STOPPED_ACTION, 1)
            return
         
         TheBDM.registerCppNotification(self.actuallyDoExitNow)
         TheBDM.beginCleanShutdown()

         # Remove Temp Modules Directory if it exists:
         if self.tempModulesDirName:
            shutil.rmtree(self.tempModulesDirName)
      except:
         # Don't want a strange error here interrupt shutdown
         LOGEXCEPT('Strange error during shutdown')


   def actuallyDoExitNow(self, action, l):
      # this is a BDM callback
      if action != STOPPED_ACTION:
         return
      # Any extra shutdown activities, perhaps added by modules
      for fn in self.extraShutdownFunctions:
         try:
            fn()
         except:
            LOGEXCEPT('Shutdown function failed.  Skipping.')

      
      # This will do nothing if bitcoind isn't running.
      TheSDM.stopBitcoind()
      

      from twisted.internet import reactor
      LOGINFO('Attempting to close the main window!')
      reactor.stop()
    

   #############################################################################
   def execTrigger(self, toSpawn):
      super(ArmoryDialog, toSpawn).exec_()


   #############################################################################
   def initTrigger(self, toInit):
      if isinstance(toInit, DlgProgress):
         toInit.setup(self)
         toInit.status = 1


   #############################################################################
   def checkForNegImports(self):
      
      negativeImports = []
      
      for wlt in self.walletMap:
         if self.walletMap[wlt].hasNegativeImports:
            negativeImports.append(self.walletMap[wlt].uniqueIDB58)
            
      # If we detect any negative import
      if len(negativeImports) > 0:
         logDirs = []
         for wltID in negativeImports:
            if not wltID in self.walletMap:
               continue

            homedir = os.path.dirname(self.walletMap[wltID].walletPath)
            wltlogdir  = os.path.join(homedir, wltID)
            if not os.path.exists(wltlogdir):
               continue
   
            for subdirname in os.listdir(wltlogdir):
               subdirpath = os.path.join(wltlogdir, subdirname)
               logDirs.append([wltID, subdirpath])

         
         DlgInconsistentWltReport(self, self, logDirs).exec_()


   #############################################################################
   def getAllRecoveryLogDirs(self, wltIDList):
      self.logDirs = []
      for wltID in wltIDList:
         if not wltID in self.walletMap:
            continue

         homedir = os.path.dirname(self.walletMap[wltID].walletPath)
         logdir  = os.path.join(homedir, wltID)
         if not os.path.exists(logdir):
            continue

         self.logDirs.append([wltID, logdir])

      return self.logDirs 

      
   #############################################################################
   @AllowAsync
   def CheckWalletConsistency(self, wallets, prgAt=None):

      if prgAt:
         totalSize = 0
         walletSize = {}
         for wlt in wallets:
            statinfo = os.stat(wallets[wlt].walletPath)
            walletSize[wlt] = statinfo.st_size
            totalSize = totalSize + statinfo.st_size

      i=0
      dlgrdy = [0]
      nerrors = 0

      for wlt in wallets:
         if prgAt:
            prgAt[0] = i
            f = 10000*walletSize[wlt]/totalSize
            prgAt[1] = f
            i = f +i

         self.wltCstStatus = WalletConsistencyCheck(wallets[wlt], prgAt)
         if self.wltCstStatus[0] != 0:
            self.WltCstError(wallets[wlt], self.wltCstStatus[1], dlgrdy)
            while not dlgrdy[0]:
               time.sleep(0.01)
            nerrors = nerrors +1

      prgAt[2] = 1

      dlgrdy[0] = 0
      while prgAt[2] != 2:
         time.sleep(0.1)
      if nerrors == 0:
         self.emit(SIGNAL('UWCS'), [1, tr('All wallets are consistent'), 10000, dlgrdy])
         self.emit(SIGNAL('checkForNegImports'))
      else:
         while not dlgrdy:
            self.emit(SIGNAL('UWCS'), [1, tr('Consistency Check Failed!'), 0, dlgrdy])
            time.sleep(1)

         self.checkRdyForFix()


   def checkRdyForFix(self):
      #check BDM first
      time.sleep(1)
      self.dlgCptWlt.emit(SIGNAL('Show'))
      while 1:
         if TheBDM.getState() == BDM_SCANNING:
            canFix = tr("""
               The wallet analysis tool will become available
               as soon as Armory is done loading.   You can close this 
               window and it will reappear when ready.""")
            self.dlgCptWlt.UpdateCanFix([canFix])
            time.sleep(1)
         elif TheBDM.getState() == BDM_OFFLINE or \
              TheBDM.getState() == BDM_UNINITIALIZED:
            TheSDM.setDisabled(True)
            CLI_OPTIONS.offline = True
            break
         else:
            break

      #check running dialogs
      self.dlgCptWlt.emit(SIGNAL('Show'))
      runningList = []
      while 1:
         listchanged = 0
         canFix = []
         for dlg in runningList:
            if dlg not in runningDialogsList:
               runningList.remove(dlg)
               listchanged = 1

         for dlg in runningDialogsList:
            if not isinstance(dlg, DlgCorruptWallet):
               if dlg not in runningList:
                  runningList.append(dlg)
                  listchanged = 1

         if len(runningList):
            if listchanged:
               canFix.append(tr("""
                  <b>The following windows need closed before you can 
                  run the wallet analysis tool:</b>"""))
               canFix.extend([str(myobj.windowTitle()) for myobj in runningList])
               self.dlgCptWlt.UpdateCanFix(canFix)
            time.sleep(0.2)
         else:
            break


      canFix.append('Ready to analyze inconsistent wallets!')
      self.dlgCptWlt.UpdateCanFix(canFix, True)
      self.dlgCptWlt.exec_()

   def checkWallets(self):
      nwallets = len(self.walletMap)

      if nwallets > 0:
         self.prgAt = [0, 0, 0]

         self.pbarWalletProgress = QProgressBar()
         self.pbarWalletProgress.setMaximum(10000)
         self.pbarWalletProgress.setMaximumSize(300, 22)
         self.pbarWalletProgress.setStyleSheet('text-align: center; margin-bottom: 2px; margin-left: 10px;')
         self.pbarWalletProgress.setFormat(tr('Wallet Consistency Check: %p%'))
         self.pbarWalletProgress.setValue(0)
         self.statusBar().addWidget(self.pbarWalletProgress)

         self.connect(self, SIGNAL('UWCS'), self.UpdateWalletConsistencyStatus)
         self.connect(self, SIGNAL('PWCE'), self.PromptWltCstError)
         self.CheckWalletConsistency(self.walletMap, self.prgAt, async=True)
         self.UpdateConsistencyCheckMessage(async = True)
   @AllowAsync
   def UpdateConsistencyCheckMessage(self):
      while self.prgAt[2] == 0:
         self.emit(SIGNAL('UWCS'), [0, self.prgAt[0]])
         time.sleep(0.5)

      self.emit(SIGNAL('UWCS'), [2])
      self.prgAt[2] = 2

   def UpdateWalletConsistencyStatus(self, msg):
      if msg[0] == 0:
         self.pbarWalletProgress.setValue(msg[1])
      elif msg[0] == 1:
         self.statusBar().showMessage(msg[1], msg[2])
         msg[3][0] = 1
      else:
         self.pbarWalletProgress.hide()

   def WltCstError(self, wlt, status, dlgrdy):
      self.emit(SIGNAL('PWCE'), dlgrdy, wlt, status)
      LOGERROR('Wallet consistency check failed! (%s)', wlt.uniqueIDB58)

   def PromptWltCstError(self, dlgrdy, wallet=None, status='', mode=None):
      if not self.dlgCptWlt:
         self.dlgCptWlt = DlgCorruptWallet(wallet, status, self, self)
         dlgrdy[0] = 1
      else:
         self.dlgCptWlt.addStatus(wallet, status)

      if not mode:
         self.dlgCptWlt.show()
      else:
         self.dlgCptWlt.exec_()
      
   #############################################################################
   def cppNotifySignal(self, action, arg):
      self.emit(SIGNAL('cppNotify'), action, arg)
      
   #############################################################################
   def loadNewPage(self):
      pageInt = int(self.PageLineEdit.text())
      
      
      if pageInt == self.mainLedgerCurrentPage:
         return
      
      if pageInt < 0 or pageInt > TheBDM.bdv().getWalletsPageCount():
         self.PageLineEdit.setText(str(self.mainLedgerCurrentPage))
         return
      
      previousPage = self.mainLedgerCurrentPage
      try:
         self.mainLedgerCurrentPage = pageInt   
         self.createCombinedLedger()
      except:
         self.mainLedgerCurrentPage = previousPage
         self.PageLineEdit.setText(str(self.mainLedgerCurrentPage))

   #############################################################################
   # System tray notifications require specific code for OS X. We'll handle
   # messages here to hide the ugliness.
   def showTrayMsg(self, dispTitle, dispText, dispIconType, dispTime):
      if not OS_MACOSX:
         self.sysTray.showMessage(dispTitle, dispText, dispIconType, dispTime)
      else:
         if self.notifCtr == ArmoryMac.MacNotificationHandler.BuiltIn:
            self.macNotifHdlr.showNotification(dispTitle, dispText)
         elif (self.notifCtr == ArmoryMac.MacNotificationHandler.Growl12) or \
              (self.notifCtr == ArmoryMac.MacNotificationHandler.Growl13):
            self.macNotifHdlr.notifyGrowl(dispTitle, dispText, QIcon(self.iconfile))
            
   #############################################################################
   def method_signal(self, method):
      method()   
   #############################################################################      
   def bdv(self):
      return TheBDM.bdv()
   
############################################
def checkForAlreadyOpen():
   import socket
   LOGDEBUG('Checking for already open socket...')
   try:
      sock = socket.create_connection(('127.0.0.1',CLI_OPTIONS.interport), 0.1);
      # If we got here (no error), there's already another Armory open

      if OS_WINDOWS:
         # Windows can be tricky, sometimes holds sockets even after closing
         checkForAlreadyOpenError()

      LOGERROR('Socket already in use.  Sending CLI args to existing proc.')
      if CLI_ARGS:
         sock.send(CLI_ARGS[0])
      sock.close()
      LOGERROR('Exiting...')
      os._exit(0)
   except:
      # This is actually the normal condition:  we expect this to be the
      # first/only instance of Armory and opening the socket will err out
      pass



############################################
def checkForAlreadyOpenError():
   LOGINFO('Already open error checking')
   # Sometimes in Windows, Armory actually isn't open, because it holds
   # onto the socket even after it's closed.
   armoryExists = []
   bitcoindExists = []
   aexe = os.path.basename(sys.argv[0])
   bexe = 'bitcoind.exe' if OS_WINDOWS else 'bitcoind'
   for proc in psutil.process_iter():
      if hasattr(proc, '_name'):
         pname = str(proc._name)
      elif hasattr(proc, 'name'):
         pname = str(proc.name)
      else:
         raise 'psutil.process has no known name field!'
         
      if aexe in pname:
         LOGINFO('Found armory PID: %d', proc.pid)
         armoryExists.append(proc.pid)
      if bexe in pname:
         LOGINFO('Found bitcoind PID: %d', proc.pid)
         if ('testnet' in proc.name) == USE_TESTNET:
            bitcoindExists.append(proc.pid)

   if len(armoryExists)>0:
      LOGINFO('Not an error!  Armory really is open')
      return
   elif len(bitcoindExists)>0:
      # Strange condition where bitcoind doesn't get killed by Armory/guardian
      # (I've only seen this happen on windows, though)
      LOGERROR('Found zombie bitcoind process...killing it')
      for pid in bitcoindExists:
         killProcess(pid)
      time.sleep(0.5)
      raise


############################################

if 1:

   import qt4reactor
   qt4reactor.install()
      
   if CLI_OPTIONS.interport > 1:
      checkForAlreadyOpen()

   pixLogo = QPixmap(':/splashlogo.png')
   if USE_TESTNET:
      pixLogo = QPixmap(':/splashlogo_testnet.png')
   SPLASH = ArmorySplashScreen(pixLogo)
   SPLASH.setMask(pixLogo.mask())
   
   SPLASH.show()
   QAPP.processEvents()

   # Will make this customizable
   QAPP.setFont(GETFONT('var'))

   form = ArmoryMainWindow(splashScreen=SPLASH)
   form.show()

   SPLASH.finish(form)

   from twisted.internet import reactor
   def endProgram():
      if reactor.threadpool is not None:
         reactor.threadpool.stop()
      QAPP.quit()

   reactor.addSystemEventTrigger('before', 'shutdown', endProgram)
   QAPP.setQuitOnLastWindowClosed(True)
   reactor.runReturn()
   os._exit(QAPP.exec_())<|MERGE_RESOLUTION|>--- conflicted
+++ resolved
@@ -352,7 +352,7 @@
       self.ledgerView.hideColumn(LEDGERCOLS.isCoinbase)
       self.ledgerView.hideColumn(LEDGERCOLS.toSelf)
       self.ledgerView.hideColumn(LEDGERCOLS.DoubleSpend)
-      
+           
 
       # Another table and model, for lockboxes
       self.currentLBPage = 0
@@ -862,7 +862,7 @@
 
       # Now that construction of the UI is done
       # Check for warnings to be displayed
-      
+
      # This is true if and only if the command line has a data dir that doesn't exist
       # and can't be created.
       if not CLI_OPTIONS.datadir in [ARMORY_HOME_DIR, DEFAULT]:
@@ -917,43 +917,36 @@
       else:
          self.walletsView.hideColumn(0)
 
-
-      # If "custom" is selected, do nothing...
-      if currIdx != 4:
-         for i in range(len(self.walletVisibleList)):
-            self.walletVisibleList[i] = False
-            self.setWltSetting(self.walletIDList[i], 'LedgerShow', False)
-   
-         # If a specific wallet is selected, just set that and you're done
-         if currIdx >= 4:
-            self.walletVisibleList[currIdx-7] = True
-            self.setWltSetting(self.walletIDList[currIdx-7], 'LedgerShow', True)
-         else:
-            # Else we walk through the wallets and flag the particular ones
-            typelist = [[wid, determineWalletType(self.walletMap[wid], self)[0]] \
-                                                      for wid in self.walletIDList]
-   
-            for i,winfo in enumerate(typelist):
-               wid,wtype = winfo[:]
-               if currIdx==0:
-                  # My wallets
-                  doShow = wtype in [WLTTYPES.Offline,WLTTYPES.Crypt,WLTTYPES.Plain]
-                  self.walletVisibleList[i] = doShow
-                  self.setWltSetting(wid, 'LedgerShow', doShow)
-               elif currIdx==1:
-                  # Offline wallets
-                  doShow = winfo[1] in [WLTTYPES.Offline]
-                  self.walletVisibleList[i] = doShow
-                  self.setWltSetting(wid, 'LedgerShow', doShow)
-               elif currIdx==2:
-                  # Others' Wallets
-                  doShow = winfo[1] in [WLTTYPES.WatchOnly]
-                  self.walletVisibleList[i] = doShow
-                  self.setWltSetting(wid, 'LedgerShow', doShow)
-               elif currIdx==3:
-                  # All Wallets
-                  self.walletVisibleList[i] = True
-                  self.setWltSetting(wid, 'LedgerShow', True)
+      # If a specific wallet is selected, just set that and you're done
+      if currIdx >= 4:
+         self.walletVisibleList[currIdx-7] = True
+         self.setWltSetting(self.walletIDList[currIdx-7], 'LedgerShow', True)
+      else:
+         # Else we walk through the wallets and flag the particular ones
+         typelist = [[wid, determineWalletType(self.walletMap[wid], self)[0]] \
+                                                   for wid in self.walletIDList]
+
+         for i,winfo in enumerate(typelist):
+            wid,wtype = winfo[:]
+            if currIdx==0:
+               # My wallets
+               doShow = wtype in [WLTTYPES.Offline,WLTTYPES.Crypt,WLTTYPES.Plain]
+               self.walletVisibleList[i] = doShow
+               self.setWltSetting(wid, 'LedgerShow', doShow)
+            elif currIdx==1:
+               # Offline wallets
+               doShow = winfo[1] in [WLTTYPES.Offline]
+               self.walletVisibleList[i] = doShow
+               self.setWltSetting(wid, 'LedgerShow', doShow)
+            elif currIdx==2:
+               # Others' Wallets
+               doShow = winfo[1] in [WLTTYPES.WatchOnly]
+               self.walletVisibleList[i] = doShow
+               self.setWltSetting(wid, 'LedgerShow', doShow)
+            elif currIdx==3:
+               # All Wallets
+               self.walletVisibleList[i] = True
+               self.setWltSetting(wid, 'LedgerShow', True)
       
       self.mainLedgerCurrentPage = 1
       self.PageLineEdit.setText(str(self.mainLedgerCurrentPage))
@@ -2644,6 +2637,7 @@
       except:
          # malformed uri, make the dict empty, which will trigger the warning
          uriDict = {}
+         
       if TheBDM.getState() in (BDM_OFFLINE,BDM_UNINITIALIZED):
          LOGERROR('%sed "bitcoin:" link in offline mode.' % ClickOrEnter)
          self.bringArmoryToFront()
@@ -2893,11 +2887,6 @@
       types.append('All files (*)')
       typesStr = ';; '.join(types)
 
-<<<<<<< HEAD
-      # Open the native file save dialog and grab the saved file/path.
-      fullPath = unicode(QFileDialog.getSaveFileName(self, title, startPath,
-                                                     typesStr))
-=======
       # Open the native file save dialog and grab the saved file/path unless
       # we're in OS X, where native dialogs sometimes freeze. Looks like a Qt
       # issue of some sort. Some experimental code under ArmoryMac that directly
@@ -2910,7 +2899,6 @@
          fullPath = unicode(QFileDialog.getSaveFileName(self, title, startPath,
                                                         typesStr,
                                        options=QFileDialog.DontUseNativeDialog))
->>>>>>> eed11055
 
       fdir,fname = os.path.split(fullPath)
       if fdir:
@@ -2935,11 +2923,6 @@
       types.append(tr('All files (*)'))
       typesStr = ';; '.join(types)
 
-<<<<<<< HEAD
-      # Open the native file load dialog and grab the loaded file/path.
-      fullPath = unicode(QFileDialog.getOpenFileName(self, title, defaultDir,
-                                                     typesStr))
-=======
       # Open the native file load dialog and grab the loaded file/path unless
       # we're in OS X, where native dialogs sometimes freeze. Looks like a Qt
       # issue of some sort. Some experimental code under ArmoryMac that directly
@@ -2952,7 +2935,10 @@
          fullPath = unicode(QFileDialog.getOpenFileName(self, title, defaultDir,
                                                         typesStr,
                                        options=QFileDialog.DontUseNativeDialog))
->>>>>>> eed11055
+
+      # Open the native file load dialog and grab the loaded file/path.
+      fullPath = unicode(QFileDialog.getOpenFileName(self, title, defaultDir,
+                                                     typesStr))
 
       self.writeSetting('LastDirectory', os.path.split(fullPath)[0])
       return fullPath
@@ -3227,27 +3213,13 @@
 
    #############################################################################
 
-<<<<<<< HEAD
    def createCombinedLedger(self, resetMainLedger=False):
-=======
-   def createCombinedLedger(self):
->>>>>>> eed11055
       """
       Create a ledger to display on the main screen, that consists of ledger
       entries of any SUBSET of available wallets.
       """
       bdmState = TheBDM.getState()
-<<<<<<< HEAD
       
-      currIdx  = max(self.comboWltSelect.currentIndex(), 0)
-      wltIDList = []
-      for i,vis in enumerate(self.walletVisibleList):
-         if vis:
-            wltIDList.append(self.walletIDList[i])
-      self.writeSetting('LastFilterState', currIdx)
-=======
-
->>>>>>> eed11055
 
       self.combinedLedger = []
       #self.combinedLedger.extend(TheBDM.bdv().getWalletsHistoryPage(self.mainLedgerCurrentPage -1))
@@ -3302,14 +3274,6 @@
 
       # In expert mode, we're updating the lockbox info, too
       try:
-<<<<<<< HEAD
-=======
-         lockboxTable = TheBDM.bdv().getLockboxesHistoryPage(self.currentLBPage)
-
-
-         self.lockboxLedgTable = self.convertLedgerToTable(lockboxTable)
-         self.lockboxLedgModel.ledger = self.lockboxLedgTable
->>>>>>> eed11055
          self.lockboxLedgModel.reset()
       except:
          LOGEXCEPT('Failed to update lockbox ledger')
@@ -6309,21 +6273,18 @@
          #The wallet ledgers have been updated from an event outside of new ZC
          #or new blocks (usually a wallet or address was imported, or the 
          #wallet filter was modified
-<<<<<<< HEAD
-         reset = False
-=======
+         reset  = False
          if len(args) == 0:
             self.createCombinedLedger()
             return
          
->>>>>>> eed11055
          for wltID in args:
             if len(wltID) > 0:
                if wltID in self.walletMap:
                   wlt = self.walletMap[wltID]                  
                   wlt.isEnabled = True
                   self.walletModel.reset()                  
-                  wlt.doAfterScan()    
+                  wlt.doAfterScan()                  
                   self.changeWltFilter()              
 
                elif wltID in self.lockboxIDMap:
@@ -6332,26 +6293,18 @@
                   
                   if self.lbDialogModel != None:
                      self.lbDialogModel.reset()
-<<<<<<< HEAD
                  
+                  if self.lbDialog != None:
+                     self.lbDialog.changeLBFilter()               
+               
                elif wltID == "wallet_filter_changed":
-                  reset = True      
+                  reset = True
+                        
                if self.walletSideScanProgress.has_key(wltID):
                   del self.walletSideScanProgress[wltID]
                
          self.createCombinedLedger(reset)
 
-         
-=======
-                     
-                  if self.lbDialog != None:
-                     self.lbDialog.changeLBFilter()   
-                     
-               if self.walletSideScanProgress.has_key(wltID):
-                  del self.walletSideScanProgress[wltID]
-            
-  
->>>>>>> eed11055
       elif action == 'progress':
          #Received progress data for a wallet side scan
          wltID = args[0]
@@ -6370,7 +6323,7 @@
          #it to the user
          QMessageBox.critical(self, tr('BlockDataManager Warning'), \
                               tr(args[0]), \
-                              QMessageBox.Ok)
+                              QMessageBox.Ok) 
          #this is a critical error reporting channel, should kill the app right
          #after
          os._exit(0) 
@@ -6391,8 +6344,8 @@
                lbID = self.lockboxIDMap[wltID]                
                self.allLockboxes[lbID].isEnabled = False
                if self.lbDialogModel != None:
-                  self.lbDialogModel.reset()   
-                  
+                  self.lbDialogModel.reset()       
+                 
                if self.lbDialog != None:
                   self.lbDialog.resetLBSelection()   
                   self.lbDialog.changeLBFilter()     
