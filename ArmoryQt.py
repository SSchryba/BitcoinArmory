#! /usr/bin/python
################################################################################
#                                                                              #
# Copyright (C) 2011-2014, Armory Technologies, Inc.                           #
# Distributed under the GNU Affero General Public License (AGPL v3)            #
# See LICENSE or http://www.gnu.org/licenses/agpl.html                         #
#                                                                              #
################################################################################

from datetime import datetime
import hashlib
import logging
import math
import os
import platform
import random
import shutil
import signal
import socket
import subprocess
import sys
import threading
import time
import traceback
import webbrowser
import psutil
from copy import deepcopy

from PyQt4.QtCore import *
from PyQt4.QtGui import *
from twisted.internet.defer import Deferred
from twisted.internet.protocol import Protocol, ClientFactory

from armoryengine.ALL import *
from armorycolors import Colors, htmlColor, QAPP
from armorymodels import *
from ui.toolsDialogs import MessageSigningVerificationDialog
import qrc_img_resources
from qtdefines import *
from qtdialogs import *
from ui.Wizards import WalletWizard, TxWizard
from ui.VerifyOfflinePackage import VerifyOfflinePackageDialog
from ui.UpgradeDownloader import UpgradeDownloaderDialog
from jasvet import verifySignature, readSigBlock
from announcefetch import AnnounceDataFetcher, ANNOUNCE_URL, ANNOUNCE_URL_BACKUP
from armoryengine.parseAnnounce import *
from armoryengine.torrentDL import TheTDM

# HACK ALERT: Qt has a bug in OS X where the system font settings will override
# the app's settings when a window is activated (e.g., Armory starts, the user
# switches to another app, and then switches back to Armory). There is a
# workaround, as used by TeXstudio and other programs.
# https://bugreports.qt-project.org/browse/QTBUG-5469 - Bug discussion.
# http://sourceforge.net/p/texstudio/bugs/594/?page=1 - Fix is mentioned.
# http://pyqt.sourceforge.net/Docs/PyQt4/qapplication.html#setDesktopSettingsAware
# - Mentions that this must be called before the app (QAPP) is created.
if OS_MACOSX:
   QApplication.setDesktopSettingsAware(False)

# PyQt4 Imports
# All the twisted/networking functionality
if OS_WINDOWS:
   from _winreg import *


class ArmoryMainWindow(QMainWindow):
   """ The primary Armory window """

   #############################################################################
   @TimeThisFunction
   def __init__(self, parent=None):
      super(ArmoryMainWindow, self).__init__(parent)


      # Load the settings file
      self.settingsPath = CLI_OPTIONS.settingsPath
      self.settings = SettingsFile(self.settingsPath)

      # SETUP THE WINDOWS DECORATIONS
      self.lblLogoIcon = QLabel()
      if USE_TESTNET:
         self.setWindowTitle('Armory - Bitcoin Wallet Management [TESTNET]')
         self.iconfile = ':/armory_icon_green_32x32.png'
         self.lblLogoIcon.setPixmap(QPixmap(':/armory_logo_green_h56.png'))
         if Colors.isDarkBkgd:
            self.lblLogoIcon.setPixmap(QPixmap(':/armory_logo_white_text_green_h56.png'))
      else:
         self.setWindowTitle('Armory - Bitcoin Wallet Management')
         self.iconfile = ':/armory_icon_32x32.png'
         self.lblLogoIcon.setPixmap(QPixmap(':/armory_logo_h44.png'))
         if Colors.isDarkBkgd:
            self.lblLogoIcon.setPixmap(QPixmap(':/armory_logo_white_text_h56.png'))
      self.setWindowIcon(QIcon(self.iconfile))
      self.lblLogoIcon.setAlignment(Qt.AlignHCenter | Qt.AlignVCenter)

      self.netMode     = NETWORKMODE.Offline
      self.abortLoad   = False
      self.memPoolInit = False
      self.dirtyLastTime = False
      self.needUpdateAfterScan = True
      self.sweepAfterScanList = []
      self.newWalletList = []
      self.newZeroConfSinceLastUpdate = []
      self.lastBDMState = ['Uninitialized', None]
      self.lastSDMState = 'Uninitialized'
      self.doShutdown = False
      self.downloadDict = {}
      self.notAvailErrorCount = 0
      self.satoshiVerWarnAlready = False
      self.satoshiLatestVer = None
      self.latestVer = {}
      self.downloadDict = {}
      self.satoshiHomePath = None
      self.satoshiExeSearchPath = None
      self.initSyncCircBuff = []
      self.latestVer = {}
      self.lastVersionsTxtHash = ''
      self.dlgCptWlt = None
      self.torrentFinished = False
      self.torrentCircBuffer = []
      self.alreadyAskedUserStopTorrent = False

      # Full list of notifications, and notify IDs that should trigger popups
      # when sending or receiving.
      self.lastAnnounceUpdate = {}
      self.changelog = []
      self.downloadLinks = {}
      self.almostFullNotificationList = {}
      self.notifyOnSend = set()
      self.notifyonRecv = set()
      self.versionNotification = {}
      self.notifyIgnoreLong  = []
      self.notifyIgnoreShort = []
      self.maxPriorityID = None
      self.satoshiVersions = ['','']  # [curr, avail]
      self.armoryVersions = [getVersionString(BTCARMORY_VERSION), '']
      self.NetworkingFactory = None


      # Kick off announcement checking, unless they explicitly disabled it
      # The fetch happens in the background, we check the results periodically
      self.announceFetcher = None
      self.setupAnnouncementFetcher()

      #delayed URI parsing dict
      self.delayedURIData = {}
      self.delayedURIData['qLen'] = 0

      #Setup the signal to spawn progress dialogs from the main thread
      self.connect(self, SIGNAL('initTrigger') , self.initTrigger)
      self.connect(self, SIGNAL('spawnTrigger'), self.spawnTrigger)

      # We want to determine whether the user just upgraded to a new version
      self.firstLoadNewVersion = False
      currVerStr = 'v'+getVersionString(BTCARMORY_VERSION)
      if self.settings.hasSetting('LastVersionLoad'):
         lastVerStr = self.settings.get('LastVersionLoad')
         if not lastVerStr==currVerStr:
            LOGINFO('First load of new version: %s', currVerStr)
            self.firstLoadNewVersion = True
      self.settings.set('LastVersionLoad', currVerStr)

      # Because dynamically retrieving addresses for querying transaction
      # comments can be so slow, I use this txAddrMap to cache the mappings
      # between tx's and addresses relevant to our wallets.  It really only
      # matters for massive tx with hundreds of outputs -- but such tx do
      # exist and this is needed to accommodate wallets with lots of them.
      self.txAddrMap = {}


      self.loadWalletsAndSettings()

      eulaAgreed = self.getSettingOrSetDefault('Agreed_to_EULA', False)
      if not eulaAgreed:
         DlgEULA(self,self).exec_()


      if not self.abortLoad:
         self.setupNetworking()

      # setupNetworking may have set this flag if something went wrong
      if self.abortLoad:
         LOGWARN('Armory startup was aborted.  Closing.')
         os._exit(0)

      # We need to query this once at the beginning, to avoid having
      # strange behavior if the user changes the setting but hasn't
      # restarted yet...
      self.doAutoBitcoind = \
            self.getSettingOrSetDefault('ManageSatoshi', not OS_MACOSX)


      # First we want to know if torrent is a good idea or not.  If we are
      # in offline mode, and later switch to online mode, we should still
      # know it's a good idea
      self.useTorrentFinalAnswer = False
      self.torrentIsAGoodIdea = self.checkShouldTryTorrent()

      # If we're going into online mode, start loading blockchain
      if self.doAutoBitcoind:
         self.startBitcoindIfNecessary()
      else:
         self.loadBlockchainIfNecessary()

      # Setup system tray and register "bitcoin:" URLs with the OS
      self.setupSystemTray()
      self.setupUriRegistration()


      self.extraHeartbeatSpecial = []
      self.extraHeartbeatOnline = []

      """
      pass a function to extraHeartbeatAlways to run on every heartbeat.
      pass a list for more control on the function, as
         [func, [args], keep_running],
      where:
         func is the function
         [args] is a list of arguments
         keep_running is a bool, pass False to remove the function from
         extraHeartbeatAlways on the next iteration
      """

      self.extraHeartbeatAlways = []

      self.lblArmoryStatus = QRichLabel('<font color=%s>Offline</font> ' %
                                      htmlColor('TextWarn'), doWrap=False)

      self.statusBar().insertPermanentWidget(0, self.lblArmoryStatus)

      # Keep a persistent printer object for paper backups
      self.printer = QPrinter(QPrinter.HighResolution)
      self.printer.setPageSize(QPrinter.Letter)


      # Table for all the wallets
      self.walletModel = AllWalletsDispModel(self)
      self.walletsView  = QTableView()

      w,h = tightSizeNChar(self.walletsView, 55)
      viewWidth  = 1.2*w
      sectionSz  = 1.3*h
      viewHeight = 4.4*sectionSz

      self.walletsView.setModel(self.walletModel)
      self.walletsView.setSelectionBehavior(QTableView.SelectRows)
      self.walletsView.setSelectionMode(QTableView.SingleSelection)
      self.walletsView.verticalHeader().setDefaultSectionSize(sectionSz)
      self.walletsView.setMinimumSize(viewWidth, viewHeight)


      if self.usermode == USERMODE.Standard:
         initialColResize(self.walletsView, [0, 0.35, 0.2, 0.2])
         self.walletsView.hideColumn(0)
      else:
         initialColResize(self.walletsView, [0.15, 0.30, 0.2, 0.20])


      self.connect(self.walletsView, SIGNAL('doubleClicked(QModelIndex)'), \
                   self.execDlgWalletDetails)


      w,h = tightSizeNChar(GETFONT('var'), 100)


      # Prepare for tableView slices (i.e. "Showing 1 to 100 of 382", etc)
      self.numShowOpts = [100,250,500,1000,'All']
      self.sortLedgOrder = Qt.AscendingOrder
      self.sortLedgCol = 0
      self.currLedgMin = 1
      self.currLedgMax = 100
      self.currLedgWidth = 100

      # Table to display ledger/activity
      self.ledgerTable = []
      self.ledgerModel = LedgerDispModelSimple(self.ledgerTable, self, self)

      self.ledgerView  = QTableView()
      self.ledgerView.setModel(self.ledgerModel)
      self.ledgerView.setSortingEnabled(True)
      self.ledgerView.setItemDelegate(LedgerDispDelegate(self))
      self.ledgerView.setSelectionBehavior(QTableView.SelectRows)
      self.ledgerView.setSelectionMode(QTableView.SingleSelection)

      self.ledgerView.verticalHeader().setDefaultSectionSize(sectionSz)
      self.ledgerView.verticalHeader().hide()
      self.ledgerView.horizontalHeader().setResizeMode(0, QHeaderView.Fixed)
      self.ledgerView.horizontalHeader().setResizeMode(3, QHeaderView.Fixed)

      self.ledgerView.hideColumn(LEDGERCOLS.isOther)
      self.ledgerView.hideColumn(LEDGERCOLS.UnixTime)
      self.ledgerView.hideColumn(LEDGERCOLS.WltID)
      self.ledgerView.hideColumn(LEDGERCOLS.TxHash)
      self.ledgerView.hideColumn(LEDGERCOLS.isCoinbase)
      self.ledgerView.hideColumn(LEDGERCOLS.toSelf)
      self.ledgerView.hideColumn(LEDGERCOLS.DoubleSpend)


      dateWidth    = tightSizeStr(self.ledgerView, '_9999-Dec-99 99:99pm__')[0]
      nameWidth    = tightSizeStr(self.ledgerView, '9'*32)[0]
      cWidth = 20 # num-confirm icon width
      tWidth = 72 # date icon width
      initialColResize(self.ledgerView, [cWidth, 0, dateWidth, tWidth, 0.30, 0.40, 0.3])

      self.connect(self.ledgerView, SIGNAL('doubleClicked(QModelIndex)'), \
                   self.dblClickLedger)

      self.ledgerView.setContextMenuPolicy(Qt.CustomContextMenu)
      self.ledgerView.customContextMenuRequested.connect(self.showContextMenuLedger)

      btnAddWallet  = QPushButton("Create Wallet")
      btnImportWlt  = QPushButton("Import or Restore Wallet")
      self.connect(btnAddWallet,  SIGNAL('clicked()'), self.startWalletWizard)
      self.connect(btnImportWlt,  SIGNAL('clicked()'), self.execImportWallet)

      # Put the Wallet info into it's own little box
      lblAvail = QLabel("<b>Available Wallets:</b>")
      viewHeader = makeLayoutFrame(HORIZONTAL, [lblAvail, \
                                             'Stretch', \
                                             btnAddWallet, \
                                             btnImportWlt, ])
      wltFrame = QFrame()
      wltFrame.setFrameStyle(QFrame.Box|QFrame.Sunken)
      wltLayout = QGridLayout()
      wltLayout.addWidget(viewHeader, 0,0, 1,3)
      wltLayout.addWidget(self.walletsView, 1,0, 1,3)
      wltFrame.setLayout(wltLayout)



      # Make the bottom 2/3 a tabwidget
      self.mainDisplayTabs = QTabWidget()

      # Put the labels into scroll areas just in case window size is small.
      self.tabDashboard = QWidget()
      self.setupDashboard()


      # Combo box to filter ledger display
      self.comboWltSelect = QComboBox()
      self.populateLedgerComboBox()
      self.connect(self.ledgerView.horizontalHeader(), \
                   SIGNAL('sortIndicatorChanged(int,Qt::SortOrder)'), \
                   self.changeLedgerSorting)


      # Create the new ledger twice:  can't update the ledger up/down
      # widgets until we know how many ledger entries there are from
      # the first call
      def createLedg():
         self.createCombinedLedger()
         if self.frmLedgUpDown.isVisible():
            self.changeNumShow()
      self.connect(self.comboWltSelect, SIGNAL('activated(int)'), createLedg)

      self.lblTot  = QRichLabel('<b>Maximum Funds:</b>', doWrap=False);
      self.lblSpd  = QRichLabel('<b>Spendable Funds:</b>', doWrap=False);
      self.lblUcn  = QRichLabel('<b>Unconfirmed:</b>', doWrap=False);

      self.lblTotalFunds  = QRichLabel('-'*12, doWrap=False)
      self.lblSpendFunds  = QRichLabel('-'*12, doWrap=False)
      self.lblUnconfFunds = QRichLabel('-'*12, doWrap=False)
      self.lblTotalFunds.setAlignment(Qt.AlignRight | Qt.AlignVCenter)
      self.lblSpendFunds.setAlignment(Qt.AlignRight | Qt.AlignVCenter)
      self.lblUnconfFunds.setAlignment(Qt.AlignRight | Qt.AlignVCenter)

      self.lblTot.setAlignment(Qt.AlignRight | Qt.AlignVCenter)
      self.lblSpd.setAlignment(Qt.AlignRight | Qt.AlignVCenter)
      self.lblUcn.setAlignment(Qt.AlignRight | Qt.AlignVCenter)

      self.lblBTC1 = QRichLabel('<b>BTC</b>', doWrap=False)
      self.lblBTC2 = QRichLabel('<b>BTC</b>', doWrap=False)
      self.lblBTC3 = QRichLabel('<b>BTC</b>', doWrap=False)
      self.ttipTot = self.createToolTipWidget( \
            'Funds if all current transactions are confirmed.  '
            'Value appears gray when it is the same as your spendable funds.')
      self.ttipSpd = self.createToolTipWidget( 'Funds that can be spent <i>right now</i>')
      self.ttipUcn = self.createToolTipWidget( \
            'Funds that have less than 6 confirmations, and thus should not '
            'be considered <i>yours</i>, yet.')

      frmTotals = QFrame()
      frmTotals.setFrameStyle(STYLE_NONE)
      frmTotalsLayout = QGridLayout()
      frmTotalsLayout.addWidget(self.lblTot, 0,0)
      frmTotalsLayout.addWidget(self.lblSpd, 1,0)
      frmTotalsLayout.addWidget(self.lblUcn, 2,0)

      frmTotalsLayout.addWidget(self.lblTotalFunds,  0,1)
      frmTotalsLayout.addWidget(self.lblSpendFunds,  1,1)
      frmTotalsLayout.addWidget(self.lblUnconfFunds, 2,1)

      frmTotalsLayout.addWidget(self.lblBTC1, 0,2)
      frmTotalsLayout.addWidget(self.lblBTC2, 1,2)
      frmTotalsLayout.addWidget(self.lblBTC3, 2,2)

      frmTotalsLayout.addWidget(self.ttipTot, 0,3)
      frmTotalsLayout.addWidget(self.ttipSpd, 1,3)
      frmTotalsLayout.addWidget(self.ttipUcn, 2,3)

      frmTotals.setLayout(frmTotalsLayout)



      # Will fill this in when ledgers are created & combined
      self.lblLedgShowing = QRichLabel('Showing:', hAlign=Qt.AlignHCenter)
      self.lblLedgRange   = QRichLabel('', hAlign=Qt.AlignHCenter)
      self.lblLedgTotal   = QRichLabel('', hAlign=Qt.AlignHCenter)
      self.comboNumShow = QComboBox()
      for s in self.numShowOpts:
         self.comboNumShow.addItem( str(s) )
      self.comboNumShow.setCurrentIndex(0)
      self.comboNumShow.setMaximumWidth( tightSizeStr(self, '_9999_')[0]+25 )


      self.btnLedgUp = QLabelButton('')
      self.btnLedgUp.setMaximumHeight(20)
      self.btnLedgUp.setPixmap(QPixmap(':/scroll_up_18.png'))
      self.btnLedgUp.setAlignment(Qt.AlignVCenter | Qt.AlignHCenter)
      self.btnLedgUp.setVisible(False)

      self.btnLedgDn = QLabelButton('')
      self.btnLedgDn.setMaximumHeight(20)
      self.btnLedgDn.setPixmap(QPixmap(':/scroll_down_18.png'))
      self.btnLedgDn.setAlignment(Qt.AlignVCenter | Qt.AlignHCenter)


      self.connect(self.comboNumShow, SIGNAL('activated(int)'), self.changeNumShow)
      self.connect(self.btnLedgUp,    SIGNAL('clicked()'),      self.clickLedgUp)
      self.connect(self.btnLedgDn,    SIGNAL('clicked()'),      self.clickLedgDn)

      frmFilter = makeVertFrame([QLabel('Filter:'), self.comboWltSelect, 'Stretch'])

      self.frmLedgUpDown = QFrame()
      layoutUpDown = QGridLayout()
      layoutUpDown.addWidget(self.lblLedgShowing,0,0)
      layoutUpDown.addWidget(self.lblLedgRange,  1,0)
      layoutUpDown.addWidget(self.lblLedgTotal,  2,0)
      layoutUpDown.addWidget(self.btnLedgUp,     0,1)
      layoutUpDown.addWidget(self.comboNumShow,  1,1)
      layoutUpDown.addWidget(self.btnLedgDn,     2,1)
      layoutUpDown.setVerticalSpacing(2)
      self.frmLedgUpDown.setLayout(layoutUpDown)
      self.frmLedgUpDown.setFrameStyle(STYLE_SUNKEN)


      frmLower = makeHorizFrame([ frmFilter, \
                                 'Stretch', \
                                 self.frmLedgUpDown, \
                                 'Stretch', \
                                 frmTotals])

      # Now add the ledger to the bottom of the window
      ledgFrame = QFrame()
      ledgFrame.setFrameStyle(QFrame.Box|QFrame.Sunken)
      ledgLayout = QGridLayout()
      ledgLayout.addWidget(self.ledgerView,           1,0)
      ledgLayout.addWidget(frmLower,                  2,0)
      ledgLayout.setRowStretch(0, 0)
      ledgLayout.setRowStretch(1, 1)
      ledgLayout.setRowStretch(2, 0)
      ledgFrame.setLayout(ledgLayout)

      self.tabActivity = QWidget()
      self.tabActivity.setLayout(ledgLayout)

      self.tabAnnounce = QWidget()
      self.setupAnnounceTab()


      # Add the available tabs to the main tab widget
      self.MAINTABS  = enum('Dash','Ledger','Announce')

      self.mainDisplayTabs.addTab(self.tabDashboard, 'Dashboard')
      self.mainDisplayTabs.addTab(self.tabActivity,  'Transactions')
      self.mainDisplayTabs.addTab(self.tabAnnounce,  'Announcements')


      btnSendBtc   = QPushButton("Send Bitcoins")
      btnRecvBtc   = QPushButton("Receive Bitcoins")
      btnWltProps  = QPushButton("Wallet Properties")
      btnOfflineTx = QPushButton("Offline Transactions")

      self.connect(btnWltProps, SIGNAL('clicked()'), self.execDlgWalletDetails)
      self.connect(btnRecvBtc,  SIGNAL('clicked()'), self.clickReceiveCoins)
      self.connect(btnSendBtc,  SIGNAL('clicked()'), self.clickSendBitcoins)
      self.connect(btnOfflineTx,SIGNAL('clicked()'), self.execOfflineTx)

      verStr = 'Armory %s-beta / %s' % (getVersionString(BTCARMORY_VERSION), \
                                              UserModeStr(self.usermode))
      lblInfo = QRichLabel(verStr, doWrap=False)
      lblInfo.setFont(GETFONT('var',10))
      lblInfo.setAlignment(Qt.AlignHCenter | Qt.AlignVCenter)

      logoBtnFrame = []
      logoBtnFrame.append(self.lblLogoIcon)
      logoBtnFrame.append(btnSendBtc)
      logoBtnFrame.append(btnRecvBtc)
      logoBtnFrame.append(btnWltProps)
      if self.usermode in (USERMODE.Advanced, USERMODE.Expert):
         logoBtnFrame.append(btnOfflineTx)
      logoBtnFrame.append(lblInfo)
      logoBtnFrame.append('Stretch')

      btnFrame = makeVertFrame(logoBtnFrame, STYLE_SUNKEN)
      logoWidth=220
      btnFrame.sizeHint = lambda: QSize(logoWidth*1.0, 10)
      btnFrame.setMaximumWidth(logoWidth*1.2)
      btnFrame.setSizePolicy(QSizePolicy.Preferred, QSizePolicy.Expanding)

      layout = QGridLayout()
      layout.addWidget(btnFrame,          0, 0, 1, 1)
      layout.addWidget(wltFrame,          0, 1, 1, 1)
      layout.addWidget(self.mainDisplayTabs,  1, 0, 1, 2)
      layout.setRowStretch(0, 1)
      layout.setRowStretch(1, 5)

      # Attach the layout to the frame that will become the central widget
      mainFrame = QFrame()
      mainFrame.setLayout(layout)
      self.setCentralWidget(mainFrame)
      self.setMinimumSize(750,500)

      # Start the user at the dashboard
      self.mainDisplayTabs.setCurrentIndex(self.MAINTABS.Dash)

      from twisted.internet import reactor
      # Show the appropriate information on the dashboard
      self.setDashboardDetails(INIT=True)


      ##########################################################################
      # Set up menu and actions
      #MENUS = enum('File', 'Wallet', 'User', "Tools", "Network")
      currmode = self.getSettingOrSetDefault('User_Mode', 'Advanced')
      MENUS = enum('File', 'User', 'Tools', 'Addresses', 'Wallets', 'Help')
      self.menu = self.menuBar()
      self.menusList = []
      self.menusList.append( self.menu.addMenu('&File') )
      self.menusList.append( self.menu.addMenu('&User') )
      self.menusList.append( self.menu.addMenu('&Tools') )
      self.menusList.append( self.menu.addMenu('&Addresses') )
      self.menusList.append( self.menu.addMenu('&Wallets') )
      self.menusList.append( self.menu.addMenu('&Help') )
      #self.menusList.append( self.menu.addMenu('&Network') )


      def exportTx():
         if not TheBDM.getBDMState()=='BlockchainReady':
            QMessageBox.warning(self, 'Transactions Unavailable', \
               'Transaction history cannot be collected until Armory is '
               'in online mode.  Please try again when Armory is online. ',
               QMessageBox.Ok)
            return
         else:
            DlgExportTxHistory(self,self).exec_()


      actExportTx    = self.createAction('&Export Transactions', exportTx)
      actSettings    = self.createAction('&Settings', self.openSettings)
      actMinimApp    = self.createAction('&Minimize Armory', self.minimizeArmory)
      actExportLog   = self.createAction('Export &Log File', self.exportLogFile)
      actCloseApp    = self.createAction('&Quit Armory', self.closeForReal)
      self.menusList[MENUS.File].addAction(actExportTx)
      self.menusList[MENUS.File].addAction(actSettings)
      self.menusList[MENUS.File].addAction(actMinimApp)
      self.menusList[MENUS.File].addAction(actExportLog)
      self.menusList[MENUS.File].addAction(actCloseApp)


      def chngStd(b):
         if b: self.setUserMode(USERMODE.Standard)
      def chngAdv(b):
         if b: self.setUserMode(USERMODE.Advanced)
      def chngDev(b):
         if b: self.setUserMode(USERMODE.Expert)

      modeActGrp = QActionGroup(self)
      actSetModeStd = self.createAction('&Standard',  chngStd, True)
      actSetModeAdv = self.createAction('&Advanced',  chngAdv, True)
      actSetModeDev = self.createAction('&Expert',    chngDev, True)

      modeActGrp.addAction(actSetModeStd)
      modeActGrp.addAction(actSetModeAdv)
      modeActGrp.addAction(actSetModeDev)

      self.menusList[MENUS.User].addAction(actSetModeStd)
      self.menusList[MENUS.User].addAction(actSetModeAdv)
      self.menusList[MENUS.User].addAction(actSetModeDev)



      LOGINFO('Usermode: %s', currmode)
      self.firstModeSwitch=True
      if currmode=='Standard':
         self.usermode = USERMODE.Standard
         actSetModeStd.setChecked(True)
      elif currmode=='Advanced':
         self.usermode = USERMODE.Advanced
         actSetModeAdv.setChecked(True)
      elif currmode=='Expert':
         self.usermode = USERMODE.Expert
         actSetModeDev.setChecked(True)

      def openMsgSigning():
         MessageSigningVerificationDialog(self,self).exec_()

      actOpenSigner = self.createAction('&Message Signing/Verification', openMsgSigning)
      if currmode=='Expert':
         actOpenTools  = self.createAction('&EC Calculator',   lambda: DlgECDSACalc(self,self, 1).exec_())

      self.menusList[MENUS.Tools].addAction(actOpenSigner)
      if currmode=='Expert':
         self.menusList[MENUS.Tools].addAction(actOpenTools)


      # Addresses
      actAddrBook   = self.createAction('View &Address Book',          self.execAddressBook)
      actSweepKey   = self.createAction('&Sweep Private Key/Address',  self.menuSelectSweepKey)
      actImportKey  = self.createAction('&Import Private Key/Address', self.menuSelectImportKey)

      self.menusList[MENUS.Addresses].addAction(actAddrBook)
      if not currmode=='Standard':
         self.menusList[MENUS.Addresses].addAction(actImportKey)
         self.menusList[MENUS.Addresses].addAction(actSweepKey)

      actCreateNew    = self.createAction('&Create New Wallet',        self.startWalletWizard)
      actImportWlt    = self.createAction('&Import or Restore Wallet', self.execImportWallet)
      actAddressBook  = self.createAction('View &Address Book',        self.execAddressBook)

      actRecoverWlt   = self.createAction('Recover Damaged Wallet',    self.RecoverWallet)
      #actRescanOnly   = self.createAction('Rescan Blockchain', self.forceRescanDB)
      #actRebuildAll   = self.createAction('Rescan with Database Rebuild', self.forceRebuildAndRescan)

      self.menusList[MENUS.Wallets].addAction(actCreateNew)
      self.menusList[MENUS.Wallets].addAction(actImportWlt)
      self.menusList[MENUS.Wallets].addSeparator()
      self.menusList[MENUS.Wallets].addAction(actRecoverWlt)
      #self.menusList[MENUS.Wallets].addAction(actRescanOnly)
      #self.menusList[MENUS.Wallets].addAction(actRebuildAll)

      #self.menusList[MENUS.Wallets].addAction(actMigrateSatoshi)
      #self.menusList[MENUS.Wallets].addAction(actAddressBook)

      def execVersion():
         self.explicitCheckAnnouncements()
         self.mainDisplayTabs.setCurrentIndex(self.MAINTABS.Announce)

      execAbout   = lambda: DlgHelpAbout(self).exec_()
      execTrouble = lambda: webbrowser.open('https://bitcoinarmory.com/troubleshooting/')
      execBugReport = lambda: DlgBugReport(self, self).exec_()

      def execDownloadUpgrade():
         dl = self.announceFetcher.getAnnounceFile('downloads')
         cl = self.announceFetcher.getAnnounceFile('changelogs')
         UpgradeDownloaderDialog(self, None, dl, cl).exec_()

      execVerifySigned = lambda: VerifyOfflinePackageDialog(self).exec_()
      actAboutWindow  = self.createAction(tr('About Armory'), execAbout)
      actVersionCheck = self.createAction(tr('Armory Version...'), execVersion)
      actDownloadUpgrade = self.createAction(tr('Download Upgrade...'), execDownloadUpgrade)
      actVerifySigned = self.createAction(tr('Verify Signed Package...'), execVerifySigned)
      actTroubleshoot = self.createAction(tr('Troubleshooting Armory'), execTrouble)
      actSubmitBug    = self.createAction(tr('Submit Bug Report'), execBugReport)
      actClearMemPool = self.createAction(tr('Clear All Unconfirmed'), self.clearMemoryPool)
      actRescanDB     = self.createAction(tr('Rescan Databases'), self.rescanNextLoad)
      actRebuildDB    = self.createAction(tr('Rebuild and Rescan Databases'), self.rebuildNextLoad)
      actFactoryReset = self.createAction(tr('Factory Reset'), self.factoryReset)

      self.menusList[MENUS.Help].addAction(actAboutWindow)
      self.menusList[MENUS.Help].addAction(actVersionCheck)
      self.menusList[MENUS.Help].addAction(actDownloadUpgrade)
      self.menusList[MENUS.Help].addAction(actVerifySigned)
      self.menusList[MENUS.Help].addSeparator()
      self.menusList[MENUS.Help].addAction(actTroubleshoot)
      self.menusList[MENUS.Help].addAction(actSubmitBug)
      self.menusList[MENUS.Help].addSeparator()
      self.menusList[MENUS.Help].addAction(actClearMemPool)
      self.menusList[MENUS.Help].addAction(actRescanDB)
      self.menusList[MENUS.Help].addAction(actRebuildDB)
      self.menusList[MENUS.Help].addAction(actFactoryReset)




      # Restore any main-window geometry saved in the settings file
      hexgeom   = self.settings.get('MainGeometry')
      hexledgsz = self.settings.get('MainLedgerCols')
      hexwltsz  = self.settings.get('MainWalletCols')
      if len(hexgeom)>0:
         geom = QByteArray.fromHex(hexgeom)
         self.restoreGeometry(geom)
      if len(hexwltsz)>0:
         restoreTableView(self.walletsView, hexwltsz)
      if len(hexledgsz)>0:
         restoreTableView(self.ledgerView, hexledgsz)
         self.ledgerView.setColumnWidth(LEDGERCOLS.NumConf, 20)
         self.ledgerView.setColumnWidth(LEDGERCOLS.TxDir,   72)

      haveGUI[0] = True
      haveGUI[1] = self
      BDMcurrentBlock[1] = 1


      self.checkWallets()
      reactor.callLater(0.1,  self.execIntroDialog)
      reactor.callLater(1, self.Heartbeat)

      if self.getSettingOrSetDefault('MinimizeOnOpen', False) and not CLI_ARGS:
         LOGINFO('MinimizeOnOpen is True')
         reactor.callLater(0, self.minimizeArmory)





      if CLI_ARGS:
         reactor.callLater(1, self.uriLinkClicked, CLI_ARGS[0])


   ####################################################
   def getWatchingOnlyWallets(self):
      result = []
      for wltID in self.walletIDList:
         if self.walletMap[wltID].watchingOnly:
            result.append(wltID)
      return result

   ####################################################
   def factoryReset(self):
      """
      reply = QMessageBox.information(self,'Factory Reset', \
         'You are about to revert all Armory settings '
         'to the state they were in when Armory was first installed.  '
         '<br><br>'
         'If you click "Yes," Armory will exit after settings are '
         'reverted.  You will have to manually start Armory again.'
         '<br><br>'
         'Do you want to continue? ', \
         QMessageBox.Yes | QMessageBox.No)

      if reply==QMessageBox.Yes:
         self.removeSettingsOnClose = True
         self.closeForReal()
      """

      if DlgFactoryReset(self,self).exec_():
         # The dialog already wrote all the flag files, just close now
         self.closeForReal()



   ####################################################
   def clearMemoryPool(self):
      touchFile( os.path.join(ARMORY_HOME_DIR, 'clearmempool.flag') )
      msg = tr("""
         The next time you restart Armory, all unconfirmed transactions will
         be cleared allowing you to retry any stuck transactions.""")
      if not self.doAutoBitcoind:
         msg += tr("""
         <br><br>Make sure you also restart Bitcoin-Qt
         (or bitcoind) and let it synchronize again before you restart
         Armory.  Doing so will clear its memory pool, as well""")
      QMessageBox.information(self, tr('Memory Pool'), msg, QMessageBox.Ok)

   ####################################################
   def rescanNextLoad(self):
      reply = QMessageBox.warning(self, tr('Queue Rescan?'), tr("""
         The next time you restart Armory, it will rescan the blockchain
         database, and reconstruct your wallet histories from scratch.
         The rescan will take 10-60 minutes depending on your system.
         <br><br>
         Do you wish to force a rescan on the next Armory restart?"""), \
         QMessageBox.Yes | QMessageBox.No)
      if reply==QMessageBox.Yes:
         touchFile( os.path.join(ARMORY_HOME_DIR, 'rescan.flag') )

   ####################################################
   def rebuildNextLoad(self):
      reply = QMessageBox.warning(self, tr('Queue Rebuild?'), tr("""
         The next time you restart Armory, it will rebuild and rescan
         the entire blockchain database.  This operation can take between
         30 minutes and 4 hours depending on you system speed.
         <br><br>
         Do you wish to force a rebuild on the next Armory restart?"""), \
         QMessageBox.Yes | QMessageBox.No)
      if reply==QMessageBox.Yes:
         touchFile( os.path.join(ARMORY_HOME_DIR, 'rebuild.flag') )

   ####################################################
   def loadFailedManyTimesFunc(self, nFail):
      """
      For now, if the user is having trouble loading the blockchain, all
      we do is delete mempool.bin (which is frequently corrupted but not
      detected as such.  However, we may expand this in the future, if
      it's determined that more-complicated things are necessary.
      """
      LOGERROR('%d attempts to load blockchain failed.  Remove mempool.bin.' % nFail)
      mempoolfile = os.path.join(ARMORY_HOME_DIR,'mempool.bin')
      if os.path.exists(mempoolfile):
         os.remove(mempoolfile)
      else:
         LOGERROR('File mempool.bin does not exist. Nothing deleted.')

   ####################################################
   def menuSelectImportKey(self):
      QMessageBox.information(self, 'Select Wallet', \
         'You must import an address into a specific wallet.  If '
         'you do not want to import the key into any available wallet, '
         'it is recommeneded you make a new wallet for this purpose.'
         '<br><br>'
         'Double-click on the desired wallet from the main window, then '
         'click on "Import/Sweep Private Keys" on the bottom-right '
         'of the properties window.'
         '<br><br>'
         'Keys cannot be imported into watching-only wallets, only full '
         'wallets.', QMessageBox.Ok)

   ####################################################
   def menuSelectSweepKey(self):
      QMessageBox.information(self, 'Select Wallet', \
         'You must select a wallet into which funds will be swept. '
         'Double-click on the desired wallet from the main window, then '
         'click on "Import/Sweep Private Keys" on the bottom-right '
         'of the properties window to sweep to that wallet.'
         '<br><br>'
         'Keys cannot be swept into watching-only wallets, only full '
         'wallets.', QMessageBox.Ok)

   ####################################################
   def changeNumShow(self):
      prefWidth = self.numShowOpts[self.comboNumShow.currentIndex()]
      if prefWidth=='All':
         self.currLedgMin = 1;
         self.currLedgMax = self.ledgerSize
         self.currLedgWidth = -1;
      else:
         self.currLedgMax = self.currLedgMin + prefWidth - 1
         self.currLedgWidth = prefWidth

      self.applyLedgerRange()


   ####################################################
   def clickLedgUp(self):
      self.currLedgMin -= self.currLedgWidth
      self.currLedgMax -= self.currLedgWidth
      self.applyLedgerRange()

   ####################################################
   def clickLedgDn(self):
      self.currLedgMin += self.currLedgWidth
      self.currLedgMax += self.currLedgWidth
      self.applyLedgerRange()


   ####################################################
   def applyLedgerRange(self):
      if self.currLedgMin < 1:
         toAdd = 1 - self.currLedgMin
         self.currLedgMin += toAdd
         self.currLedgMax += toAdd

      if self.currLedgMax > self.ledgerSize:
         toSub = self.currLedgMax - self.ledgerSize
         self.currLedgMin -= toSub
         self.currLedgMax -= toSub

      self.currLedgMin = max(self.currLedgMin, 1)

      self.btnLedgUp.setVisible(self.currLedgMin!=1)
      self.btnLedgDn.setVisible(self.currLedgMax!=self.ledgerSize)

      self.createCombinedLedger()



   ####################################################
   def openSettings(self):
      LOGDEBUG('openSettings')
      dlgSettings = DlgSettings(self, self)
      dlgSettings.exec_()

   ####################################################
   def setupSystemTray(self):
      LOGDEBUG('setupSystemTray')
      # Creating a QSystemTray
      self.sysTray = QSystemTrayIcon(self)
      self.sysTray.setIcon( QIcon(self.iconfile) )
      self.sysTray.setVisible(True)
      self.sysTray.setToolTip('Armory' + (' [Testnet]' if USE_TESTNET else ''))
      self.connect(self.sysTray, SIGNAL('messageClicked()'), self.bringArmoryToFront)
      self.connect(self.sysTray, SIGNAL('activated(QSystemTrayIcon::ActivationReason)'), \
                   self.sysTrayActivated)
      menu = QMenu(self)

      def traySend():
         self.bringArmoryToFront()
         self.clickSendBitcoins()

      def trayRecv():
         self.bringArmoryToFront()
         self.clickReceiveCoins()

      actShowArmory = self.createAction('Show Armory', self.bringArmoryToFront)
      actSendBtc    = self.createAction('Send Bitcoins', traySend)
      actRcvBtc     = self.createAction('Receive Bitcoins', trayRecv)
      actClose      = self.createAction('Quit Armory', self.closeForReal)
      # Create a short menu of options
      menu.addAction(actShowArmory)
      menu.addAction(actSendBtc)
      menu.addAction(actRcvBtc)
      menu.addSeparator()
      menu.addAction(actClose)
      self.sysTray.setContextMenu(menu)
      self.notifyQueue = []
      self.notifyBlockedUntil = 0

   #############################################################################
   @AllowAsync
   def registerBitcoinWithFF(self):
      #the 3 nodes needed to add to register bitcoin as a protocol in FF
      rdfschemehandler = 'about=\"urn:scheme:handler:bitcoin\"'
      rdfscheme = 'about=\"urn:scheme:bitcoin\"'
      rdfexternalApp = 'about=\"urn:scheme:externalApplication:bitcoin\"'

      #find mimeTypes.rdf file
      home = os.getenv('HOME')
      out,err = execAndWait('find %s -type f -name \"mimeTypes.rdf\"' % home)

      for rdfs in out.split('\n'):
         if rdfs:
            try:
               FFrdf = open(rdfs, 'r+')
            except:
               continue

            ct = FFrdf.readlines()
            rdfsch=-1
            rdfsc=-1
            rdfea=-1
            i=0
            #look for the nodes
            for line in ct:
               if rdfschemehandler in line:
                  rdfsch=i
               elif rdfscheme in line:
                  rdfsc=i
               elif rdfexternalApp in line:
                  rdfea=i
               i+=1

            #seek to end of file
            FFrdf.seek(-11, 2)
            i=0;

            #add the missing nodes
            if rdfsch == -1:
               FFrdf.write(' <RDF:Description RDF:about=\"urn:scheme:handler:bitcoin\"\n')
               FFrdf.write('                  NC:alwaysAsk=\"false\">\n')
               FFrdf.write('    <NC:externalApplication RDF:resource=\"urn:scheme:externalApplication:bitcoin\"/>\n')
               FFrdf.write('    <NC:possibleApplication RDF:resource=\"urn:handler:local:/usr/bin/xdg-open\"/>\n')
               FFrdf.write(' </RDF:Description>\n')
               i+=1

            if rdfsc == -1:
               FFrdf.write(' <RDF:Description RDF:about=\"urn:scheme:bitcoin\"\n')
               FFrdf.write('                  NC:value=\"bitcoin\">\n')
               FFrdf.write('    <NC:handlerProp RDF:resource=\"urn:scheme:handler:bitcoin\"/>\n')
               FFrdf.write(' </RDF:Description>\n')
               i+=1

            if rdfea == -1:
               FFrdf.write(' <RDF:Description RDF:about=\"urn:scheme:externalApplication:bitcoin\"\n')
               FFrdf.write('                  NC:prettyName=\"xdg-open\"\n')
               FFrdf.write('                  NC:path=\"/usr/bin/xdg-open\" />\n')
               i+=1

            if i != 0:
               FFrdf.write('</RDF:RDF>\n')

            FFrdf.close()

   #############################################################################
   def setupUriRegistration(self, justDoIt=False):
      """
      Setup Armory as the default application for handling bitcoin: links
      """
      LOGINFO('setupUriRegistration')

      if USE_TESTNET:
         return

      if OS_LINUX:
         out,err = execAndWait('gconftool-2 --get /desktop/gnome/url-handlers/bitcoin/command')
         out2,err = execAndWait('xdg-mime query default x-scheme-handler/bitcoin')

         #check FF protocol association
         #checkFF_thread = threading.Thread(target=self.registerBitcoinWithFF)
         #checkFF_thread.start()
         self.registerBitcoinWithFF(async=True)

         def setAsDefault():
            LOGINFO('Setting up Armory as default URI handler...')
            execAndWait('gconftool-2 -t string -s /desktop/gnome/url-handlers/bitcoin/command "python /usr/lib/armory/ArmoryQt.py \"%s\""')
            execAndWait('gconftool-2 -s /desktop/gnome/url-handlers/bitcoin/needs_terminal false -t bool')
            execAndWait('gconftool-2 -t bool -s /desktop/gnome/url-handlers/bitcoin/enabled true')
            execAndWait('xdg-mime default armory.desktop x-scheme-handler/bitcoin')


         if ('no value' in out.lower() or 'no value' in err.lower()) and not 'armory.desktop' in out2.lower():
            # Silently add Armory if it's never been set before
            setAsDefault()
         elif (not 'armory' in out.lower() or not 'armory.desktop' in out2.lower()) and not self.firstLoad:
            # If another application has it, ask for permission to change it
            # Don't bother the user on the first load with it if verification is
            # needed.  They have enough to worry about with this weird new program...
            if not self.getSettingOrSetDefault('DNAA_DefaultApp', False):
               reply = MsgBoxWithDNAA(MSGBOX.Question, 'Default URL Handler', \
                  'Armory is not set as your default application for handling '
                  '"bitcoin:" links.  Would you like to use Armory as the '
                  'default?', 'Do not ask this question again')
               if reply[0]==True:
                  setAsDefault()
               if reply[1]==True:
                  self.writeSetting('DNAA_DefaultApp', True)

      elif OS_WINDOWS:
         # Check for existing registration (user first, then root, if necessary)
         action = 'DoNothing'
         modulepathname = '"'
         if getattr(sys, 'frozen', False):
            app_dir = os.path.dirname(sys.executable)
            app_path = os.path.join(app_dir, sys.executable)
         elif __file__:
            return #running from a .py script, not gonna register URI on Windows

         #justDoIt = True
         import ctypes
         GetModuleFileNameW = ctypes.windll.kernel32.GetModuleFileNameW
         GetModuleFileNameW.restype = ctypes.c_int
         app_path = ctypes.create_string_buffer(1024)
         rtlength = ctypes.c_int()
         rtlength = GetModuleFileNameW(None, ctypes.byref(app_path), 1024)
         passstr = str(app_path.raw)

         modulepathname += unicode(passstr[0:(rtlength*2)], encoding='utf16') + u'" %1'
         #LOGWARN("running from: %s, key: %s", app_path, modulepathname)

         rootKey = 'bitcoin\\shell\\open\\command'
         try:
            userKey = 'Software\\Classes\\' + rootKey
            registryKey = OpenKey(HKEY_CURRENT_USER, userKey, 0, KEY_READ)
            val,code = QueryValueEx(registryKey, '')
            if 'armory' in val.lower():
               if val.lower()==modulepathname.lower():
                  LOGINFO('Armory already registered for current user.  Done!')
                  return
               else:
                  action = 'DoIt' #armory is registered, but to another path
            else:
               # Already set to something (at least created, which is enough)
               action = 'AskUser'
         except:
            # No user-key set, check if root-key is set
            try:
               registryKey = OpenKey(HKEY_CLASSES_ROOT, rootKey, 0, KEY_READ)
               val,code = QueryValueEx(registryKey, '')
               if 'armory' in val.lower():
                  LOGINFO('Armory already registered at admin level.  Done!')
                  return
               else:
                  # Root key is set (or at least created, which is enough)
                  action = 'AskUser'
            except:
               action = 'DoIt'

         dontAsk = self.getSettingOrSetDefault('DNAA_DefaultApp', False)
         dontAskDefault = self.getSettingOrSetDefault('AlwaysArmoryURI', False)
         print dontAsk, justDoIt, dontAskDefault
         if justDoIt:
            LOGINFO('URL-register: just doing it')
            action = 'DoIt'
         elif dontAsk and dontAskDefault:
            LOGINFO('URL-register: user wants to do it by default')
            action = 'DoIt'
         elif action=='AskUser' and not self.firstLoad and not dontAsk:
            # If another application has it, ask for permission to change it
            # Don't bother the user on the first load with it if verification is
            # needed.  They have enough to worry about with this weird new program...
            reply = MsgBoxWithDNAA(MSGBOX.Question, 'Default URL Handler', \
               'Armory is not set as your default application for handling '
               '"bitcoin:" links.  Would you like to use Armory as the '
               'default?', 'Do not ask this question again')

            if reply[1]==True:
               LOGINFO('URL-register:  do not ask again:  always %s', str(reply[0]))
               self.writeSetting('DNAA_DefaultApp', True)
               self.writeSetting('AlwaysArmoryURI', reply[0])

            if reply[0]==True:
               action = 'DoIt'
            else:
               LOGINFO('User requested not to use Armory as URI handler')
               return

         # Finally, do it if we're supposed to!
         LOGINFO('URL-register action: %s', action)
         if action=='DoIt':

            LOGINFO('Registering Armory  for current user')
            baseDir = os.path.dirname(unicode(passstr[0:(rtlength*2)], encoding='utf16'))
            regKeys = []
            regKeys.append(['Software\\Classes\\bitcoin', '', 'URL:bitcoin Protocol'])
            regKeys.append(['Software\\Classes\\bitcoin', 'URL Protocol', ""])
            regKeys.append(['Software\\Classes\\bitcoin\\shell', '', None])
            regKeys.append(['Software\\Classes\\bitcoin\\shell\\open', '',  None])

            for key,name,val in regKeys:
               dkey = '%s\\%s' % (key,name)
               LOGINFO('\tWriting key: [HKEY_CURRENT_USER\\] ' + dkey)
               registryKey = CreateKey(HKEY_CURRENT_USER, key)
               SetValueEx(registryKey, name, 0, REG_SZ, val)
               CloseKey(registryKey)

            regKeysU = []
            regKeysU.append(['Software\\Classes\\bitcoin\\shell\\open\\command',  '', \
                           modulepathname])
            regKeysU.append(['Software\\Classes\\bitcoin\\DefaultIcon', '',  \
                          '"%s\\armory48x48.ico"' % baseDir])
            for key,name,val in regKeysU:
               dkey = '%s\\%s' % (key,name)
               LOGINFO('\tWriting key: [HKEY_CURRENT_USER\\] ' + dkey)
               registryKey = CreateKey(HKEY_CURRENT_USER, key)
               hKey = ctypes.c_int(registryKey.handle)
               ctypes.windll.Advapi32.RegSetValueExW(hKey, None, 0, REG_SZ, val, (len(val)+1)*2)
               #SetValueEx(registryKey, val, 0, REG_SZ, val)
               CloseKey(registryKey)
            #LOGWARN('app dir: %s', app_dir)



   #############################################################################
   def execOfflineTx(self):
      dlgSelect = DlgOfflineSelect(self, self)
      if dlgSelect.exec_():

         # If we got here, one of three buttons was clicked.
         if dlgSelect.do_create:
            DlgSendBitcoins(self.getSelectedWallet(), self, self, onlyOfflineWallets=True).exec_()
         elif dlgSelect.do_broadc:
            DlgSignBroadcastOfflineTx(self,self).exec_()


   #############################################################################
   def sizeHint(self):
      return QSize(1000, 650)

   #############################################################################
   def openToolsDlg(self):
      QMessageBox.information(self, 'No Tools Yet!', \
         'The developer tools are not available yet, but will be added '
         'soon.  Regardless, developer-mode still offers lots of '
         'extra information and functionality that is not available in '
         'Standard or Advanced mode.', QMessageBox.Ok)



   #############################################################################
   def execIntroDialog(self):
      if not self.getSettingOrSetDefault('DNAA_IntroDialog', False):
         dlg = DlgIntroMessage(self, self)
         result = dlg.exec_()

         if dlg.chkDnaaIntroDlg.isChecked():
            self.writeSetting('DNAA_IntroDialog', True)

         if dlg.requestCreate:
            self.startWalletWizard()

         if dlg.requestImport:
            self.execImportWallet()



   #############################################################################
   def makeWalletCopy(self, parent, wlt, copyType='Same', suffix='', changePass=False):
      if changePass:
         LOGERROR('Changing password is not implemented yet!')
         raise NotImplementedError

      fn = 'armory_%s_%s.wallet' % (wlt.uniqueIDB58, suffix)
      if wlt.watchingOnly:
         fn = 'armory_%s_%s.watchonly.wallet' % (wlt.uniqueIDB58, suffix)
      savePath = unicode(self.getFileSave(defaultFilename=fn))
      if not len(savePath)>0:
         return False

      if copyType.lower()=='same':
         wlt.writeFreshWalletFile(savePath)
      elif copyType.lower()=='decrypt':
         if wlt.useEncryption:
            dlg = DlgUnlockWallet(wlt, parent, self, 'Unlock Private Keys')
            if not dlg.exec_():
               return False
         # Wallet should now be unlocked
         wlt.makeUnencryptedWalletCopy(savePath)
      elif copyType.lower()=='encrypt':
         newPassphrase=None
         if not wlt.useEncryption:
            dlgCrypt = DlgChangePassphrase(parent, self, not wlt.useEncryption)
            if not dlgCrypt.exec_():
               QMessageBox.information(parent, tr('Aborted'), tr("""
                  No passphrase was selected for the encrypted backup.
                  No backup was created"""), QMessageBox.Ok)
            newPassphrase = SecureBinaryData(str(dlgCrypt.edtPasswd1.text()))

         wlt.makeEncryptedWalletCopy(savePath, newPassphrase)
      else:
         LOGERROR('Invalid "copyType" supplied to makeWalletCopy: %s', copyType)
         return False

      QMessageBox.information(parent, tr('Backup Complete'), tr("""
         Your wallet was successfully backed up to the following
         location:<br><br>%s""") % savePath, QMessageBox.Ok)
      return True


   #############################################################################
   def createAction(self,  txt, slot, isCheckable=False, \
                           ttip=None, iconpath=None, shortcut=None):
      """
      Modeled from the "Rapid GUI Programming with Python and Qt" book, page 174
      """
      icon = QIcon()
      if iconpath:
         icon = QIcon(iconpath)

      theAction = QAction(icon, txt, self)

      if isCheckable:
         theAction.setCheckable(True)
         self.connect(theAction, SIGNAL('toggled(bool)'), slot)
      else:
         self.connect(theAction, SIGNAL('triggered()'), slot)

      if ttip:
         theAction.setToolTip(ttip)
         theAction.setStatusTip(ttip)

      if shortcut:
         theAction.setShortcut(shortcut)

      return theAction


   #############################################################################
   def setUserMode(self, mode):
      LOGINFO('Changing usermode:')
      LOGINFO('   From: %s', self.settings.get('User_Mode'))
      self.usermode = mode
      if mode==USERMODE.Standard:
         self.writeSetting('User_Mode', 'Standard')
      if mode==USERMODE.Advanced:
         self.writeSetting('User_Mode', 'Advanced')
      if mode==USERMODE.Expert:
         self.writeSetting('User_Mode', 'Expert')
      LOGINFO('     To: %s', self.settings.get('User_Mode'))

      if not self.firstModeSwitch:
         QMessageBox.information(self,'Restart Armory', \
         'You may have to restart Armory for all aspects of '
         'the new usermode to go into effect.', QMessageBox.Ok)

      self.firstModeSwitch = False



   #############################################################################
   def getPreferredDateFormat(self):
      # Treat the format as "binary" to make sure any special symbols don't
      # interfere with the SettingsFile symbols
      globalDefault = binary_to_hex(DEFAULT_DATE_FORMAT)
      fmt = self.getSettingOrSetDefault('DateFormat', globalDefault)
      return hex_to_binary(str(fmt))  # short hex strings could look like int()

   #############################################################################
   def setPreferredDateFormat(self, fmtStr):
      # Treat the format as "binary" to make sure any special symbols don't
      # interfere with the SettingsFile symbols
      try:
         unixTimeToFormatStr(1000000000, fmtStr)
      except:
         QMessageBox.warning(self, 'Invalid Date Format', \
            'The date format you specified was not valid.  Please re-enter '
            'it using only the strftime symbols shown in the help text.', \
            QMessageBox.Ok)
         return False

      self.writeSetting('DateFormat', binary_to_hex(fmtStr))
      return True



   #############################################################################
   def setupAnnouncementFetcher(self):
      skipChk1 = self.getSettingOrSetDefault('SkipAnnounceCheck', False)
      skipChk2 = CLI_OPTIONS.skipAnnounceCheck
      #skipChk3 = CLI_OPTIONS.offline and not CLI_OPTIONS.testAnnounceCode
      skipChk3 = False
      self.skipAnnounceCheck = skipChk1 or skipChk2 or skipChk3

      url1 = ANNOUNCE_URL
      url2 = ANNOUNCE_URL_BACKUP
      fetchPath = os.path.join(ARMORY_HOME_DIR, 'atisignedannounce')
      if self.announceFetcher is None:
         self.announceFetcher = AnnounceDataFetcher(url1, url2, fetchPath)
         self.announceFetcher.setDisabled(self.skipAnnounceCheck)
         self.announceFetcher.start()

         # Set last-updated vals to zero to force processing at startup
         for fid in ['changelog, downloads','notify','bootstrap']:
            self.lastAnnounceUpdate[fid] = 0

      # If we recently updated the settings to enable or disable checking...
      if not self.announceFetcher.isRunning() and not self.skipAnnounceCheck:
         self.announceFetcher.setDisabled(False)
         self.announceFetcher.setFetchInterval(DEFAULT_FETCH_INTERVAL)
         self.announceFetcher.start()
      elif self.announceFetcher.isRunning() and self.skipAnnounceCheck:
         self.announceFetcher.setDisabled(True)
         self.announceFetcher.shutdown()



   #############################################################################
   def processAnnounceData(self, forceCheck=False, forceWait=5):

      adf = self.announceFetcher



      # The ADF always fetches everything all the time.  If forced, do the
      # regular fetch first, then examine the individual files without forcing
      if forceCheck:
         adf.fetchRightNow(forceWait)

      # Check each of the individual files for recent modifications
      idFuncPairs = [
                      ['announce',  self.updateAnnounceTab],
                      ['changelog', self.processChangelog],
                      ['downloads', self.processDownloads],
                      ['notify',    self.processNotifications],
                      ['bootstrap', self.processBootstrap] ]

      # If modified recently
      for fid,func in idFuncPairs:
         if not fid in self.lastAnnounceUpdate or \
            adf.getFileModTime(fid) > self.lastAnnounceUpdate[fid]:
            self.lastAnnounceUpdate[fid] = RightNow()
            fileText = adf.getAnnounceFile(fid)
            func(fileText)




   #############################################################################
   def processChangelog(self, txt):
      try:
         clp = changelogParser()
         self.changelog = clp.parseChangelogText(txt)
      except:
         # Don't crash on an error, but do log what happened
         LOGEXCEPT('Failed to parse changelog data')



   #############################################################################
   def processDownloads(self, txt):
      try:
         dlp = downloadLinkParser()
         self.downloadLinks = dlp.parseDownloadList(txt)

         thisVer = getVersionInt(BTCARMORY_VERSION)

         # Check ARMORY versions
         if not 'Armory' in self.downloadLinks:
            LOGWARN('No Armory links in the downloads list')
         else:
            maxVer = 0
            self.versionNotification = {}
            for verStr,vermap in self.downloadLinks['Armory'].iteritems():
               dlVer = getVersionInt(readVersionString(verStr))
               if dlVer > maxVer:
                  maxVer = dlVer
                  self.armoryVersions[1] = verStr
                  if thisVer >= maxVer:
                     continue

                  shortDescr = tr('Armory version %s is now available!') % verStr
                  notifyID = binary_to_hex(hash256(shortDescr)[:4])
                  self.versionNotification['UNIQUEID'] = notifyID
                  self.versionNotification['VERSION'] = '0'
                  self.versionNotification['STARTTIME'] = '0'
                  self.versionNotification['EXPIRES'] = '%d' % long(UINT64_MAX)
                  self.versionNotification['CANCELID'] = '[]'
                  self.versionNotification['MINVERSION'] = '*'
                  self.versionNotification['MAXVERSION'] = '<%s' % verStr
                  self.versionNotification['PRIORITY'] = '3072'
                  self.versionNotification['ALERTTYPE'] = 'Upgrade'
                  self.versionNotification['NOTIFYSEND'] = 'False'
                  self.versionNotification['NOTIFYRECV'] = 'False'
                  self.versionNotification['SHORTDESCR'] = shortDescr
                  self.versionNotification['LONGDESCR'] = \
                     self.getVersionNotifyLongDescr(verStr).replace('\n','<br>')


         # For Satoshi updates, we don't trigger any notifications like we
         # do for Armory above -- we will release a proper announcement if
         # necessary.  But we want to set a flag to
         if not 'Satoshi' in self.downloadLinks:
            LOGWARN('No Satoshi links in the downloads list')
         else:
            if not self.NetworkingFactory:
               return

            thisVerStr = self.NetworkingFactory.proto.peerInfo['subver']
            thisVerStr = thisVerStr.strip('/').split(':')[-1]
            if sum([0 if c in '0123456789.' else 1 for c in thisVerStr]) > 0:
               return

            self.satoshiVersions[0] = thisVerStr

            maxVer = readVersionString(thisVerStr)
            for verStr,vermap in self.downloadLinks['Armory']:
               dlVer = getVersionInt(readVersionString(verStr))
               if dlVer > maxVer:
                  maxVer = dlVer
                  self.satoshiVersions[1] = verStr


      except:
         # Don't crash on an error, but do log what happened
         LOGEXCEPT('Failed to parse download link data')


   #############################################################################
   def getVersionNotifyLongDescr(self, verStr):
      shortOS = None
      if OS_WINDOWS:
         shortOS = 'windows'
      elif OS_LINUX:
         shortOS = 'ubuntu'
      elif OS_MACOSX:
         shortOS = 'mac'

      webURL = 'https://bitcoinarmory.com/download/'
      if shortOS is not None:
         webURL += '#' + shortOS

      return tr("""
         Your version of Armory is now outdated.  Please upgrade to version
         %s through our <font color="red"><a href="dlgSecureDownload">secure
         downloader inside Armory</a></font>.
         Alternatively, you can get the new version from our website
         downloads page at:
         <br><br>
         %s """) % (verStr, webURL)



   #############################################################################
   def getChangelogText(self, verStr):
      releaseDate = None
      changeList  = None
      for ver,date,updList in self.changelog:
         if chngVer == verStr:
            releaseDate = date
            changeList = updList[:]
            break
      else:
         LOGERROR('Could not find changelog info for version %s' % verStr)
         return None

      changeStr = tr('<b>Update information for version %s</b><br>') % verStr
      if releaseDate:
         changeStr += tr("""<u>Release Date</u>: %s<br><br>""") % releaseDate

      for strHeader,strLong in changeList:
         changeStr += '<u>%s:</u> %s<br>' % (strHeader, strLong)

      return changeStr



   #############################################################################
   def processBootstrap(self, binFile):
      # Nothing to process, actually.  We'll grab the bootstrap from its
      # current location, if needed
      pass



   #############################################################################
   def notificationIsRelevant(self, notifyID, notifyMap):
      currTime = RightNow()
      thisVerInt = getVersionInt(BTCARMORY_VERSION)

      # Ignore transactions below the requested priority
      minPriority = self.getSettingOrSetDefault('NotifyMinPriority', 2048)
      if int(notifyMap['PRIORITY']) < minPriority:
         return False

      # Ignore version upgrade notifications if disabled in the settings
      if notifyMap['ALERTTYPE'].lower() == 'upgrade' and \
         self.getSettingOrSetDefault('DisableUpgradeNotify', False):
         return False

      if notifyID in self.notifyIgnoreShort:
         return False

      if notifyMap['STARTTIME'].isdigit():
         if currTime < long(notifyMap['STARTTIME']):
            return False

      if notifyMap['EXPIRES'].isdigit():
         if currTime > long(notifyMap['EXPIRES']):
            return False


      try:
         minVerStr  = notifyMap['MINVERSION']
         minExclude = minVerStr.startswith('>')
         minVerStr  = minVerStr[1:] if minExclude else minVerStr
         minVerInt  = getVersionInt(readVersionString(minVerStr))
         minVerInt += 1 if minExclude else 0
         if thisVerInt < minVerInt:
            return False
      except:
         pass


      try:
         maxVerStr  = notifyMap['MAXVERSION']
         maxExclude = maxVerStr.startswith('<')
         maxVerStr  = maxVerStr[1:] if maxExclude else maxVerStr
         maxVerInt  = getVersionInt(readVersionString(maxVerStr))
         minVerInt -= 1 if gtstrict else 0
         if thisVerInt > maxVerInt:
            return False
      except:
         pass

      return True


   #############################################################################
   def processNotifications(self, txt):

      # Keep in mind this will always be run on startup with a blank slate, as
      # well as every 30 min while Armory is running.  All notifications are
      # "new" on startup (though we will allow the user to do-not-show-again
      # and store the notification ID in the settings file).
      try:
         np = notificationParser()
         currNotificationList = np.parseNotificationText(txt)
      except:
         # Don't crash on an error, but do log what happened
         LOGEXCEPT('Failed to parse notifications')

      # If we have a new-version notification, it's not ignroed, and such
      # notifications are not disabled, add it to the list
      vnotify = self.versionNotification
      if vnotify and 'UNIQUEID' in vnotify:
         currNotificationList[vnotify['UNIQUEID']] = deepcopy(vnotify)

      # Create a copy of almost all the notifications we have.
      # All notifications >= 2048, unless they've explictly allowed testing
      # notifications.   This will be shown on the "Announcements" tab.
      self.almostFullNotificationList = {}
      currMin = self.getSettingOrSetDefault('NotifyMinPriority', \
                                                     DEFAULT_MIN_PRIORITY)
      minmin = min(currMin, DEFAULT_MIN_PRIORITY)
      for nid,valmap in currNotificationList.iteritems():
         if int(valmap['PRIORITY']) >= minmin:
            self.almostFullNotificationList[nid] = deepcopy(valmap)


      tabPriority = 0
      self.maxPriorityID = None

      # Check for new notifications
      addedNotifyIDs = set()
      irrelevantIDs = set()
      for nid,valmap in currNotificationList.iteritems():
         if not self.notificationIsRelevant(nid, valmap):
            # Can't remove while iterating over the map
            irrelevantIDs.add(nid)
            continue

         if valmap['PRIORITY'].isdigit():
            tabPriority = max(tabPriority, int(valmap['PRIORITY']))
            self.maxPriorityID = nid

         if not nid in self.almostFullNotificationList:
            addedNotifyIDs.append(nid)

      # Now remove them from the set that we are working with
      for nid in irrelevantIDs:
         del currNotificationList[nid]

      # Check for notifications we had before but no long have
      removedNotifyIDs = []
      for nid,valmap in self.almostFullNotificationList.iteritems():
         if not nid in currNotificationList:
            removedNotifyIDs.append(nid)


      #for nid in removedNotifyIDs:
         #self.notifyIgnoreShort.discard(nid)
         #self.notifyIgnoreLong.discard(nid)



      # Change the "Announcements" tab color if something important is there
      tabWidgetBar = self.mainDisplayTabs.tabBar()
      tabColor = Colors.Foreground
      if tabPriority >= 2048:
         tabColor = Colors.Foreground
      if tabPriority >= 3072:
         tabColor = Colors.TextBlue
      if tabPriority >= 4096:
         tabColor = Colors.TextRed
      if tabPriority >= 5120:
         tabColor = Colors.TextRed

      tabWidgetBar.setTabTextColor(self.MAINTABS.Announce, tabColor)
      self.updateAnnounceTab()

      # We only do popups for notifications >=4096, AND upgrade notify
      if tabPriority >= 4096:
         DlgNotificationWithDNAA(self, self, self.maxPriorityID, \
                           currNotificationList[self.maxPriorityID]).exec_()
      elif vnotify:
         if not vnotify['UNIQUEID'] in self.notifyIgnoreShort:
            DlgNotificationWithDNAA(self,self,vnotify['UNIQUEID'],vnotify).exec_()

      # Update the settings file with any permanent-ignore requests
      self.writeSetting('NotifyIgnore', ''.join(self.notifyIgnoreLong))






   #############################################################################
   @TimeThisFunction
   def setupNetworking(self):
      LOGINFO('Setting up networking...')
      self.internetAvail = False

      # Prevent Armory from being opened twice
      from twisted.internet import reactor
      import twisted
      def uriClick_partial(a):
         self.uriLinkClicked(a)

      if CLI_OPTIONS.interport > 1:
         try:
            self.InstanceListener = ArmoryListenerFactory(self.bringArmoryToFront, \
                                                          uriClick_partial )
            reactor.listenTCP(CLI_OPTIONS.interport, self.InstanceListener)
         except twisted.internet.error.CannotListenError:
            LOGWARN('Socket already occupied!  This must be a duplicate Armory')
            QMessageBox.warning(self, tr('Already Open'), tr("""
               Armory is already running!  You can only have one Armory open
               at a time.  Exiting..."""), QMessageBox.Ok)
            os._exit(0)
      else:
         LOGWARN('*** Listening port is disabled.  URI-handling will not work')


      settingSkipCheck = self.getSettingOrSetDefault('SkipOnlineCheck', False)
      self.forceOnline = CLI_OPTIONS.forceOnline or settingSkipCheck
      if self.forceOnline:
         LOGINFO('Forced online mode: True')

      # Check general internet connection
      self.internetAvail = False
      if not self.forceOnline:
         try:
            import urllib2
            response=urllib2.urlopen('http://google.com', timeout=CLI_OPTIONS.nettimeout)
            self.internetAvail = True
         except ImportError:
            LOGERROR('No module urllib2 -- cannot determine if internet is available')
         except urllib2.URLError:
            # In the extremely rare case that google might be down (or just to try again...)
            try:
               response=urllib2.urlopen('http://microsoft.com', timeout=CLI_OPTIONS.nettimeout)
            except:
               LOGEXCEPT('Error checking for internet connection')
               LOGERROR('Run --skip-online-check if you think this is an error')
               self.internetAvail = False
         except:
            LOGEXCEPT('Error checking for internet connection')
            LOGERROR('Run --skip-online-check if you think this is an error')
            self.internetAvail = False


      LOGINFO('Internet connection is Available: %s', self.internetAvail)
      LOGINFO('Bitcoin-Qt/bitcoind is Available: %s', self.bitcoindIsAvailable())
      LOGINFO('The first blk*.dat was Available: %s', str(self.checkHaveBlockfiles()))
      LOGINFO('Online mode currently possible:   %s', self.onlineModeIsPossible())


   ############################################################################
   def checkShouldTryTorrent(self):
      """
      If the user does not have the blockchain yet, or is at a sufficiently
      early state of downloading it, we will download the bootstrap.dat file
      from the torrent network, AND THEN start bitcoind.  Obviously, if the
      code doesn't exist to do the download, or the --disable-torrent flag is
      set this returns False.  And obviously if they already have the
      blockchain downloaded, they don't need this.

      We will employ a couple other conditions that seem reasonable, given
      that torrent download speed is expected to be 2-10x faster.

      NOTE:

      This function only determines if we *want* to use bittorrent.  We don't
      yet know if we have a torrent file to use, yet, or if the bittorrent
      code will work on this system
      """

      # This flag takes into account both CLI_OPTIONs, and availability of the
      # BitTornado library.  The user can remove the BitTornado dir and/or the
      # torrentDL.py file without breaking Armory -- it will simply set this
      # disable flag to true when the import fails (they might do this if they
      # REALLY don't trust the torrent code for whatever reason).  Of course,
      # the less extreme option is just to run with the --disable-torrent flag.
      if DISABLE_TORRENTDL:
         return False

      # The only torrent we have is for the primary Bitcoin network
      if not MAGIC_BYTES=='\xf9\xbe\xb4\xd9':
         return False

      if self.getSettingOrSetDefault('NeverUseTorrent', False):
         return False

      # If they don't even have a BTC_HOME_DIR, corebtc never been installed
      blockDir = os.path.join(BTC_HOME_DIR, 'blocks')
      if not os.path.exists(BTC_HOME_DIR) or not os.path.exists(blockDir):
         return True

      # Get the cumulative size of the blk*.dat files
      filesz = lambda f: os.path.getsize(os.path.join(blockDir, f))
      blockDirSize = sum([filesz(a) for a in os.listdir(blockDir)])
      blockDirSize = long(0.8333 * blockDirSize)  # adjust for rev files
      sizeStr = bytesToHumanSize(blockDirSize)
      LOGINFO('Total size of files in %s is approx %s' % (blockDir, sizeStr))

      # If they have only a small portion of the blockchain, do it
      if blockDirSize < 6*GIGABYTE:
         return True

      # So far we know they have a BTC_HOME_DIR, with more than 6GB in blocks/
      # The only thing that can induce torrent now is if we have a partially-
      # finished bootstrap file bigger than the blocks dir.
      bootFile = os.path.join(BTC_HOME_DIR, 'bootstrap.dat.partial')
      if os.path.exists(bootFile):
         if os.path.getsize(bootFile) > blockDirSize:
            return True

      # Okay, we give up -- just download [the rest] via P2P
      return False



   #############################################################################
   def manageBitcoindAskTorrent(self):

      if not satoshiIsAvailable():
         reply = MsgBoxCustom(MSGBOX.Question, tr('BitTorrent Option'), tr("""
            You are currently configured to run the core Bitcoin software
            yourself (Bitcoin-Qt or bitcoind).  <u>Normally</u>, you should
            start the Bitcoin software first and wait for it to synchronize
            with the network before starting Armory.
            <br><br>
            <b>However</b>, Armory can shortcut most of this initial
            synchronization
            for you using BitTorrent.  If your firewall allows it,
            using BitTorrent can be an order of magnitude faster (2x to 20x)
            than letting the Bitcoin software download it via P2P.
            <br><br>
            <u>To synchronize using BitTorrent (recommended):</u>
            Click "Use BitTorrent" below, and <u>do not</u> start the Bitcoin
            software until after it is complete.
            <br><br>
            <u>To synchronize using Bitcoin P2P (fallback):</u>
            Click "Cancel" below, then close Armory and start Bitcoin-Qt
            (or bitcoind).  Do not start Armory until you see a green checkmark
            in the bottom-right corner of the Bitcoin-Qt window."""), \
            wCancel=True, yesStr='Use BitTorrent')

         if not reply:
            QMessageBox.warning(self, tr('Synchronize'), tr("""
               When you are ready to start synchronization, close Armory and
               start Bitcoin-Qt or bitcoind.  Restart Armory only when
               synchronization is complete.  If using Bitcoin-Qt, you will see
               a green checkmark in the bottom-right corner"""), QMessageBox.Ok)
            return False

      else:
         reply = MsgBoxCustom(MSGBOX.Question, tr('BitTorrent Option'), tr("""
            You are currently running the core Bitcoin software, but it
            is not fully synchronized with the network, yet.  <u>Normally</u>,
            you should close Armory until Bitcoin-Qt (or bitcoind) is
            finished
            <br><br>
            <b><u>However</u></b>, Armory can speed up this initial
            synchronization for you using BitTorrent.  If your firewall
            allows it, using BitTorrent can be an order of magnitude
            faster (2x to 20x)
            than letting the Bitcoin software download it via P2P.
            <br><br>
            <u>To synchronize using BitTorrent (recommended):</u>
            Close the running Bitcoin software <b>right now</b>.  When it is
            closed, click "Use BitTorrent" below.  Restart the Bitcoin software
            when Armory indicates it is complete.
            <br><br>
            <u>To synchronize using Bitcoin P2P (fallback):</u>
            Click "Cancel" below, and then close Armory until the Bitcoin
            software is finished synchronizing.  If using Bitcoin-Qt, you
            will see a green checkmark in the bottom-right corner of the
            main window."""), QMessageBox.Ok)

         if reply:
            if satoshiIsAvailable():
               QMessageBox.warning(self, tr('Still Running'), tr("""
                  The Bitcoin software still appears to be open!
                  Close it <b>right now</b>
                  before clicking "Ok."  The BitTorrent engine will start
                  as soon as you do."""), QMessageBox.Ok)
         else:
            QMessageBox.warning(self, tr('Synchronize'), tr("""
               You chose to finish synchronizing with the network using
               the Bitcoin software which is already running.  Please close
               Armory until it is finished.  If you are running Bitcoin-Qt,
               you will see a green checkmark in the bottom-right corner,
               when it is time to open Armory again."""), QMessageBox.Ok)
            return False

         return True


   ############################################################################
   def findTorrentFileForSDM(self, forceWaitTime=0):
      """
      Hopefully the announcement fetcher has already gotten one for us,
      or at least we have a default.
      """

      # Only do an explicit announce check if we have no bootstrap at all
      # (don't need to spend time doing an explicit check if we have one)
      if self.announceFetcher.getFileModTime('bootstrap') == 0:
         if forceWaitTime>0:
            self.explicitCheckAnnouncements(forceWaitTime)

      # If it's still not there, look for a default file
      if self.announceFetcher.getFileModTime('bootstrap') == 0:
         srcTorrent = os.path.join(GetExecDir(), 'default_bootstrap.torrent')
      else:
         srcTorrent = self.announceFetcher.getAnnounceFilePath('bootstrap')

      # Maybe we still don't have a torrent for some reason
      if not srcTorrent or not os.path.exists(srcTorrent):
         return ''

      torrentPath = os.path.join(ARMORY_HOME_DIR, 'bootstrap.dat.torrent')
      shutil.copy(srcTorrent, torrentPath)

      return torrentPath





   ############################################################################
   def startBitcoindIfNecessary(self):
      LOGINFO('startBitcoindIfNecessary')
      if not (self.forceOnline or self.internetAvail) or CLI_OPTIONS.offline:
         LOGWARN('Not online, will not start bitcoind')
         return False

      if not self.doAutoBitcoind:
         LOGWARN('Tried to start bitcoind, but ManageSatoshi==False')
         return False

      if satoshiIsAvailable():
         LOGWARN('Tried to start bitcoind, but satoshi already running')
         return False

      self.setSatoshiPaths()
      TheSDM.setDisabled(False)

      # Give the SDM the torrent file...it will use it if it makes sense
      if TheSDM.shouldTryBootstrapTorrent():
         torrentFile = self.findTorrentFileForSDM(2)
         if not torrentFile or not os.path.exists(torrentFile):
            LOGERROR('Could not find torrent file')
         else:
            TheSDM.tryToSetupTorrentDL(torrentFile)


      try:
         # "satexe" is actually just the install directory, not the direct
         # path the executable.  That dir tree will be searched for bitcoind
         TheSDM.setupSDM(None, self.satoshiHomePath, \
                         extraExeSearch=self.satoshiExeSearchPath)
         TheSDM.startBitcoind()
         LOGDEBUG('Bitcoind started without error')
         return True
      except:
         LOGEXCEPT('Failed to setup SDM')
         self.switchNetworkMode(NETWORKMODE.Offline)


   ############################################################################
   def setSatoshiPaths(self):
      LOGINFO('setSatoshiPaths')

      # We skip the getSettingOrSetDefault call, because we don't want to set
      # it if it doesn't exist
      if self.settings.hasSetting('SatoshiExe'):
         if not os.path.exists(self.settings.get('SatoshiExe')):
            LOGERROR('Bitcoin installation setting is a non-existent directory')
         self.satoshiExeSearchPath = [self.settings.get('SatoshiExe')]
      else:
         self.satoshiExeSearchPath = []


      self.satoshiHomePath = BTC_HOME_DIR
      if self.settings.hasSetting('SatoshiDatadir') and \
         CLI_OPTIONS.satoshiHome=='DEFAULT':
         # Setting override BTC_HOME_DIR only if it wasn't explicitly
         # set as the command line.
         self.satoshiHomePath = self.settings.get('SatoshiDatadir')

      TheBDM.setSatoshiDir(self.satoshiHomePath)

   ############################################################################
   def loadBlockchainIfNecessary(self):
      LOGINFO('loadBlockchainIfNecessary')
      if CLI_OPTIONS.offline:
         if self.forceOnline:
            LOGERROR('Cannot mix --force-online and --offline options!  Using offline mode.')
         self.switchNetworkMode(NETWORKMODE.Offline)
         TheBDM.setOnlineMode(False, wait=False)
      elif self.onlineModeIsPossible():
         # Track number of times we start loading the blockchain.
         # We will decrement the number when loading finishes
         # We can use this to detect problems with mempool or blkxxxx.dat
         self.numTriesOpen = self.getSettingOrSetDefault('FailedLoadCount', 0)
         if self.numTriesOpen>2:
            self.loadFailedManyTimesFunc(self.numTriesOpen)
         self.settings.set('FailedLoadCount', self.numTriesOpen+1)

         self.switchNetworkMode(NETWORKMODE.Full)
         #self.resetBdmBeforeScan()
         TheBDM.setOnlineMode(True, wait=False)

      else:
         self.switchNetworkMode(NETWORKMODE.Offline)
         TheBDM.setOnlineMode(False, wait=False)





   #############################################################################
   def checkHaveBlockfiles(self):
      return os.path.exists(os.path.join(TheBDM.btcdir, 'blocks'))

   #############################################################################
   def onlineModeIsPossible(self):
      return ((self.internetAvail or self.forceOnline) and \
               self.bitcoindIsAvailable() and \
               self.checkHaveBlockfiles())


   #############################################################################
   def bitcoindIsAvailable(self):
      return satoshiIsAvailable('127.0.0.1', BITCOIN_PORT)



   #############################################################################
   def switchNetworkMode(self, newMode):
      LOGINFO('Setting netmode: %s', newMode)
      self.netMode=newMode
      if newMode in (NETWORKMODE.Offline, NETWORKMODE.Disconnected):
         self.NetworkingFactory = FakeClientFactory()
         return
      elif newMode==NETWORKMODE.Full:

         # Actually setup the networking, now
         from twisted.internet import reactor

         def showOfflineMsg():
            self.netMode = NETWORKMODE.Disconnected
            self.setDashboardDetails()
            self.lblArmoryStatus.setText( \
               '<font color=%s><i>Disconnected</i></font>' % htmlColor('TextWarn'))
            if not self.getSettingOrSetDefault('NotifyDiscon', not OS_MACOSX):
               return

            try:
               self.sysTray.showMessage('Disconnected', \
                     'Connection to Bitcoin-Qt client lost!  Armory cannot send \n'
                     'or receive bitcoins until connection is re-established.', \
                     QSystemTrayIcon.Critical, 10000)
            except:
               LOGEXCEPT('Failed to show disconnect notification')


         self.connectCount = 0
         def showOnlineMsg():
            self.netMode = NETWORKMODE.Full
            self.setDashboardDetails()
            self.lblArmoryStatus.setText(\
                     '<font color=%s>Connected (%s blocks)</font> ' %
                     (htmlColor('TextGreen'), self.currBlockNum))
            if not self.getSettingOrSetDefault('NotifyReconn', not OS_MACOSX):
               return

            try:
               if self.connectCount>0:
                  self.sysTray.showMessage('Connected', \
                     'Connection to Bitcoin-Qt re-established', \
                     QSystemTrayIcon.Information, 10000)
               self.connectCount += 1
            except:
               LOGEXCEPT('Failed to show reconnect notification')


         self.NetworkingFactory = ArmoryClientFactory( \
                                          TheBDM,
                                          func_loseConnect=showOfflineMsg, \
                                          func_madeConnect=showOnlineMsg, \
                                          func_newTx=self.newTxFunc)
                                          #func_newTx=newTxFunc)
         reactor.callWhenRunning(reactor.connectTCP, '127.0.0.1', \
                                          BITCOIN_PORT, self.NetworkingFactory)




   #############################################################################
   def newTxFunc(self, pytxObj):
      if TheBDM.getBDMState() in ('Offline','Uninitialized') or self.doShutdown:
         return

      TheBDM.addNewZeroConfTx(pytxObj.serialize(), long(RightNow()), True, wait=False)
      self.newZeroConfSinceLastUpdate.append(pytxObj.serialize())
      #LOGDEBUG('Added zero-conf tx to pool: ' + binary_to_hex(pytxObj.thisHash))




   #############################################################################
   def parseUriLink(self, uriStr, clickOrEnter='click'):
      ClickOrEnter = clickOrEnter[0].upper() + clickOrEnter[1:]
      LOGINFO('URI link clicked!')
      LOGINFO('The following URI string was parsed:')
      LOGINFO(uriStr.replace('%','%%'))
      uriDict = parseBitcoinURI(uriStr)
      if TheBDM.getBDMState() in ('Offline','Uninitialized'):
         LOGERROR('%sed "bitcoin:" link in offline mode.' % ClickOrEnter)
         self.bringArmoryToFront()
         QMessageBox.warning(self, 'Offline Mode',
            'You %sed on a "bitcoin:" link, but Armory is in '
            'offline mode, and is not capable of creating transactions. '
            '%sing links will only work if Armory is connected '
            'to the Bitcoin network!' % (clickOrEnter, ClickOrEnter), \
             QMessageBox.Ok)
         return {}

      if len(uriDict)==0:
         warnMsg = ('It looks like you just %sed a "bitcoin:" link, but '
                    'that link is malformed.  ' % clickOrEnter)
         if self.usermode == USERMODE.Standard:
            warnMsg += ('Please check the source of the link and enter the '
                        'transaction manually.')
         else:
            warnMsg += 'The raw URI string is:<br><br>' + uriStr
         QMessageBox.warning(self, 'Invalid URI', warnMsg, QMessageBox.Ok)
         LOGERROR(warnMsg)
         return {}

      if not uriDict.has_key('address'):
         QMessageBox.warning(self, 'The "bitcoin:" link you just %sed '
            'does not even contain an address!  There is nothing that '
            'Armory can do with this link!' % clickOrEnter, QMessageBox.Ok)
         LOGERROR('No address in "bitcoin:" link!  Nothing to do!')
         return {}

      # Verify the URI is for the same network as this Armory instnance
      theAddrByte = checkAddrType(base58_to_binary(uriDict['address']))
      if theAddrByte!=-1 and theAddrByte!=ADDRBYTE:
         net = 'Unknown Network'
         if NETWORKS.has_key(theAddrByte):
            net = NETWORKS[theAddrByte]
         QMessageBox.warning(self, 'Wrong Network!', \
            'The address for the "bitcoin:" link you just %sed is '
            'for the wrong network!  You are on the <b>%s</b> '
            'and the address you supplied is for the the '
            '<b>%s</b>!' % (clickOrEnter, NETWORKS[ADDRBYTE], net), \
            QMessageBox.Ok)
         LOGERROR('URI link is for the wrong network!')
         return {}

      # If the URI contains "req-" strings we don't recognize, throw error
      recognized = ['address','version','amount','label','message']
      for key,value in uriDict.iteritems():
         if key.startswith('req-') and not key[4:] in recognized:
            QMessageBox.warning(self,'Unsupported URI', 'The "bitcoin:" link '
               'you just %sed contains fields that are required but not '
               'recognized by Armory.  This may be an older version of Armory, '
               'or the link you %sed on uses an exotic, unsupported format.'
               '<br><br>The action cannot be completed.' % (clickOrEnter, clickOrEnter), \
               QMessageBox.Ok)
            LOGERROR('URI link contains unrecognized req- fields.')
            return {}

      return uriDict



   #############################################################################
   def uriLinkClicked(self, uriStr):
      LOGINFO('uriLinkClicked')
      if TheBDM.getBDMState()=='Offline':
         QMessageBox.warning(self, 'Offline', \
            'You just clicked on a "bitcoin:" link, but Armory is offline '
            'and cannot send transactions.  Please click the link '
            'again when Armory is online.', \
            QMessageBox.Ok)
         return
      elif not TheBDM.getBDMState()=='BlockchainReady':
         #BDM isnt ready yet, saved URI strings in the delayed URIDict to call later through finishLoadBlockChain
         qLen = self.delayedURIData['qLen']
         self.delayedURIData[qLen] = uriStr
         qLen = qLen +1
         self.delayedURIData['qLen'] = qLen
         return

      uriDict = self.parseUriLink(uriStr, 'click')

      if len(uriDict)>0:
         self.bringArmoryToFront()
         return self.uriSendBitcoins(uriDict)


   #############################################################################
   @TimeThisFunction
   def loadWalletsAndSettings(self):
      LOGINFO('loadWalletsAndSettings')

      self.getSettingOrSetDefault('First_Load',         True)
      self.getSettingOrSetDefault('Load_Count',         0)
      self.getSettingOrSetDefault('User_Mode',          'Advanced')
      self.getSettingOrSetDefault('UnlockTimeout',      10)
      self.getSettingOrSetDefault('DNAA_UnlockTimeout', False)


      # Determine if we need to do new-user operations, increment load-count
      self.firstLoad = False
      if self.getSettingOrSetDefault('First_Load', True):
         self.firstLoad = True
         self.writeSetting('First_Load', False)
         self.writeSetting('First_Load_Date', long(RightNow()))
         self.writeSetting('Load_Count', 1)
         self.writeSetting('AdvFeature_UseCt', 0)
      else:
         self.writeSetting('Load_Count', (self.settings.get('Load_Count')+1) % 100)
         firstDate = self.getSettingOrSetDefault('First_Load_Date', RightNow())
         daysSinceFirst = (RightNow() - firstDate) / (60*60*24)


      # Set the usermode, default to standard
      self.usermode = USERMODE.Standard
      if self.settings.get('User_Mode') == 'Advanced':
         self.usermode = USERMODE.Advanced
      elif self.settings.get('User_Mode') == 'Expert':
         self.usermode = USERMODE.Expert


      # The user may have asked to never be notified of a particular
      # notification again.  We have a short-term list (wiped on every
      # load), and a long-term list (saved in settings).  We simply
      # initialize the short-term list with the long-term list, and add
      # short-term ignore requests to it
      notifyStr = self.getSettingOrSetDefault('NotifyIgnore', '')
      nsz = len(notifyStr)
      self.notifyIgnoreLong  = set(notifyStr[8*i:8*(i+1)] for i in range(nsz/8))
      self.notifyIgnoreShort = set(notifyStr[8*i:8*(i+1)] for i in range(nsz/8))


      # Load wallets found in the .armory directory
      wltPaths = []
      self.walletMap = {}
      self.walletIndices = {}
      self.walletIDSet = set()

      # I need some linear lists for accessing by index
      self.walletIDList = []
      self.combinedLedger = []
      self.ledgerSize = 0
      self.ledgerTable = []

      self.currBlockNum = 0



      LOGINFO('Loading wallets...')
      for f in os.listdir(ARMORY_HOME_DIR):
         fullPath = os.path.join(ARMORY_HOME_DIR, f)
         if os.path.isfile(fullPath) and not fullPath.endswith('backup.wallet'):
            openfile = open(fullPath, 'rb')
            first8 = openfile.read(8)
            openfile.close()
            if first8=='\xbaWALLET\x00':
               wltPaths.append(fullPath)


      wltExclude = self.settings.get('Excluded_Wallets', expectList=True)
      wltOffline = self.settings.get('Offline_WalletIDs', expectList=True)
      for fpath in wltPaths:
         try:
            wltLoad = PyBtcWallet().readWalletFile(fpath)
            wltID = wltLoad.uniqueIDB58
            if fpath in wltExclude or wltID in wltExclude:
               continue

            if wltID in self.walletIDSet:
               LOGWARN('***WARNING: Duplicate wallet detected, %s', wltID)
               wo1 = self.walletMap[wltID].watchingOnly
               wo2 = wltLoad.watchingOnly
               if wo1 and not wo2:
                  prevWltPath = self.walletMap[wltID].walletPath
                  self.walletMap[wltID] = wltLoad
                  LOGWARN('First wallet is more useful than the second one...')
                  LOGWARN('     Wallet 1 (loaded):  %s', fpath)
                  LOGWARN('     Wallet 2 (skipped): %s', prevWltPath)
               else:
                  LOGWARN('Second wallet is more useful than the first one...')
                  LOGWARN('     Wallet 1 (loaded):  %s', self.walletMap[wltID].walletPath)
                  LOGWARN('     Wallet 2 (skipped): %s', fpath)
            else:
               # Update the maps/dictionaries
               self.walletMap[wltID] = wltLoad
               self.walletIndices[wltID] = len(self.walletMap)-1

               # Maintain some linear lists of wallet info
               self.walletIDSet.add(wltID)
               self.walletIDList.append(wltID)
               wltLoad.mainWnd = self
         except:
            LOGEXCEPT( '***WARNING: Wallet could not be loaded: %s (skipping)', fpath)
            raise



      LOGINFO('Number of wallets read in: %d', len(self.walletMap))
      for wltID, wlt in self.walletMap.iteritems():
         dispStr  = ('   Wallet (%s):' % wlt.uniqueIDB58).ljust(25)
         dispStr +=  '"'+wlt.labelName.ljust(32)+'"   '
         dispStr +=  '(Encrypted)' if wlt.useEncryption else '(No Encryption)'
         LOGINFO(dispStr)
         # Register all wallets with TheBDM
         TheBDM.registerWallet( wlt.cppWallet )


      # Get the last directory
      savedDir = self.settings.get('LastDirectory')
      if len(savedDir)==0 or not os.path.exists(savedDir):
         savedDir = ARMORY_HOME_DIR
      self.lastDirectory = savedDir
      self.writeSetting('LastDirectory', savedDir)

   #############################################################################
   def getFileSave(self, title='Save Wallet File', \
                         ffilter=['Wallet files (*.wallet)'], \
                         defaultFilename=None):
      LOGDEBUG('getFileSave')
      startPath = self.settings.get('LastDirectory')
      if len(startPath)==0 or not os.path.exists(startPath):
         startPath = ARMORY_HOME_DIR

      if not defaultFilename==None:
         startPath = os.path.join(startPath, defaultFilename)

      types = ffilter
      types.append('All files (*)')
      typesStr = ';; '.join(types)

      # Found a bug with Swig+Threading+PyQt+OSX -- save/load file dialogs freeze
      # User picobit discovered this is avoided if you use the Qt dialogs, instead
      # of the native OS dialogs.  Use native for all except OSX...
      if not OS_MACOSX:
         fullPath = unicode(QFileDialog.getSaveFileName(self, title, startPath, typesStr))
      else:
         fullPath = unicode(QFileDialog.getSaveFileName(self, title, startPath, typesStr,
                                             options=QFileDialog.DontUseNativeDialog))


      fdir,fname = os.path.split(fullPath)
      if fdir:
         self.writeSetting('LastDirectory', fdir)
      return fullPath


   #############################################################################
   def getFileLoad(self, title='Load Wallet File', \
                         ffilter=['Wallet files (*.wallet)'], \
                         defaultDir=None):

      LOGDEBUG('getFileLoad')

      if defaultDir is None:
         defaultDir = self.settings.get('LastDirectory')
         if len(defaultDir)==0 or not os.path.exists(defaultDir):
            defaultDir = ARMORY_HOME_DIR


      types = list(ffilter)
      types.append(tr('All files (*)'))
      typesStr = ';; '.join(types)
      # Found a bug with Swig+Threading+PyQt+OSX -- save/load file dialogs freeze
      # User picobit discovered this is avoided if you use the Qt dialogs, instead
      # of the native OS dialogs.  Use native for all except OSX...
      if not OS_MACOSX:
         fullPath = unicode(QFileDialog.getOpenFileName(self, title, defaultDir, typesStr))
      else:
         fullPath = unicode(QFileDialog.getOpenFileName(self, title, defaultDir, typesStr, \
                                             options=QFileDialog.DontUseNativeDialog))

      self.writeSetting('LastDirectory', os.path.split(fullPath)[0])
      return fullPath

   ##############################################################################
   def getWltSetting(self, wltID, propName):
      # Sometimes we need to settings specific to individual wallets -- we will
      # prefix the settings name with the wltID.
      wltPropName = 'Wallet_%s_%s' % (wltID, propName)
      try:
         return self.settings.get(wltPropName)
      except KeyError:
         return ''

   #############################################################################
   def setWltSetting(self, wltID, propName, value):
      wltPropName = 'Wallet_%s_%s' % (wltID, propName)
      self.writeSetting(wltPropName, value)


   #############################################################################
   def toggleIsMine(self, wltID):
      alreadyMine = self.getWltSetting(wltID, 'IsMine')
      if alreadyMine:
         self.setWltSetting(wltID, 'IsMine', False)
      else:
         self.setWltSetting(wltID, 'IsMine', True)




   #############################################################################
   def getWalletForAddr160(self, addr160):
      for wltID, wlt in self.walletMap.iteritems():
         if wlt.hasAddr(addr160):
            return wltID
      return ''


   #############################################################################
   def getSettingOrSetDefault(self, settingName, defaultVal):
      s = self.settings.getSettingOrSetDefault(settingName, defaultVal)
      return s

   #############################################################################
   def writeSetting(self, settingName, val):
      self.settings.set(settingName, val)

   #############################################################################
   def startRescanBlockchain(self, forceFullScan=False):
      if TheBDM.getBDMState() in ('Offline','Uninitialized'):
         LOGWARN('Rescan requested but Armory is in offline mode')
         return

      if TheBDM.getBDMState()=='Scanning':
         LOGINFO('Queueing rescan after current scan completes.')
      else:
         LOGINFO('Starting blockchain rescan...')


      # Start it in the background
      TheBDM.rescanBlockchain('AsNeeded', wait=False)
      self.needUpdateAfterScan = True
      self.setDashboardDetails()

   #############################################################################
   def forceRescanDB(self):
      self.needUpdateAfterScan = True
      self.lblDashModeScan.setText( 'Scanning Transaction History', \
                                        size=4, bold=True, color='Foreground')
      TheBDM.rescanBlockchain('ForceRescan', wait=False)
      self.setDashboardDetails()

   #############################################################################
   def forceRebuildAndRescan(self):
      self.needUpdateAfterScan = True
      self.lblDashModeScan.setText( 'Preparing Databases', \
                                        size=4, bold=True, color='Foreground')
      #self.resetBdmBeforeScan()  # this resets BDM and then re-registeres wlts
      TheBDM.rescanBlockchain('ForceRebuild', wait=False)
      self.setDashboardDetails()





   #############################################################################
   @TimeThisFunction
   def initialWalletSync(self):
      for wltID in self.walletMap.iterkeys():
         LOGINFO('Syncing wallet: %s', wltID)
         self.walletMap[wltID].setBlockchainSyncFlag(BLOCKCHAIN_READONLY)
         # Used to do "sync-lite" when we had to rescan for new addresses,
         self.walletMap[wltID].syncWithBlockchainLite(0)
         #self.walletMap[wltID].syncWithBlockchain(0)
         self.walletMap[wltID].detectHighestUsedIndex(True) # expand wlt if necessary
         self.walletMap[wltID].fillAddressPool()

   @TimeThisFunction
   def finishLoadBlockchain(self):
      # Now that the blockchain is loaded, let's populate the wallet info
      if TheBDM.isInitialized():

         self.currBlockNum = TheBDM.getTopBlockHeight()
         self.setDashboardDetails()
         if not self.memPoolInit:
            mempoolfile = os.path.join(ARMORY_HOME_DIR,'mempool.bin')
            clearpoolfile = os.path.join(ARMORY_HOME_DIR,'clearmempool.flag')
            if os.path.exists(clearpoolfile):
               LOGINFO('clearmempool.flag found.  Clearing memory pool')
               os.remove(clearpoolfile)
               if os.path.exists(mempoolfile):
                  os.remove(mempoolfile)
            else:
               self.checkMemoryPoolCorruption(mempoolfile)
            TheBDM.enableZeroConf(mempoolfile)
            self.memPoolInit = True

         for wltID in self.walletMap.iterkeys():
            LOGINFO('Syncing wallet: %s', wltID)
            self.walletMap[wltID].setBlockchainSyncFlag(BLOCKCHAIN_READONLY)
            self.walletMap[wltID].syncWithBlockchainLite(0)
            self.walletMap[wltID].detectHighestUsedIndex(True)  # expand wlt if necessary
            self.walletMap[wltID].fillAddressPool()

         self.createCombinedLedger()
         self.ledgerSize = len(self.combinedLedger)
         self.statusBar().showMessage('Blockchain loaded, wallets sync\'d!', 10000)
         if self.netMode==NETWORKMODE.Full:
            LOGINFO('Current block number: %d', self.currBlockNum)
            self.lblArmoryStatus.setText(\
               '<font color=%s>Connected (%s blocks)</font> ' %
               (htmlColor('TextGreen'), self.currBlockNum))

         self.blkReceived = TheBDM.getTopBlockHeader().getTimestamp()
         self.writeSetting('LastBlkRecv',     self.currBlockNum)
         self.writeSetting('LastBlkRecvTime', self.blkReceived)

         currSyncSuccess = self.getSettingOrSetDefault("SyncSuccessCount", 0)
         self.writeSetting('SyncSuccessCount', min(currSyncSuccess+1, 10))


         vectMissingBlks = TheBDM.missingBlockHashes()
         LOGINFO('Blockfile corruption check: Missing blocks: %d', len(vectMissingBlks))
         if len(vectMissingBlks) > 0:
            LOGINFO('Missing blocks: %d', len(vectMissingBlks))
            QMessageBox.critical(self, tr('Blockdata Error'), tr("""
               Armory has detected an error in the blockchain database
               maintained by the third-party Bitcoin software (Bitcoin-Qt
               or bitcoind).  This error is not fatal, but may lead to
               incorrect balances, inability to send coins, or application
               instability.
               <br><br>
               It is unlikely that the error affects your wallets,
               but it <i>is</i> possible.  If you experience crashing,
               or see incorrect balances on any wallets, it is strongly
               recommended you re-download the blockchain using:
               "<b>Help</i>"\xe2\x86\x92"<i>Factory Reset</i>"."""), \
                QMessageBox.Ok)


         if self.getSettingOrSetDefault('NotifyBlkFinish',True):
            reply,remember = MsgBoxWithDNAA(MSGBOX.Info, \
               'Blockchain Loaded!', 'Blockchain loading is complete.  '
               'Your balances and transaction history are now available '
               'under the "Transactions" tab.  You can also send and '
               'receive bitcoins.', \
               dnaaMsg='Do not show me this notification again ', yesStr='OK')

            if remember==True:
               self.writeSetting('NotifyBlkFinish',False)
         else:
            self.mainDisplayTabs.setCurrentIndex(self.MAINTABS.Ledger)


         self.netMode = NETWORKMODE.Full
         self.settings.set('FailedLoadCount', 0)
      else:
         self.statusBar().showMessage('! Blockchain loading failed !', 10000)


      # This will force the table to refresh with new data
      self.setDashboardDetails()
      self.walletModel.reset()

      qLen = self.delayedURIData['qLen']
      if qLen > 0:
         #delayed URI parses, feed them back to the uri parser now
         for i in range(0, qLen):
            uriStr = self.delayedURIData[qLen-i-1]
            self.delayedURIData['qLen'] = qLen -i -1
            self.uriLinkClicked(uriStr)

   #############################################################################
   def checkMemoryPoolCorruption(self, mempoolname):
      if not os.path.exists(mempoolname):
         return

      memfile = open(mempoolname, 'rb')
      memdata = memfile.read()
      memfile.close()

      binunpacker = BinaryUnpacker(memdata)
      try:
         while binunpacker.getRemainingSize() > 0:
            binunpacker.get(UINT64)
            PyTx().unserialize(binunpacker)
      except:
         os.remove(mempoolname);
         LOGWARN('Memory pool file was corrupt.  Deleted. (no further action is needed)')

   #############################################################################
   def changeLedgerSorting(self, col, order):
      """
      The direct sorting was implemented to avoid having to search for comment
      information for every ledger entry.  Therefore, you can't sort by comments
      without getting them first, which is the original problem to avoid.
      """
      if col in (LEDGERCOLS.NumConf, LEDGERCOLS.DateStr, \
                 LEDGERCOLS.Comment, LEDGERCOLS.Amount, LEDGERCOLS.WltName):
         self.sortLedgCol = col
         self.sortLedgOrder = order
      self.createCombinedLedger()

   #############################################################################
   @TimeThisFunction
   def createCombinedLedger(self, wltIDList=None, withZeroConf=True):
      """
      Create a ledger to display on the main screen, that consists of ledger
      entries of any SUBSET of available wallets.
      """
      start = RightNow()
      if wltIDList==None:
         # Create a list of [wltID, type] pairs
         typelist = [[wid, determineWalletType(self.walletMap[wid], self)[0]] \
                                                      for wid in self.walletIDList]

         # We need to figure out which wallets to combine here...
         currIdx  = max(self.comboWltSelect.currentIndex(), 0)
         currText = str(self.comboWltSelect.currentText()).lower()
         if currIdx>=4:
            wltIDList = [self.walletIDList[currIdx-6]]
         else:
            listOffline  = [t[0] for t in filter(lambda x: x[1]==WLTTYPES.Offline,   typelist)]
            listWatching = [t[0] for t in filter(lambda x: x[1]==WLTTYPES.WatchOnly, typelist)]
            listCrypt    = [t[0] for t in filter(lambda x: x[1]==WLTTYPES.Crypt,     typelist)]
            listPlain    = [t[0] for t in filter(lambda x: x[1]==WLTTYPES.Plain,     typelist)]

            if currIdx==0:
               wltIDList = listOffline + listCrypt + listPlain
            elif currIdx==1:
               wltIDList = listOffline
            elif currIdx==2:
               wltIDList = listWatching
            elif currIdx==3:
               wltIDList = self.walletIDList
            else:
               pass
               #raise WalletExistsError('Bad combo-box selection: ' + str(currIdx))
         self.writeSetting('LastFilterState', currIdx)


      if wltIDList==None:
         return

      self.combinedLedger = []
      totalFunds  = 0
      spendFunds  = 0
      unconfFunds = 0
      currBlk = 0xffffffff
      if TheBDM.isInitialized():
         currBlk = TheBDM.getTopBlockHeight()

      for wltID in wltIDList:
         wlt = self.walletMap[wltID]
         id_le_pairs = [[wltID, le] for le in wlt.getTxLedger('Full')]
         self.combinedLedger.extend(id_le_pairs)
         totalFunds += wlt.getBalance('Total')
         spendFunds += wlt.getBalance('Spendable')
         unconfFunds += wlt.getBalance('Unconfirmed')


      # Apply table sorting -- this is very fast
      sortDir = (self.sortLedgOrder == Qt.AscendingOrder)
      if self.sortLedgCol == LEDGERCOLS.NumConf:
         self.combinedLedger.sort(key=lambda x: currBlk-x[1].getBlockNum()+1, reverse=not sortDir)
      if self.sortLedgCol == LEDGERCOLS.DateStr:
         self.combinedLedger.sort(key=lambda x: x[1].getTxTime(), reverse=sortDir)
      if self.sortLedgCol == LEDGERCOLS.WltName:
         self.combinedLedger.sort(key=lambda x: self.walletMap[x[0]].labelName, reverse=sortDir)
      if self.sortLedgCol == LEDGERCOLS.Comment:
         self.combinedLedger.sort(key=lambda x: self.getCommentForLE(x[0],x[1]), reverse=sortDir)
      if self.sortLedgCol == LEDGERCOLS.Amount:
         self.combinedLedger.sort(key=lambda x: abs(x[1].getValue()), reverse=sortDir)

      self.ledgerSize = len(self.combinedLedger)

      # Hide the ledger slicer if our data set is smaller than the slice width
      self.frmLedgUpDown.setVisible(self.ledgerSize>self.currLedgWidth)
      self.lblLedgRange.setText('%d to %d' % (self.currLedgMin, self.currLedgMax))
      self.lblLedgTotal.setText('(of %d)' % self.ledgerSize)

      # Many MainWindow objects haven't been created yet...
      # let's try to update them and fail silently if they don't exist
      try:
         if TheBDM.getBDMState() in ('Offline', 'Scanning'):
            self.lblTotalFunds.setText( '-'*12 )
            self.lblSpendFunds.setText( '-'*12 )
            self.lblUnconfFunds.setText('-'*12 )
            return

         uncolor =  htmlColor('MoneyNeg')  if unconfFunds>0          else htmlColor('Foreground')
         btccolor = htmlColor('DisableFG') if spendFunds==totalFunds else htmlColor('MoneyPos')
         lblcolor = htmlColor('DisableFG') if spendFunds==totalFunds else htmlColor('Foreground')
         goodColor= htmlColor('TextGreen')
         self.lblTotalFunds.setText( '<b><font color="%s">%s</font></b>' % (btccolor,coin2str(totalFunds)))
         self.lblTot.setText('<b><font color="%s">Maximum Funds:</font></b>' % lblcolor)
         self.lblBTC1.setText('<b><font color="%s">BTC</font></b>' % lblcolor)
         self.lblSpendFunds.setText( '<b><font color=%s>%s</font></b>' % (goodColor, coin2str(spendFunds)))
         self.lblUnconfFunds.setText('<b><font color="%s">%s</font></b>' % \
                                             (uncolor, coin2str(unconfFunds)))

         # Finally, update the ledger table
         rmin,rmax = self.currLedgMin-1, self.currLedgMax
         self.ledgerTable = self.convertLedgerToTable(self.combinedLedger[rmin:rmax])
         self.ledgerModel.ledger = self.ledgerTable
         self.ledgerModel.reset()

      except AttributeError:
         raise

   #############################################################################
   @TimeThisFunction
   def convertLedgerToTable(self, ledger):
      table2D = []
      datefmt = self.getPreferredDateFormat()
      for wltID,le in ledger:
         row = []

         wlt = self.walletMap[wltID]
         nConf = self.currBlockNum - le.getBlockNum()+1
         if le.getBlockNum()>=0xffffffff:
            nConf=0

         # We need to compute the fee by adding inputs and outputs...
         amt = le.getValue()
         #removeFee = self.getSettingOrSetDefault('DispRmFee', False)
         #if TheBDM.isInitialized() and removeFee and amt<0:
            #amt += self.getFeeForTx(le.getTxHash())

         # If this was sent-to-self... we should display the actual specified
         # value when the transaction was executed.  This is pretty difficult
         # when both "recipient" and "change" are indistinguishable... but
         # They're actually not because we ALWAYS generate a new address to
         # for change , which means the change address MUST have a higher
         # chain index
         if le.isSentToSelf():
            amt = determineSentToSelfAmt(le, wlt)[0]
         if le.getBlockNum() >= 0xffffffff: nConf = 0
         # NumConf
         row.append(nConf)
         # UnixTime (needed for sorting)
         row.append(le.getTxTime())
         # Date
         row.append(unixTimeToFormatStr(le.getTxTime(), datefmt))
         # TxDir (actually just the amt... use the sign of the amt to determine dir)
         row.append(coin2str(le.getValue(), maxZeros=2))
         # Wlt Name
         row.append(self.walletMap[wltID].labelName)
         # Comment
         row.append(self.getCommentForLE(wltID, le))
         # Amount
         row.append(coin2str(amt, maxZeros=2))
         # Is this money mine?
         row.append( determineWalletType(wlt, self)[0]==WLTTYPES.WatchOnly)
         # WltID
         row.append( wltID )
         # TxHash
         row.append( binary_to_hex(le.getTxHash() ))
         # Is this a coinbase/generation transaction
         row.append( le.isCoinbase() )
         # Sent-to-self
         row.append( le.isSentToSelf() )
         # Tx was invalidated!  (double=spend!)
         row.append( not le.isValid())
         # Finally, attach the row to the table
         table2D.append(row)
      return table2D


   #############################################################################
   @TimeThisFunction
   def walletListChanged(self):
      self.walletModel.reset()
      self.populateLedgerComboBox()
      self.createCombinedLedger()


   #############################################################################
   @TimeThisFunction
   def populateLedgerComboBox(self):
      self.comboWltSelect.clear()
      self.comboWltSelect.addItem( 'My Wallets'        )
      self.comboWltSelect.addItem( 'Offline Wallets'   )
      self.comboWltSelect.addItem( 'Other\'s wallets'  )
      self.comboWltSelect.addItem( 'All Wallets'       )
      for wltID in self.walletIDList:
         self.comboWltSelect.addItem( self.walletMap[wltID].labelName )
      self.comboWltSelect.insertSeparator(4)
      self.comboWltSelect.insertSeparator(4)
      comboIdx = self.getSettingOrSetDefault('LastFilterState', 0)
      self.comboWltSelect.setCurrentIndex(comboIdx)

   #############################################################################
   def execDlgWalletDetails(self, index=None):
      if len(self.walletMap)==0:
         reply = QMessageBox.information(self, 'No Wallets!', \
            'You currently do not have any wallets.  Would you like to '
            'create one, now?', QMessageBox.Yes | QMessageBox.No)
         if reply==QMessageBox.Yes:
            self.startWalletWizard()
         return

      if index==None:
         index = self.walletsView.selectedIndexes()
         if len(self.walletMap)==1:
            self.walletsView.selectRow(0)
            index = self.walletsView.selectedIndexes()
         elif len(index)==0:
            QMessageBox.warning(self, 'Select a Wallet', \
               'Please select a wallet on the right, to see its properties.', \
               QMessageBox.Ok)
            return
         index = index[0]

      wlt = self.walletMap[self.walletIDList[index.row()]]
      dialog = DlgWalletDetails(wlt, self.usermode, self, self)
      dialog.exec_()
      #self.walletListChanged()



   #############################################################################
   def updateTxCommentFromView(self, view):
      index = view.selectedIndexes()[0]
      row, col = index.row(), index.column()
      currComment = str(view.model().index(row, LEDGERCOLS.Comment).data().toString())
      wltID       = str(view.model().index(row, LEDGERCOLS.WltID  ).data().toString())
      txHash      = str(view.model().index(row, LEDGERCOLS.TxHash ).data().toString())

      dialog = DlgSetComment(currComment, 'Transaction', self, self)
      if dialog.exec_():
         newComment = str(dialog.edtComment.text())
         self.walletMap[wltID].setComment(hex_to_binary(txHash), newComment)
         self.walletListChanged()


   #############################################################################
   def updateAddressCommentFromView(self, view, wlt):
      index = view.selectedIndexes()[0]
      row, col = index.row(), index.column()
      currComment = str(view.model().index(row, ADDRESSCOLS.Comment).data().toString())
      addrStr     = str(view.model().index(row, ADDRESSCOLS.Address).data().toString())

      dialog = DlgSetComment(currComment, 'Address', self, self)
      if dialog.exec_():
         newComment = str(dialog.edtComment.text())
         atype, addr160 = addrStr_to_hash160(addrStr)
         if atype==P2SHBYTE:
            LOGWARN('Setting comment for P2SH address: %s' % addrStr)
         wlt.setComment(addr160, newComment)



   #############################################################################
   @TimeThisFunction
   def getAddrCommentIfAvailAll(self, txHash):
      if not TheBDM.isInitialized():
         return ''
      else:

         appendedComments = []
         for wltID,wlt in self.walletMap.iteritems():
            cmt = wlt.getAddrCommentIfAvail(txHash)
            if len(cmt)>0:
               appendedComments.append(cmt)

         return '; '.join(appendedComments)



   #############################################################################
   def getCommentForLE(self, wltID, le):
      # Smart comments for LedgerEntry objects:  get any direct comments ...
      # if none, then grab the one for any associated addresses.

      return self.walletMap[wltID].getCommentForLE(le)
      """
      txHash = le.getTxHash()
      if wlt.commentsMap.has_key(txHash):
         comment = wlt.commentsMap[txHash]
      else:
         # [[ COMMENTS ]] are not meant to be displayed on main ledger
         comment = self.getAddrCommentIfAvail(txHash)
         if comment.startswith('[[') and comment.endswith(']]'):
            comment = ''

      return comment
      """




   #############################################################################
   def addWalletToApplication(self, newWallet, walletIsNew=True):
      LOGINFO('addWalletToApplication')
      # Update the maps/dictionaries
      newWltID = newWallet.uniqueIDB58

      if self.walletMap.has_key(newWltID):
         return

      self.walletMap[newWltID] = newWallet
      self.walletIndices[newWltID] = len(self.walletMap)-1

      # Maintain some linear lists of wallet info
      self.walletIDSet.add(newWltID)
      self.walletIDList.append(newWltID)

      ledger = []
      wlt = self.walletMap[newWltID]
      self.walletListChanged()
      self.mainWnd = self


   #############################################################################
   def removeWalletFromApplication(self, wltID):
      LOGINFO('removeWalletFromApplication')
      idx = -1
      try:
         idx = self.walletIndices[wltID]
      except KeyError:
         LOGERROR('Invalid wallet ID passed to "removeWalletFromApplication"')
         raise WalletExistsError

      del self.walletMap[wltID]
      del self.walletIndices[wltID]
      self.walletIDSet.remove(wltID)
      del self.walletIDList[idx]

      # Reconstruct walletIndices
      for i,wltID in enumerate(self.walletIDList):
         self.walletIndices[wltID] = i

      self.walletListChanged()

   #############################################################################
   def RecoverWallet(self):
      DlgWltRecoverWallet(self, self).promptWalletRecovery()


   #############################################################################
   def createSweepAddrTx(self, a160ToSweepList, sweepTo160, forceZeroFee=False):
      """
      This method takes a list of addresses (likely just created from private
      key data), finds all their unspent TxOuts, and creates a signed tx that
      transfers 100% of the funds to the sweepTO160 address.  It doesn't
      actually execute the transaction, but it will return a broadcast-ready
      PyTx object that the user can confirm.  TxFee is automatically calc'd
      and deducted from the output value, if necessary.
      """
      LOGINFO('createSweepAddrTx')
      if not isinstance(a160ToSweepList, (list, tuple)):
         a160ToSweepList = [a160ToSweepList]
      addr160List = [a.getAddr160() for a in a160ToSweepList]
      getAddr = lambda addr160: a160ToSweepList[addr160List.index(addr160)]

      utxoList = getUnspentTxOutsForAddr160List(addr160List, 'Sweep', 0)
      if len(utxoList)==0:
         return [None, 0, 0]

      outValue = sumTxOutList(utxoList)

      inputSide = []
      for utxo in utxoList:
         # The PyCreateAndSignTx method require PyTx and PyBtcAddress objects
         CppPrevTx = TheBDM.getTxByHash(utxo.getTxHash())
         PyPrevTx = PyTx().unserialize(CppPrevTx.serialize())
         addr160 = CheckHash160(utxo.getRecipientScrAddr())
         inputSide.append([getAddr(addr160), PyPrevTx, utxo.getTxOutIndex()])

      minFee = calcMinSuggestedFees(utxoList, outValue, 0)[1]

      if minFee > 0 and \
         not forceZeroFee and \
         not self.getSettingOrSetDefault('OverrideMinFee', False):
         LOGDEBUG( 'Subtracting fee from Sweep-output')
         outValue -= minFee

      if outValue<=0:
         return [None, outValue, minFee]

      outputSide = []
      outputSide.append( [PyBtcAddress().createFromPublicKeyHash160(sweepTo160), outValue] )

      pytx = PyCreateAndSignTx(inputSide, outputSide)
      return (pytx, outValue, minFee)





   #############################################################################
   def confirmSweepScan(self, pybtcaddrList, targAddr160):
      LOGINFO('confirmSweepScan')
      gt1 = len(self.sweepAfterScanList)>1

      if len(self.sweepAfterScanList) > 0:
         QMessageBox.critical(self, 'Already Sweeping',
            'You are already in the process of scanning the blockchain for '
            'the purposes of sweeping other addresses.  You cannot initiate '
            'sweeping new addresses until the current operation completes. '
            '<br><br>'
            'In the future, you may select "Multiple Keys" when entering '
            'addresses to sweep.  There is no limit on the number that can be '
            'specified, but they must all be entered at once.', QMessageBox.Ok)
         # Destroy the private key data
         for addr in pybtcaddrList:
            addr.binPrivKey32_Plain.destroy()
         return False


      confirmed=False
      if TheBDM.getBDMState() in ('Offline', 'Uninitialized'):
         #LOGERROR('Somehow ended up at confirm-sweep while in offline mode')
         #QMessageBox.info(self, 'Armory is Offline', \
            #'Armory is currently in offline mode.  You must be in online '
            #'mode to initiate the sweep operation.')
         nkey = len(self.sweepAfterScanList)
         strPlur = 'addresses' if nkey>1 else 'address'
         QMessageBox.info(self, 'Armory is Offline', \
            'You have chosen to sweep %d %s, but Armory is currently '
            'in offline mode.  The sweep will be performed the next time you '
            'go into online mode.  You can initiate online mode (if available) '
            'from the dashboard in the main window.' (nkey,strPlur), QMessageBox.Ok)
         confirmed=True

      else:
         msgConfirm = ( \
            'Armory must scan the global transaction history in order to '
            'find any bitcoins associated with the %s you supplied. '
            'Armory will go into offline mode temporarily while the scan '
            'is performed, and you will not have access to balances or be '
            'able to create transactions.  The scan may take several minutes.'
            '<br><br>' % ('keys' if gt1 else 'key'))

         if TheBDM.getBDMState()=='Scanning':
            msgConfirm += ( \
               'There is currently another scan operation being performed.  '
               'Would you like to start the sweep operation after it completes? ')
         elif TheBDM.getBDMState()=='BlockchainReady':
            msgConfirm += ( \
               '<b>Would you like to start the scan operation right now?</b>')

         msgConfirm += ('<br><br>Clicking "No" will abort the sweep operation')

         confirmed = QMessageBox.question(self, 'Confirm Rescan', msgConfirm, \
                                                QMessageBox.Yes | QMessageBox.No)

      if confirmed==QMessageBox.Yes:
         for addr in pybtcaddrList:
            TheBDM.registerImportedScrAddr(Hash160ToScrAddr(addr.getAddr160()))
         self.sweepAfterScanList = pybtcaddrList
         self.sweepAfterScanTarg = targAddr160
         #TheBDM.rescanBlockchain('AsNeeded', wait=False)
         self.startRescanBlockchain()
         self.setDashboardDetails()
         return True


   #############################################################################
   def finishSweepScan(self):
      LOGINFO('finishSweepScan')
      sweepList, self.sweepAfterScanList = self.sweepAfterScanList,[]

      #######################################################################
      # The createSweepTx method will return instantly because the blockchain
      # has already been rescanned, as described above
      finishedTx, outVal, fee = self.createSweepAddrTx(sweepList, self.sweepAfterScanTarg)

      gt1 = len(sweepList)>1

      if finishedTx==None:
         if (outVal,fee)==(0,0):
            QMessageBox.critical(self, 'Nothing to do', \
               'The private %s you have provided does not appear to contain '
               'any funds.  There is nothing to sweep.' % ('keys' if gt1 else 'key'), \
               QMessageBox.Ok)
            return
         else:
            pladdr = ('addresses' if gt1 else 'address')
            QMessageBox.critical(self, 'Cannot sweep',\
               'You cannot sweep the funds from the %s you specified, because '
               'the transaction fee would be equal to or greater than the amount '
               'swept.'
               '<br><br>'
               '<b>Balance of %s:</b> %s<br>'
               '<b>Fee to sweep %s:</b> %s'
               '<br><br>The sweep operation has been canceled.' % (pladdr, pladdr, \
               coin2str(outVal+fee,maxZeros=0), pladdr, coin2str(fee,maxZeros=0)), \
               QMessageBox.Ok)
            LOGERROR('Sweep amount (%s) is less than fee needed for sweeping (%s)', \
                     coin2str(outVal+fee, maxZeros=0), coin2str(fee, maxZeros=0))
            return

      wltID = self.getWalletForAddr160(self.sweepAfterScanTarg)
      wlt = self.walletMap[wltID]

      # Finally, if we got here, we're ready to broadcast!
      if gt1:
         dispIn  = '<Multiple Addresses>'
      else:
         dispIn  = 'address <b>%s</b>' % sweepList[0].getAddrStr()

      dispOut = 'wallet <b>"%s"</b> (%s) ' % (wlt.labelName, wlt.uniqueIDB58)
      if DlgVerifySweep(dispIn, dispOut, outVal, fee).exec_():
         self.broadcastTransaction(finishedTx, dryRun=False)

      if TheBDM.getBDMState()=='BlockchainReady':
         wlt.syncWithBlockchain(0)

      self.walletListChanged()

   #############################################################################
   def broadcastTransaction(self, pytx, dryRun=False):

      if dryRun:
         #DlgDispTxInfo(pytx, None, self, self).exec_()
         return
      else:
         modified, newTx = pytx.minimizeDERSignaturePadding()
         if modified:
            reply = QMessageBox.warning(self, 'Old signature format detected', \
                 'The transaction that you are about to execute '
                 'has been signed with an older version Bitcoin Armory '
                 'that has added unnecessary padding to the signature. '
                 'If you are running version Bitcoin 0.8.2 or later the unnecessary '
                 'the unnecessary signature padding will not be broadcast. '
                 'Note that removing the unnecessary padding will change the hash value '
                 'of the transaction. Do you want to remove the unnecessary padding?', QMessageBox.Yes | QMessageBox.No)
            if reply == QMessageBox.Yes:
               pytx = newTx
         LOGRAWDATA(pytx.serialize(), logging.INFO)
         LOGPPRINT(pytx, logging.INFO)
         newTxHash = pytx.getHash()
         LOGINFO('Sending Tx, %s', binary_to_hex(newTxHash))
         self.NetworkingFactory.sendTx(pytx)
         LOGINFO('Transaction sent to Satoshi client...!')


         def sendGetDataMsg():
            msg = PyMessage('getdata')
            msg.payload.invList.append( [MSG_INV_TX, newTxHash] )
            self.NetworkingFactory.sendMessage(msg)

         def checkForTxInBDM():
            # The sleep/delay makes sure we have time to receive a response
            # but it also gives the user a chance to SEE the change to their
            # balance occur.  In some cases, that may be more satisfying than
            # just seeing the updated balance when they get back to the main
            # screen
            if not TheBDM.getTxByHash(newTxHash).isInitialized():
               LOGERROR('Transaction was not accepted by the Satoshi client')
               LOGERROR('Raw transaction:')
               LOGRAWDATA(pytx.serialize(), logging.ERROR)
               LOGERROR('Transaction details')
               LOGPPRINT(pytx, logging.ERROR)
               searchstr = binary_to_hex(newTxHash, BIGENDIAN)
               QMessageBox.warning(self, 'Invalid Transaction', \
                  'The transaction that you just executed, does not '
                  'appear to have been accepted by the Bitcoin network. '
                  'This can happen for a variety of reasons, but it is '
                  'usually due to a bug in the Armory software.  '
                  '<br><br>On some occasions the transaction actually did succeed '
                  'and this message is the bug itself!  To confirm whether the '
                  'the transaction actually succeeded, you can try this direct link '
                  'to blockchain.info:'
                  '<br><br>'
                  '<a href="https://blockchain.info/search/%s">'
                  'https://blockchain.info/search/%s...</a>.  '
                  '<br><br>'
                  'If you do not see the '
                  'transaction on that webpage within one minute, it failed and you '
                  'should attempt to re-send it. '
                  'If it <i>does</i> show up, then you do not need to do anything '
                  'else -- it will show up in Armory as soon as it receives 1 '
                  'confirmation. '
                  '<br><br>If the transaction did fail, please consider '
                  'reporting this error the the Armory '
                  'developers.  From the main window, go to '
                  '"<i>File</i>"\xe2\x86\x92"<i>Export Log File</i>" to make a copy of your '
                  'log file to send via email to support@bitcoinarmory.com.  ' \
                   % (searchstr,searchstr[:8]), \
                  QMessageBox.Ok)

         self.mainDisplayTabs.setCurrentIndex(self.MAINTABS.Ledger)
         reactor.callLater(4, sendGetDataMsg)
         reactor.callLater(5, checkForTxInBDM)

         #QMessageBox.information(self, 'Broadcast Complete!', \
            #'The transaction has been broadcast to the Bitcoin network.  However '
            #'there is no way to know for sure whether it was accepted until you '
            #'see it in the blockchain with 1+ confirmations.  Please search '
            #'www.blockchain.info for the for recipient\'s address, to '
            #'verify whether it was accepted or not.  '
            #'\n\nAlso note: other transactions you send '
            #'from this wallet may not succeed until that first confirmation is '
            #'received.  Both issues are a problem with Armory that will be fixed '
            #'with the next release.', QMessageBox.Ok)



   #############################################################################
   def warnNoImportWhileScan(self):
      extraMsg = ''
      if not self.usermode==USERMODE.Standard:
         extraMsg = ('<br><br>'
                     'In the future, you may avoid scanning twice by '
                     'starting Armory in offline mode (--offline), and '
                     'perform the import before switching to online mode.')
      QMessageBox.warning(self, 'Armory is Busy', \
         'Wallets and addresses cannot be imported while Armory is in '
         'the middle of an existing blockchain scan.  Please wait for '
         'the scan to finish.  ' + extraMsg, QMessageBox.Ok)



   #############################################################################
   def execImportWallet(self):
      sdm = TheSDM.getSDMState()
      bdm = TheBDM.getBDMState()
      if sdm in ['BitcoindInitializing', \
                 'BitcoindSynchronizing', \
                 'TorrentSynchronizing'] or \
         bdm in ['Scanning']:
         QMessageBox.warning(self, tr('Scanning'), tr("""
            Armory is currently in the middle of scanning the blockchain for
            your existing wallets.  New wallets cannot be imported until this
            operation is finished."""), QMessageBox.Ok)
         return

      DlgUniversalRestoreSelect(self, self).exec_()


   #############################################################################
   def execGetImportWltName(self):
      fn = self.getFileLoad('Import Wallet File')
      if not os.path.exists(fn):
         return

      wlt = PyBtcWallet().readWalletFile(fn, verifyIntegrity=False, \
                                             doScanNow=False)
      wltID = wlt.uniqueIDB58
      wlt = None

      if self.walletMap.has_key(wltID):
         QMessageBox.warning(self, 'Duplicate Wallet!', \
            'You selected a wallet that has the same ID as one already '
            'in your wallet (%s)!  If you would like to import it anyway, '
            'please delete the duplicate wallet in Armory, first.'%wltID, \
            QMessageBox.Ok)
         return

      fname = self.getUniqueWalletFilename(fn)
      newpath = os.path.join(ARMORY_HOME_DIR, fname)

      LOGINFO('Copying imported wallet to: %s', newpath)
      shutil.copy(fn, newpath)
      newWlt = PyBtcWallet().readWalletFile(newpath)
      newWlt.fillAddressPool()

      self.addWalletToAppAndAskAboutRescan(newWlt)

      """ I think the addWalletToAppAndAskAboutRescan replaces this...
      if TheBDM.getBDMState() in ('Uninitialized', 'Offline'):
         self.addWalletToApplication(newWlt, walletIsNew=False)
         return

      if TheBDM.getBDMState()=='BlockchainReady':
         doRescanNow = QMessageBox.question(self, 'Rescan Needed', \
            'The wallet was imported successfully, but cannot be displayed '
            'until the global transaction history is '
            'searched for previous transactions.  This scan will potentially '
            'take much longer than a regular rescan, and the wallet cannot '
            'be shown on the main display until this rescan is complete.'
            '<br><br>'
            '<b>Would you like to go into offline mode to start this scan now?'
            '</b>  If you click "No" the scan will be aborted, and the wallet '
            'will not be added to Armory.', \
            QMessageBox.Yes | QMessageBox.No)
      else:
         doRescanNow = QMessageBox.question(self, 'Rescan Needed', \
            'The wallet was imported successfully, but its balance cannot '
            'be determined until Armory performs a "recovery scan" for the '
            'wallet.  This scan potentially takes much longer than a regular '
            'scan, and must be completed for all imported wallets. '
            '<br><br>'
            'Armory is already in the middle of a scan and cannot be interrupted. '
            'Would you like to start the recovery scan when it is done?'
            '<br><br>'
            '</b>  If you click "No," the wallet import will be aborted '
            'and you must re-import the wallet when you '
            'are able to wait for the recovery scan.', \
            QMessageBox.Yes | QMessageBox.No)

      if doRescanNow == QMessageBox.Yes:
         LOGINFO('User requested rescan after wallet import')
         #TheBDM.startWalletRecoveryScan(newWlt)  # TODO: re-enable this later
         #TheBDM.rescanBlockchain('AsNeeded', wait=False)
         self.startRescanBlockchain()
         self.setDashboardDetails()
      else:
         LOGINFO('User aborted the wallet-import scan')
         QMessageBox.warning(self, 'Import Failed', \
            'The wallet was not imported.', QMessageBox.Ok)

         # The wallet cannot exist without also being on disk.
         # If the user aborted, we should remove the disk data.
         thepath       = newWlt.getWalletPath()
         thepathBackup = newWlt.getWalletPath('backup')
         os.remove(thepath)
         os.remove(thepathBackup)
         return

      self.addWalletToApplication(newWlt, walletIsNew=False)
      self.newWalletList.append([newWlt, False])
      LOGINFO('Import Complete!')
      """




   #############################################################################
   def addWalletToAppAndAskAboutRescan(self, newWallet):
      LOGINFO('Raw import successful.')

      # If we are offline, then we can't assume there will ever be a
      # rescan.  Just add the wallet to the application
      if TheBDM.getBDMState() in ('Uninitialized', 'Offline'):
         TheBDM.registerWallet(newWallet.cppWallet)
         self.addWalletToApplication(newWallet, walletIsNew=False)
         return

      """  TODO:  Temporarily removed recovery-rescan operations
      elif TheBDM.getBDMState()=='BlockchainReady':
         doRescanNow = QMessageBox.question(self, 'Rescan Needed', \
            'The wallet was recovered successfully, but cannot be displayed '
            'until the global transaction history is '
            'searched for previous transactions.  This scan will potentially '
            'take much longer than a regular rescan, and the wallet cannot '
            'be shown on the main display until this rescan is complete.'
            '<br><br>'
            '<b>Would you like to go into offline mode to start this scan now?'
            '</b>  If you click "No" the scan will be aborted, and the wallet '
            'will not be added to Armory.', \
            QMessageBox.Yes | QMessageBox.No)
         doRescanNow = QMessageBox.question(self, 'Rescan Needed', \
            'The wallet was recovered successfully, but cannot be displayed '
            'until a special kind of rescan is performed to find previous '
            'transactions.  However, Armory is currently in the middle of '
            'a scan.  Would you like to start the recovery scan immediately '
            'afterwards?'
            '<br><br>'
            '</b>  If you click "No" the scan will be aborted, and the wallet '
            'will not be added to Armory.  Restore the wallet again when you '
            'are able to wait for the recovery scan.', \
            QMessageBox.Yes | QMessageBox.No)
      """

      doRescanNow = QMessageBox.Cancel

      if TheBDM.getBDMState()=='BlockchainReady':
         doRescanNow = QMessageBox.question(self, tr('Rescan Needed'), \
            tr("""The wallet was restored successfully but its balance
            cannot be displayed until the blockchain is rescanned.
            Armory will need to go into offline mode for 5-20 minutes.
            <br><br>
            Would you like to do the scan now?  Clicking "No" will
            abort the restore/import operation."""), \
            QMessageBox.Yes | QMessageBox.No)
      else:
         doRescanNow = QMessageBox.question(self, tr('Rescan Needed'), \
            tr("""The wallet was restored successfully but its balance
            cannot be displayed until the blockchain is rescanned.
            However, Armory is currently in the middle of a rescan
            operation right now.  Would you like to start a new scan
            as soon as this one is finished?
            <br><br>
            Clicking "No" will abort adding the wallet to Armory."""), \
            QMessageBox.Yes | QMessageBox.No)


      if doRescanNow == QMessageBox.Yes:
         LOGINFO('User requested rescan after wallet restore')
         #TheBDM.startWalletRecoveryScan(newWallet)
         TheBDM.registerWallet(newWallet.cppWallet)
         self.startRescanBlockchain()
         self.setDashboardDetails()
      else:
         LOGINFO('User aborted the wallet-recovery scan')
         QMessageBox.warning(self, 'Import Failed', \
            'The wallet was not restored.  To restore the wallet, reenter '
            'the "Restore Wallet" dialog again when you are able to wait '
            'for the rescan operation.  ', QMessageBox.Ok)
         # The wallet cannot exist without also being on disk.
         # If the user aborted, we should remove the disk data.
         thepath       = newWallet.getWalletPath()
         thepathBackup = newWallet.getWalletPath('backup')
         os.remove(thepath)
         os.remove(thepathBackup)
         return

      self.addWalletToApplication(newWallet, walletIsNew=False)
      LOGINFO('Import Complete!')


   #############################################################################
   def digitalBackupWarning(self):
      reply = QMessageBox.warning(self, 'Be Careful!', tr("""
        <font color="red"><b>WARNING:</b></font> You are about to make an
        <u>unencrypted</u> backup of your wallet.  It is highly recommended
        that you do <u>not</u> ever save unencrypted wallets to your regular
        hard drive.  This feature is intended for saving to a USB key or
        other removable media."""), QMessageBox.Ok | QMessageBox.Cancel)
      return (reply==QMessageBox.Ok)


   #############################################################################
   def execAddressBook(self):
      if TheBDM.getBDMState()=='Scanning':
         QMessageBox.warning(self, 'Blockchain Not Ready', \
            'The address book is created from transaction data available in '
            'the blockchain, which has not finished loading.  The address '
            'book will become available when Armory is online.', QMessageBox.Ok)
      elif TheBDM.getBDMState() in ('Uninitialized','Offline'):
         QMessageBox.warning(self, 'Blockchain Not Ready', \
            'The address book is created from transaction data available in '
            'the blockchain, but Armory is currently offline.  The address '
            'book will become available when Armory is online.', QMessageBox.Ok)
      else:
         if len(self.walletMap)==0:
            QMessageBox.warning(self, 'No wallets!', 'You have no wallets so '
               'there is no address book to display.', QMessageBox.Ok)
            return
         DlgAddressBook(self, self, None, None, None).exec_()


   #############################################################################
   def getUniqueWalletFilename(self, wltPath):
      root,fname = os.path.split(wltPath)
      base,ext   = os.path.splitext(fname)
      if not ext=='.wallet':
         fname = base+'.wallet'
      currHomeList = os.listdir(ARMORY_HOME_DIR)
      newIndex = 2
      while fname in currHomeList:
         # If we already have a wallet by this name, must adjust name
         base,ext = os.path.splitext(fname)
         fname='%s_%02d.wallet'%(base, newIndex)
         newIndex+=1
         if newIndex==99:
            raise WalletExistsError('Cannot find unique filename for wallet.'
                                                       'Too many duplicates!')
      return fname


   #############################################################################
   def addrViewDblClicked(self, index, wlt):
      uacfv = lambda x: self.updateAddressCommentFromView(self.wltAddrView, self.wlt)


   #############################################################################
   def dblClickLedger(self, index):
      if index.column()==LEDGERCOLS.Comment:
         self.updateTxCommentFromView(self.ledgerView)
      else:
         self.showLedgerTx()


   #############################################################################
   def showLedgerTx(self):
      row = self.ledgerView.selectedIndexes()[0].row()
      txHash = str(self.ledgerView.model().index(row, LEDGERCOLS.TxHash).data().toString())
      wltID  = str(self.ledgerView.model().index(row, LEDGERCOLS.WltID).data().toString())
      txtime = unicode(self.ledgerView.model().index(row, LEDGERCOLS.DateStr).data().toString())

      pytx = None
      txHashBin = hex_to_binary(txHash)
      if TheBDM.isInitialized():
         cppTx = TheBDM.getTxByHash(txHashBin)
         if cppTx.isInitialized():
            pytx = PyTx().unserialize(cppTx.serialize())

      if pytx==None:
         QMessageBox.critical(self, 'Invalid Tx:',
         'The transaction you requested be displayed does not exist in '
         'in Armory\'s database.  This is unusual...', QMessageBox.Ok)
         return

      DlgDispTxInfo( pytx, self.walletMap[wltID], self, self, txtime=txtime).exec_()


   #############################################################################
   def showContextMenuLedger(self):
      menu = QMenu(self.ledgerView)

      if len(self.ledgerView.selectedIndexes())==0:
         return

      actViewTx     = menu.addAction("View Details")
      actViewBlkChn = menu.addAction("View on www.blockchain.info")
      actComment    = menu.addAction("Change Comment")
      actCopyTxID   = menu.addAction("Copy Transaction ID")
      actOpenWallet = menu.addAction("Open Relevant Wallet")
      row = self.ledgerView.selectedIndexes()[0].row()
      action = menu.exec_(QCursor.pos())

      txHash = str(self.ledgerView.model().index(row, LEDGERCOLS.TxHash).data().toString())
      txHash = hex_switchEndian(txHash)
      wltID  = str(self.ledgerView.model().index(row, LEDGERCOLS.WltID).data().toString())

      blkchnURL = 'https://blockchain.info/tx/%s' % txHash

      if action==actViewTx:
         self.showLedgerTx()
      elif action==actViewBlkChn:
         try:
            webbrowser.open(blkchnURL)
         except:
            LOGEXCEPT('Failed to open webbrowser')
            QMessageBox.critical(self, 'Could not open browser', \
               'Armory encountered an error opening your web browser.  To view '
               'this transaction on blockchain.info, please copy and paste '
               'the following URL into your browser: '
               '<br><br>%s' % blkchnURL, QMessageBox.Ok)
      elif action==actCopyTxID:
         clipb = QApplication.clipboard()
         clipb.clear()
         clipb.setText(txHash)
      elif action==actComment:
         self.updateTxCommentFromView(self.ledgerView)
      elif action==actOpenWallet:
         DlgWalletDetails(self.getSelectedWallet(), self.usermode, self, self).exec_()

   #############################################################################

   def getSelectedWallet(self):
      wltID = None
      if len(self.walletMap) > 0:
         wltID = self.walletMap.keys()[0]
      wltSelect = self.walletsView.selectedIndexes()
      if len(wltSelect) > 0:
         row = wltSelect[0].row()
         wltID = str(self.walletsView.model().index(row, WLTVIEWCOLS.ID).data().toString())
      # Starting the send dialog  with or without a wallet
      return None if wltID == None else self.walletMap[wltID]

   def clickSendBitcoins(self):
      if TheBDM.getBDMState() in ('Offline', 'Uninitialized'):
         QMessageBox.warning(self, 'Offline Mode', \
           'Armory is currently running in offline mode, and has no '
           'ability to determine balances or create transactions. '
           '<br><br>'
           'In order to send coins from this wallet you must use a '
           'full copy of this wallet from an online computer, '
           'or initiate an "offline transaction" using a watching-only '
           'wallet on an online computer.', QMessageBox.Ok)
         return
      elif TheBDM.getBDMState()=='Scanning':
         QMessageBox.warning(self, 'Armory Not Ready', \
           'Armory is currently scanning the blockchain to collect '
           'the information needed to create transactions.  This typically '
           'takes between one and five minutes.  Please wait until your '
           'balance appears on the main window, then try again.', \
            QMessageBox.Ok)
         return

      selectionMade = True
      if len(self.walletMap)==0:
         reply = QMessageBox.information(self, 'No Wallets!', \
            'You cannot send any bitcoins until you create a wallet and '
            'receive some coins.  Would you like to create a wallet?', \
            QMessageBox.Yes | QMessageBox.No)
         if reply==QMessageBox.Yes:
            self.startWalletWizard()
      else:
         DlgSendBitcoins(self.getSelectedWallet(), self, self).exec_()


   #############################################################################
   def uriSendBitcoins(self, uriDict):
      # Because Bitcoin-Qt doesn't store the message= field we have to assume
      # that the label field holds the Tx-info.  So we concatenate them for
      # the display message
      uri_has = lambda s: uriDict.has_key(s)

      haveLbl = uri_has('label')
      haveMsg = uri_has('message')

      newMsg = ''
      if haveLbl and haveMsg:
         newMsg = uriDict['label'] + ': ' + uriDict['message']
      elif not haveLbl and haveMsg:
         newMsg = uriDict['message']
      elif haveLbl and not haveMsg:
         newMsg = uriDict['label']

      descrStr = ''
      descrStr = ('You just clicked on a "bitcoin:" link requesting bitcoins '
                'to be sent to the following address:<br> ')

      descrStr += '<br>--<b>Address</b>:\t%s ' % uriDict['address']

      #if uri_has('label'):
         #if len(uriDict['label'])>30:
            #descrStr += '(%s...)' % uriDict['label'][:30]
         #else:
            #descrStr += '(%s)' % uriDict['label']

      amt = 0
      if uri_has('amount'):
         amt     = uriDict['amount']
         amtstr  = coin2str(amt, maxZeros=1)
         descrStr += '<br>--<b>Amount</b>:\t%s BTC' % amtstr


      if newMsg:
         if len(newMsg)>60:
            descrStr += '<br>--<b>Message</b>:\t%s...' % newMsg[:60]
         else:
            descrStr += '<br>--<b>Message</b>:\t%s' % newMsg

      uriDict['message'] = newMsg

      if not uri_has('amount'):
          descrStr += ('<br><br>There is no amount specified in the link, so '
            'you can decide the amount after selecting a wallet to use '
            'for this this transaction. ')
      else:
          descrStr += ('<br><br><b>The specified amount <u>can</u> be changed</b> on the '
            'next screen before hitting the "Send" button. ')


      selectedWalletID = None
      if len(self.walletMap)==0:
         reply = QMessageBox.information(self, 'No Wallets!', \
            'You just clicked on a "bitcoin:" link to send money, but you '
            'currently have no wallets!  Would you like to create a wallet '
            'now?', QMessageBox.Yes | QMessageBox.No)
         if reply==QMessageBox.Yes:
            self.startWalletWizard()
         return False
      else:
         DlgSendBitcoins(self.getSelectedWallet(), self, self).exec_()
      return True


   #############################################################################
   def clickReceiveCoins(self):
      LOGDEBUG('Clicked "Receive Bitcoins Button"')
      wltID = None
      selectionMade = True
      if len(self.walletMap)==0:
         reply = QMessageBox.information(self, 'No Wallets!', \
            'You have not created any wallets which means there is nowhere to '
            'store you bitcoins!  Would you like to create a wallet now?', \
            QMessageBox.Yes | QMessageBox.No)
         if reply==QMessageBox.Yes:
            self.startWalletWizard()
         return
      elif len(self.walletMap)==1:
         wltID = self.walletMap.keys()[0]
      else:
         wltSelect = self.walletsView.selectedIndexes()
         if len(wltSelect)>0:
            row = wltSelect[0].row()
            wltID = str(self.walletsView.model().index(row, WLTVIEWCOLS.ID).data().toString())
         dlg = DlgWalletSelect(self, self, 'Receive coins with wallet...', '', \
                                       firstSelect=wltID, onlyMyWallets=False)
         if dlg.exec_():
            wltID = dlg.selectedID
         else:
            selectionMade = False

      if selectionMade:
         wlt = self.walletMap[wltID]
         wlttype = determineWalletType(wlt, self)[0]
         if showRecvCoinsWarningIfNecessary(wlt, self):
            DlgNewAddressDisp(wlt, self, self).exec_()



   #############################################################################
   def sysTrayActivated(self, reason):
      if reason==QSystemTrayIcon.DoubleClick:
         self.bringArmoryToFront()



   #############################################################################
   def bringArmoryToFront(self):
      self.show()
      self.setWindowState(Qt.WindowActive)
      self.activateWindow()
      self.raise_()

   #############################################################################
   def minimizeArmory(self):
      LOGDEBUG('Minimizing Armory')
      self.hide()
      self.sysTray.show()

   #############################################################################
   def startWalletWizard(self):
      walletWizard = WalletWizard(self, self)
      walletWizard.exec_()

   #############################################################################
   def startTxWizard(self, prefill=None, onlyOfflineWallets=False):
      txWizard = TxWizard(self, self, self.getSelectedWallet(), prefill, onlyOfflineWallets=onlyOfflineWallets)
      txWizard.exec_()

   #############################################################################
   def exportLogFile(self):
      LOGDEBUG('exportLogFile')
      reply = QMessageBox.warning(self, tr('Bug Reporting'), tr("""
         As of version 0.91-beta, Armory now includes a form for reporting
         problems with the software.  Please use
         <i>"Help"</i>\xe2\x86\x92<i>"Submit Bug Report"</i>
         to send a report directly to the Armory team, which will include
         your log file automatically."""), QMessageBox.Ok | QMessageBox.Cancel)

      if not reply==QMessageBox.Ok:
         return

      if self.logFilePrivacyWarning(wCancel=True):
         self.saveCombinedLogFile()

   #############################################################################
   def logFilePrivacyWarning(self, wCancel=False):
      return MsgBoxCustom(MSGBOX.Warning, tr('Privacy Warning'), tr("""
         Armory log files do not contain any <u>security</u>-sensitive
         information, but some users may consider the information to be
         <u>privacy</u>-sensitive.  The log file may identify some addresses
         and transactions that are related to your wallets.
         <br><br>
         <b>No private key data is ever written to the log file</b>.
         Only enough data is there to help the Armory developers
         track down bugs in the software, but it may still be considered
         sensitive information to some users.
         <br><br>
         Please do not send the log file to the Armory developers if you
         are not comfortable with the privacy implications!  However, if you
         do not send the log file, it may be very difficult or impossible
         for us to help you with your problem.

         <br><br><b><u>Advanced tip:</u></b> You can use
         "<i>File</i>"\xe2\x86\x92"<i>Export Log File</i>" from the main
         window to save a copy of the log file that you can manually
         review."""), wCancel=wCancel, yesStr="&Ok")


   #############################################################################
   def saveCombinedLogFile(self, saveFile=None):
      if saveFile is None:
         # TODO: Interleave the C++ log and the python log.
         #       That could be a lot of work!
         defaultFN = 'armorylog_%s.txt' % \
                     unixTimeToFormatStr(RightNow(),'%Y%m%d_%H%M')
         saveFile = self.getFileSave(title='Export Log File', \
                                  ffilter=['Text Files (*.txt)'], \
                                  defaultFilename=defaultFN)


      def getLastBytesOfFile(filename, nBytes=500*1024):
         if not os.path.exists(filename):
            LOGERROR('File does not exist!')
            return ''

         sz = os.path.getsize(filename)
         with open(filename, 'rb') as fin:
            if sz > nBytes:
               fin.seek(sz - nBytes)
            return fin.read()


      if len(unicode(saveFile)) > 0:
         fout = open(saveFile, 'wb')
         fout.write(getLastBytesOfFile(ARMORY_LOG_FILE, 256*1024))
         fout.write(getLastBytesOfFile(ARMCPP_LOG_FILE, 256*1024))
         fout.close()

         LOGINFO('Log saved to %s', saveFile)



   #############################################################################
   def blinkTaskbar(self):
      self.activateWindow()


   #############################################################################
   def lookForBitcoind(self):
      LOGDEBUG('lookForBitcoind')
      if satoshiIsAvailable():
         return 'Running'

      self.setSatoshiPaths()

      try:
         TheSDM.setupSDM(extraExeSearch=self.satoshiExeSearchPath)
      except:
         LOGEXCEPT('Error setting up SDM')
         pass

      if TheSDM.failedFindExe:
         return 'StillMissing'

      return 'AllGood'

   #############################################################################
   def executeModeSwitch(self):
      LOGDEBUG('executeModeSwitch')

      if TheSDM.getSDMState() == 'BitcoindExeMissing':
         bitcoindStat = self.lookForBitcoind()
         if bitcoindStat=='Running':
            result = QMessageBox.warning(self, tr('Already running!'), tr("""
               The Bitcoin software appears to be installed now, but it
               needs to be closed for Armory to work.  Would you like Armory
               to close it for you?"""), QMessageBox.Yes | QMessageBox.No)
            if result==QMessageBox.Yes:
               self.closeExistingBitcoin()
               self.startBitcoindIfNecessary()
         elif bitcoindStat=='StillMissing':
            QMessageBox.warning(self, tr('Still Missing'), tr("""
               The Bitcoin software still appears to be missing.  If you
               just installed it, then please adjust your settings to point
               to the installation directory."""), QMessageBox.Ok)
         self.startBitcoindIfNecessary()
      elif self.doAutoBitcoind and not TheSDM.isRunningBitcoind():
         if satoshiIsAvailable():
            result = QMessageBox.warning(self, tr('Still Running'), tr("""
               'Bitcoin-Qt is still running.  Armory cannot start until
               'it is closed.  Do you want Armory to close it for you?"""), \
               QMessageBox.Yes | QMessageBox.No)
            if result==QMessageBox.Yes:
               self.closeExistingBitcoin()
               self.startBitcoindIfNecessary()
         else:
            self.startBitcoindIfNecessary()
      elif TheBDM.getBDMState() == 'BlockchainReady' and TheBDM.isDirty():
         #self.resetBdmBeforeScan()
         self.startRescanBlockchain()
      elif TheBDM.getBDMState() in ('Offline','Uninitialized'):
         #self.resetBdmBeforeScan()
         TheBDM.setOnlineMode(True)
         self.switchNetworkMode(NETWORKMODE.Full)
      else:
         LOGERROR('ModeSwitch button pressed when it should be disabled')
      time.sleep(0.3)
      self.setDashboardDetails()




   #############################################################################
   @TimeThisFunction
   def resetBdmBeforeScan(self):
      if TheBDM.getBDMState()=='Scanning':
         LOGINFO('Aborting load')
         touchFile(os.path.join(ARMORY_HOME_DIR,'abortload.txt'))
         os.remove(os.path.join(ARMORY_HOME_DIR,'blkfiles.txt'))

      TheBDM.Reset(wait=False)
      for wid,wlt in self.walletMap.iteritems():
         TheBDM.registerWallet(wlt.cppWallet)



   #############################################################################
   def setupDashboard(self):
      LOGDEBUG('setupDashboard')
      self.lblBusy = QLabel('')
      if OS_WINDOWS:
         # Unfortunately, QMovie objects don't work in Windows with py2exe
         # had to create my own little "Busy" icon and hook it up to the
         # heartbeat
         self.lblBusy.setPixmap(QPixmap(':/loadicon_0.png'))
         self.numHeartBeat = 0
         def loadBarUpdate():
            if self.lblBusy.isVisible():
               self.numHeartBeat += 1
               self.lblBusy.setPixmap(QPixmap(':/loadicon_%d.png' % \
                                                (self.numHeartBeat%6)))
         self.extraHeartbeatAlways.append(loadBarUpdate)
      else:
         self.qmov = QMovie(':/busy.gif')
         self.lblBusy.setMovie( self.qmov )
         self.qmov.start()


      self.btnModeSwitch = QPushButton('')
      self.connect(self.btnModeSwitch, SIGNAL('clicked()'), \
                                       self.executeModeSwitch)

      # Will switch this to array/matrix of widgets if I get more than 2 rows
      self.lblDashModeTorrent = QRichLabel('',doWrap=False)
      self.lblDashModeSync    = QRichLabel('',doWrap=False)
      self.lblDashModeScan    = QRichLabel('',doWrap=False)
      self.lblDashModeTorrent.setAlignment(Qt.AlignLeft | Qt.AlignVCenter)
      self.lblDashModeSync.setAlignment(Qt.AlignLeft | Qt.AlignVCenter)
      self.lblDashModeScan.setAlignment(Qt.AlignLeft | Qt.AlignVCenter)

      self.barProgressSync    = QProgressBar(self)
      self.barProgressScan    = QProgressBar(self)

      self.barProgressSync.setRange(0,100)
      self.barProgressScan.setRange(0,100)

      self.lblTorrentStats    = QRichLabel('')

      twid = relaxedSizeStr(self,'99 seconds')[0]
      self.lblTimeLeftSync    = QRichLabel('')
      self.lblTimeLeftScan    = QRichLabel('')

      self.lblTimeLeftTorrent.setMinimumWidth(twid)
      self.lblTimeLeftSync.setMinimumWidth(twid)
      self.lblTimeLeftScan.setMinimumWidth(twid)

      self.lblStatsTorrent = QRichLabel('')

      layoutDashMode = QGridLayout()
      layoutDashMode.addWidget(self.lblDashModeSync,     2,0)
      layoutDashMode.addWidget(self.barProgressSync,     2,1)
      layoutDashMode.addWidget(self.lblTimeLeftSync,     2,2)
      layoutDashMode.addWidget(self.lblTorrentStats,     3,1, 1,2)
      layoutDashMode.addWidget(self.lblDashModeScan,     4,0)
      layoutDashMode.addWidget(self.barProgressScan,     4,1)
      layoutDashMode.addWidget(self.lblTimeLeftScan,     4,2)
      layoutDashMode.addWidget(self.lblBusy,             0,3, 4,1)
      layoutDashMode.addWidget(self.btnModeSwitch,       0,3, 4,1)
      self.frmDashModeSub = QFrame()
      self.frmDashModeSub.setFrameStyle(STYLE_SUNKEN)
      self.frmDashModeSub.setLayout(layoutDashMode)
      self.frmDashMode = makeHorizFrame(['Stretch', \
                                         self.frmDashModeSub, \
                                         'Stretch'])


      self.lblDashDescr1 = QRichLabel('')
      self.lblDashDescr2 = QRichLabel('')
      for lbl in [self.lblDashDescr1, self.lblDashDescr2]:
         # One textbox above buttons, one below
         lbl.setStyleSheet('padding: 5px')
         qpal = lbl.palette()
         qpal.setColor(QPalette.Base, Colors.Background)
         lbl.setPalette(qpal)
         lbl.setOpenExternalLinks(True)

      # Set up an array of buttons in the middle of the dashboard, to be used
      # to help the user install bitcoind.
      self.lblDashBtnDescr = QRichLabel('')
      self.lblDashBtnDescr.setOpenExternalLinks(True)
      BTN,LBL,TTIP = range(3)
      self.dashBtns = [[None]*3 for i in range(5)]
      self.dashBtns[DASHBTNS.Close   ][BTN] = QPushButton('Close Bitcoin Process')
      self.dashBtns[DASHBTNS.Install ][BTN] = QPushButton('Auto-Install Bitcoin')
      self.dashBtns[DASHBTNS.Browse  ][BTN] = QPushButton('Open www.bitcoin.org')
      self.dashBtns[DASHBTNS.Instruct][BTN] = QPushButton('Installation Instructions')
      self.dashBtns[DASHBTNS.Settings][BTN] = QPushButton('Change Settings')


      #####
      def openBitcoinOrg():
         webbrowser.open('http://www.bitcoin.org/en/download')


      #####
      def openInstruct():
         if OS_WINDOWS:
            webbrowser.open('https://www.bitcoinarmory.com/install-windows/')
         elif OS_LINUX:
            webbrowser.open('https://www.bitcoinarmory.com/install-linux/')
         elif OS_MACOSX:
            webbrowser.open('https://www.bitcoinarmory.com/install-macosx/')






      self.connect(self.dashBtns[DASHBTNS.Close][BTN], SIGNAL('clicked()'), \
                                                   self.closeExistingBitcoin)
      self.connect(self.dashBtns[DASHBTNS.Install][BTN], SIGNAL('clicked()'), \
                                                     self.installSatoshiClient)
      self.connect(self.dashBtns[DASHBTNS.Browse][BTN], SIGNAL('clicked()'), \
                                                             openBitcoinOrg)
      self.connect(self.dashBtns[DASHBTNS.Settings][BTN], SIGNAL('clicked()'), \
                                                           self.openSettings)
      #self.connect(self.dashBtns[DASHBTNS.Instruct][BTN], SIGNAL('clicked()'), \
                                                     #self.openInstructWindow)

      self.dashBtns[DASHBTNS.Close][LBL] = QRichLabel( \
           'Stop existing Bitcoin processes so that Armory can open its own')
      self.dashBtns[DASHBTNS.Browse][LBL]     = QRichLabel( \
           'Open browser to Bitcoin webpage to download and install Bitcoin software')
      self.dashBtns[DASHBTNS.Instruct][LBL] = QRichLabel( \
           'Instructions for manually installing Bitcoin for operating system')
      self.dashBtns[DASHBTNS.Settings][LBL]  = QRichLabel( \
           'Open Armory settings window to change Bitcoin software management')


      self.dashBtns[DASHBTNS.Browse][TTIP] = self.createToolTipWidget( \
           'Will open your default browser to http://www.bitcoin.org where you can '
           'download the latest version of Bitcoin-Qt, and get other information '
           'and links about Bitcoin, in general.')
      self.dashBtns[DASHBTNS.Instruct][TTIP] = self.createToolTipWidget( \
           'Instructions are specific to your operating system and include '
           'information to help you verify you are installing the correct software')
      self.dashBtns[DASHBTNS.Settings][TTIP] = self.createToolTipWidget(
           'Change Bitcoin-Qt/bitcoind management settings or point Armory to '
           'a non-standard Bitcoin installation')
      self.dashBtns[DASHBTNS.Close][TTIP] = self.createToolTipWidget( \
           'Armory has detected a running Bitcoin-Qt or bitcoind instance and '
           'will force it to exit')

      self.dashBtns[DASHBTNS.Install][BTN].setEnabled(False)
      self.dashBtns[DASHBTNS.Install][LBL] = QRichLabel('')
      self.dashBtns[DASHBTNS.Install][LBL].setText( \
          'This option is not yet available yet!', color='DisableFG')
      self.dashBtns[DASHBTNS.Install][TTIP] = QRichLabel('') # disabled

      #if OS_LINUX:
      if OS_WINDOWS:
         self.dashBtns[DASHBTNS.Install][BTN].setEnabled(True)
         self.dashBtns[DASHBTNS.Install][LBL] = QRichLabel('')
         self.dashBtns[DASHBTNS.Install][LBL].setText( \
            'Securely download Bitcoin software for Windows %s' % OS_VARIANT[0])
         self.dashBtns[DASHBTNS.Install][TTIP] = self.createToolTipWidget( \
            'The downloaded files are cryptographically verified.  '
            'Using this option will start the installer, you will '
            'have to click through it to complete installation.')

         #self.lblDashInstallForMe = QRichLabel( \
           #'Armory will download, verify, and start the Bitcoin installer for you')
         #self.ttipInstallForMe = self.createToolTipWidget( \
           #'Armory will download the latest version of the Bitcoin software '
           #'for Windows and verify its digital signatures.  You will have to '
           #'click through the installation options.<u></u>')
      elif OS_LINUX:
         # Only display the install button if using a debian-based distro
         dist = platform.linux_distribution()
         if dist[0] in ['Ubuntu','LinuxMint'] or 'debian' in dist:
            self.dashBtns[DASHBTNS.Install][BTN].setEnabled(True)
            self.dashBtns[DASHBTNS.Install][LBL] = QRichLabel( \
               'Automatic installation for Ubuntu/Debian')
            self.dashBtns[DASHBTNS.Install][TTIP] = self.createToolTipWidget( \
               'Will download and install Bitcoin from trusted sources.')
      elif OS_MACOSX:
         pass
      else:
         print 'Unrecognized OS!'


      self.frmDashMgmtButtons = QFrame()
      self.frmDashMgmtButtons.setFrameStyle(STYLE_SUNKEN)
      layoutButtons = QGridLayout()
      layoutButtons.addWidget(self.lblDashBtnDescr, 0,0, 1,3)
      for r in range(5):
         for c in range(3):
            if c==LBL:
               wMin = tightSizeNChar(self, 50)[0]
               self.dashBtns[r][c].setMinimumWidth(wMin)
            layoutButtons.addWidget(self.dashBtns[r][c],  r+1,c)

      self.frmDashMgmtButtons.setLayout(layoutButtons)
      self.frmDashMidButtons  = makeHorizFrame(['Stretch', \
                                              self.frmDashMgmtButtons,
                                              'Stretch'])

      dashLayout = QVBoxLayout()
      dashLayout.addWidget(self.frmDashMode)
      dashLayout.addWidget(self.lblDashDescr1)
      dashLayout.addWidget(self.frmDashMidButtons )
      dashLayout.addWidget(self.lblDashDescr2)
      frmInner = QFrame()
      frmInner.setLayout(dashLayout)

      self.dashScrollArea = QScrollArea()
      self.dashScrollArea.setWidgetResizable(True)
      self.dashScrollArea.setWidget(frmInner)
      scrollLayout = QVBoxLayout()
      scrollLayout.addWidget(self.dashScrollArea)
      self.tabDashboard.setLayout(scrollLayout)



   #############################################################################
   def setupAnnounceTab(self):

      self.lblAlertStr = QRichLabel(tr("""
         <font size=4><b>Announcements and alerts from <i>Armory Technologies,
         Inc.</i></b></font>"""), doWrap=False, hAlign=Qt.AlignHCenter)

      self.lblLastUpdated = QRichLabel('', doWrap=False)
      self.btnCheckForUpdates  = QPushButton(tr('Check for Updates'))
      self.connect(self.btnCheckForUpdates, SIGNAL(CLICKED), \
                              self.explicitCheckAnnouncements)

      frmLastUpdate = makeHorizFrame(['Stretch', \
                                      self.lblLastUpdated, \
                                      self.btnCheckForUpdates, \
                                      'Stretch'])

      self.icoArmorySWVersion = QLabel('')
      self.lblArmorySWVersion = QRichLabel('', doWrap=False)
      self.icoSatoshiSWVersion = QLabel('')
      self.lblSatoshiSWVersion = QRichLabel('', doWrap=False)

      self.btnSecureDLArmory  = QPushButton(tr('Secure Downloader'))
      self.btnSecureDLSatoshi = QPushButton(tr('Secure Downloader'))
      self.connect(self.btnSecureDLArmory, SIGNAL(CLICKED), self.openDLArmory)
      self.connect(self.btnSecureDLSatoshi, SIGNAL(CLICKED), self.openDLSatoshi)


      frmVersions = QFrame()
      layoutVersions = QGridLayout()
      layoutVersions.addWidget(self.icoArmorySWVersion, 0,0)
      layoutVersions.addWidget(self.lblArmorySWVersion, 0,1)
      layoutVersions.addWidget(self.btnSecureDLArmory,  0,2)
      layoutVersions.addWidget(self.icoSatoshiSWVersion, 1,0)
      layoutVersions.addWidget(self.lblSatoshiSWVersion, 1,1)
      layoutVersions.addWidget(self.btnSecureDLSatoshi,  1,2)
      frmVersions.setLayout(layoutVersions)
      frmVersions.setFrameStyle(STYLE_RAISED)

      lblVerHeader = QRichLabel(tr("""<font size=4><b>
         Software Version Updates:</b></font>"""), doWrap=False, \
         hAlign=Qt.AlignHCenter)
      lblTableHeader = QRichLabel(tr("""<font size=4><b>
         All Available Notifications:</b></font>"""), doWrap=False, \
         hAlign=Qt.AlignHCenter)


      self.announceTableWidgets = \
         [[QLabel(''), QRichLabel(''), QLabelButton('+')] for i in range(10)]
      layoutTable = QGridLayout()
      for i in range(10):
         for j in range(3):
            layoutTable.addWidget(self.announceTableWidgets[i][j], i,j)
      layoutTable.setColumnStretch(0,0)
      layoutTable.setColumnStretch(1,1)
      layoutTable.setColumnStretch(2,0)

      frmTable = QFrame()
      frmTable.setLayout(layoutTable)
      frmTable.setFrameStyle(STYLE_SUNKEN)

      self.updateAnnounceTable()


      frmEverything = makeVertFrame( [ self.lblAlertStr,
                                       frmLastUpdate,
                                       'Space(30)',
                                       lblTableHeader,
                                       frmTable,
                                       'Space(30)',
                                       lblVerHeader,
                                       frmVersions,
                                       'Stretch'])

      frmEverything.setMinimumWidth(300)
      frmEverything.setMaximumWidth(800)

      frmFinal = makeHorizFrame(['Stretch', frmEverything, 'Stretch'])

      self.announceScrollArea = QScrollArea()
      self.announceScrollArea.setWidgetResizable(True)
      self.announceScrollArea.setWidget(frmFinal)
      scrollLayout = QVBoxLayout()
      scrollLayout.addWidget(self.announceScrollArea)
      self.tabAnnounce.setLayout(scrollLayout)

   #############################################################################
   def openDLArmory(self):
      dl = self.announceFetcher.getAnnounceFile('downloads')
      cl = self.announceFetcher.getAnnounceFile('changelog')
      UpgradeDownloaderDialog(self, 'Armory', dl, cl).exec_()

   #############################################################################
   def openDLSatoshi(self):
      dl = self.announceFetcher.getAnnounceFile('downloads')
      cl = self.announceFetcher.getAnnounceFile('changelog')
      UpgradeDownloaderDialog(self, 'Satoshi', dl, cl).exec_()



   #############################################################################
   def updateAnnounceTab(self, *args):

      iconArmory   = ':/armory_icon_32x32.png'
      iconSatoshi  = ':/bitcoinlogo.png'
      iconInfoFile = ':/MsgBox_info48.png'
      iconGoodFile = ':/MsgBox_good48.png'
      iconWarnFile = ':/MsgBox_warning48.png'
      iconCritFile = ':/MsgBox_critical24.png'

      lastUpdate = self.announceFetcher.getLastSuccessfulFetchTime()
      noAnnounce = (lastUpdate == 0)

      if noAnnounce:
         self.lblLastUpdated.setText(tr("No announcement data was found!"))
         self.btnSecureDLArmory.setVisible(False)
         self.icoArmorySWVersion.setVisible(True)
         self.lblArmorySWVersion.setText(tr(""" You are running Armory
            version %s""") % getVersionString(BTCARMORY_VERSION))
      else:
         updTimeStr = unixTimeToFormatStr(lastUpdate)
         self.lblLastUpdated.setText(tr("<u>Last Updated</u>: %s") % updTimeStr)


      verStrToInt = lambda s: getVersionInt(readVersionString(s))

      # Notify of Armory updates
      self.icoArmorySWVersion.setPixmap(QPixmap(iconArmory).scaled(24,24))
      self.icoSatoshiSWVersion.setPixmap(QPixmap(iconSatoshi).scaled(24,24))

      try:
         armCurrent = verStrToInt(self.armoryVersions[0])
         armLatest  = verStrToInt(self.armoryVersions[1])
         if armCurrent >= armLatest:
            dispIcon = QPixmap(iconArmory).scaled(24,24)
            self.icoArmorySWVersion.setPixmap(dispIcon)
            self.btnSecureDLArmory.setVisible(False)
            self.lblArmorySWVersion.setText(tr("""
               You are using the latest version of Armory"""))
         else:
            dispIcon = QPixmap(iconWarnFile).scaled(24,24)
            self.icoArmorySWVersion.setPixmap(dispIcon)
            self.btnSecureDLArmory.setVisible(True)
            self.lblArmorySWVersion.setText(tr("""
               <b>There is a newer version of Armory available!</b>"""))
         self.btnSecureDLArmory.setVisible(True)
         self.icoArmorySWVersion.setVisible(True)
      except:
         #self.btnSecureDLArmory.setVisible(False)
         self.lblArmorySWVersion.setText(tr(""" You are running Armory
            version %s""") % getVersionString(BTCARMORY_VERSION))


      # Show CoreBTC updates
      try:
         satCurrent = verStrToInt(self.satoshiVersions[0])
         satLatest  = verStrToInt(self.satoshiVersions[1])
         if satCurrent >= satLatest:
            dispIcon = QPixmap(iconGoodFile).scaled(24,24)
            self.btnSecureDLSatoshi.setVisible(False)
            self.icoSatoshiSWVersion.setPixmap(dispIcon)
            self.lblSatoshiSWVersion.setText(tr(""" You are using
               the latest version of the core Bitcoin software"""))
         else:
            dispIcon = QPixmap(iconWarnFile).scaled(24,24)
            self.btnSecureDLSatoshi.setVisible(True)
            self.icoSatoshiSWVersion.setPixmap(dispIcon)
            self.lblSatoshiSWVersion.setText(tr("""
               <b>There is a newer version of the core Bitcoin software
               available!</b>"""))
      except:
         #self.btnSecureDLSatoshi.setVisible(False)
         if self.satoshiVersions[0]:
            self.lblSatoshiSWVersion.setText(tr(""" You are running
               core Bitcoin software version %s""") % self.satoshiVersions[0])
         else:
            self.lblSatoshiSWVersion.setText(tr("""No information is
            available for the core Bitcoin software"""))


      self.updateAnnounceTable()


   #############################################################################
   def updateAnnounceTable(self):

      # Default: Make everything non-visible except first row, middle column
      for i in range(10):
         for j in range(3):
            self.announceTableWidgets[0][1].setVisible(i==0 and j==1)

      if len(self.almostFullNotificationList)==0:
         self.announceTableWidgets[i][j].setText(tr("""
            There are no announcements or alerts to display"""))
         return


      alertsForSorting = []
      for nid,nmap in self.almostFullNotificationList.iteritems():
         alertsForSorting.append([nid, int(nmap['PRIORITY'])])

      sortedAlerts = sorted(alertsForSorting, key=lambda a: -a[1])[:10]

      i = 0
      for nid,priority in sortedAlerts:
         if priority>=4096:
            pixm = QPixmap(':/MsgBox_critical64.png')
         elif priority>=3072:
            pixm = QPixmap(':/MsgBox_warning48.png')
         elif priority>=2048:
            pixm = QPixmap(':/MsgBox_info48.png')
         else:
            pixm = QPixmap()


         shortDescr = self.almostFullNotificationList[nid]['SHORTDESCR']
         if priority>=4096:
            shortDescr = '<font color="%s">' + shortDescr + '</font>'
            shortDescr = shortDescr % htmlColor('TextWarn')

         self.announceTableWidgets[i][0].setPixmap(pixm.scaled(24,24))
         self.announceTableWidgets[i][1].setText(shortDescr)
         self.announceTableWidgets[i][2].setVisible(True)
<<<<<<< HEAD

=======
         
         class DlgGen():
            def __init__(self, parent, nid, notifyMap):
               self.parent = parent
               self.nid = nid
               self.notifyMap = notifyMap
            
            def __call__(self):
               return DlgNotificationWithDNAA(self.parent, self.parent, self.nid, self.notifyMap).exec_()
         
>>>>>>> e33c11dd
         self.connect(self.announceTableWidgets[i][2], SIGNAL(CLICKED), \
            DlgGen(self, nid, self.almostFullNotificationList[nid]))

         for j in range(3):
            self.announceTableWidgets[i][j].setVisible(True)

         i += 1





   #############################################################################
   def explicitCheckAnnouncements(self, waitTime=3):
      self.announceFetcher.fetchRightNow(waitTime)
      self.processAnnounceData()
      self.updateAnnounceTab()


   #############################################################################
   def installSatoshiClient(self, closeWhenDone=False):

      if closeWhenDone:
         # It's a long story why I need this, and only when closing...
         TheSDM.stopBitcoind()
         #self.resetBdmBeforeScan()
         self.switchNetworkMode(NETWORKMODE.Offline)
         from twisted.internet import reactor
         reactor.callLater(1, self.Heartbeat)

      if OS_LINUX:
         DlgInstallLinux(self,self).exec_()
      elif OS_WINDOWS:
         if not 'SATOSHI' in self.downloadDict or \
            not 'Windows' in self.downloadDict['SATOSHI']:
            QMessageBox.warning(self, 'Verification Unavaiable', \
               'Armory cannot verify the authenticity of any downloaded '
               'files.  You will need t download it yourself from '
               'bitcoin.org.', QMessageBox.Ok)
            self.dashBtns[DASHBTNS.Install][BTN].setEnabled(False)
            self.dashBtns[DASHBTNS.Install][LBL].setText( \
               'This option is currently unavailable.  Please visit bitcoin.org '
               'to download and install the software.', color='DisableFG')
            self.dashBtns[DASHBTNS.Install][TTIP] = self.createToolTipWidget( \
               'Armory has an internet connection but no way to verify '
               'the authenticity of the downloaded files.  You should '
               'download the installer yourself.')
            webbrowser.open('http://www.bitcoin.org/en/download')
            return

         print self.downloadDict['SATOSHI']['Windows']
         theLink = self.downloadDict['SATOSHI']['Windows'][0]
         theHash = self.downloadDict['SATOSHI']['Windows'][1]
         dlg = DlgDownloadFile(self, self, theLink, theHash, \
            'The Bitcoin installer will start when the download is finished '
            'and digital signatures are verified.  Please finish the installation '
            'when it appears.')
         dlg.exec_()
         fileData = dlg.dlFileData
         if len(fileData)==0 or dlg.dlVerifyFailed:
            QMessageBox.critical(self, 'Download Failed', \
               'The download failed.  Please visit www.bitcoin.org '
               'to download and install Bitcoin-Qt manually.', QMessageBox.Ok)
            webbrowser.open('http://www.bitcoin.org/en/download')
            return

         installerPath = os.path.join(ARMORY_HOME_DIR, os.path.basename(theLink))
         LOGINFO('Installer path: %s', installerPath)
         instFile = open(installerPath, 'wb')
         instFile.write(fileData)
         instFile.close()

         def startInstaller():
            execAndWait('"'+installerPath+'"', useStartInfo=False)
            self.startBitcoindIfNecessary()

         DlgExecLongProcess(startInstaller, tr("""
            Please Complete Bitcoin Installation<br> (installer should
            have opened in your taskbar)"""), self, self).exec_()
      elif OS_MACOSX:
         LOGERROR('Cannot install on OSX')


      if closeWhenDone:
         self.closeForReal(None)

   #############################################################################
   def closeExistingBitcoin(self):
      for proc in psutil.process_iter():
         if proc.name.lower() in ['bitcoind.exe','bitcoin-qt.exe',\
                                     'bitcoind','bitcoin-qt']:
            killProcess(proc.pid)
            time.sleep(2)
            return

      # If got here, never found it
      QMessageBox.warning(self, 'Not Found', \
         'Attempted to kill the running Bitcoin-Qt/bitcoind instance, '
         'but it was not found.  ', QMessageBox.Ok)

   #############################################################################
   def getPercentageFinished(self, maxblk, lastblk):
      curr = EstimateCumulativeBlockchainSize(lastblk)
      maxb = EstimateCumulativeBlockchainSize(maxblk)
      return float(curr)/float(maxb)

   #############################################################################
   def updateSyncProgress(self):

      if TheTDM.getTDMState() == 'Downloading':

         dlSpeed  = TheTDM.getLastStats('downRate')
         timeEst  = TheTDM.getLastStats('timeEst')
         fracDone = TheTDM.getLastStats('fracDone')
         numSeeds = TheTDM.getLastStats('numSeeds')
         numPeers = TheTDM.getLastStats('numPeers')

         self.lblDashModeSync.setText('Downloading via BitTorrent', \
                                          size=4, bold=True, color='Foreground')

         self.barProgressSync.setValue(int(99.9*fracDone))
         self.lblTimeLeftSync.setText(secondsToHumanTime(timeEst))
         self.lblTorrentStats.setText(tr("""
            Downloading %s/sec from %d seeds & peers""") % \
            (bytesToHumanSize(dlSpeed), numSeeds+numPeers))

         self.barProgressSync.setVisible(True)
         self.lblTimeLeftSync.setVisible(True)
         self.lblStatsTorSync.setVisible(True)
         #self.btnCancelTorrent.setVisible(True)

      elif TheBDM.getBDMState()=='Scanning':
         # Scan time is super-simple to predict: it's pretty much linear
         # with the number of bytes remaining.
         phase,pct,rate,tleft = TheBDM.predictLoadTime()
         if phase==1:
            self.lblDashModeScan.setText( 'Building Databases', \
                                        size=4, bold=True, color='Foreground')
         elif phase==3:
            self.lblDashModeScan.setText( 'Scanning Transaction History', \
                                        size=4, bold=True, color='Foreground')
         elif phase==4:
            self.lblDashModeScan.setText( 'Global Blockchain Index', \
                                        size=4, bold=True, color='Foreground')

         self.barProgressSync.setValue(100)
         self.lblTorrentStats.setText('')

         tleft15 = (int(tleft-1)/15 + 1)*15
         if tleft < 2:
            self.lblTimeLeftScan.setText('')
            self.barProgressScan.setValue(1)
         else:
            self.lblTimeLeftScan.setText(secondsToHumanTime(tleft15))
            self.barProgressScan.setValue(pct*100)

      elif TheSDM.getSDMState() in ['BitcoindInitializing','BitcoindSynchronizing']:
         ssdm = TheSDM.getSDMState()
         lastBlkNum  = self.getSettingOrSetDefault('LastBlkRecv',     0)
         lastBlkTime = self.getSettingOrSetDefault('LastBlkRecvTime', 0)

         # Get data from SDM if it has it
         info = TheSDM.getTopBlockInfo()
         if len(info['tophash'])>0:
            lastBlkNum  = info['numblks']
            lastBlkTime = info['toptime']

         # Use a reference point if we are starting from scratch
         refBlock = max(231747,      lastBlkNum)
         refTime  = max(1366171579,  lastBlkTime)

         #
         self.lblTorrentStats.setText('')

         # Ten min/block is pretty accurate, even at genesis blk (about 1% slow)
         self.approxMaxBlock = refBlock + int((RightNow() - refTime) / (10*MINUTE))
         self.approxBlkLeft  = self.approxMaxBlock - lastBlkNum
         self.approxPctSoFar = self.getPercentageFinished(self.approxMaxBlock, \
                                                                  lastBlkNum)

         self.initSyncCircBuff.append([RightNow(), self.approxPctSoFar])
         if len(self.initSyncCircBuff)>30:
            # There's always a couple wacky measurements up front, start at 10
            t0,p0 = self.initSyncCircBuff[10]
            t1,p1 = self.initSyncCircBuff[-1]
            dt,dp = t1-t0, p1-p0
            if dt>600:
               self.initSyncCircBuff = self.initSyncCircBuff[1:]

            if dp>0 and dt>0:
               dpPerSec = dp / dt
               if lastBlkNum < 200000:
                  dpPerSec = dpPerSec / 2
               timeRemain = (1 - self.approxPctSoFar) / dpPerSec
               #timeRemain = min(timeRemain, 8*HOUR)
            else:
               timeRemain = None
         else:
            timeRemain = None


         intPct = int(100*self.approxPctSoFar)
         strPct = '%d%%' % intPct

         self.barProgressSync.setFormat('%p%')
         if ssdm == 'BitcoindReady':
            return (0,0,0.99)  # because it's probably not completely done...
            self.lblTimeLeftSync.setText('Almost Done...')
            self.barProgressSync.setValue(99)
         elif ssdm == 'BitcoindSynchronizing':
            self.barProgressSync.setValue(int(99.9*self.approxPctSoFar))
            if self.approxBlkLeft < 10000:
               if self.approxBlkLeft < 200:
                  self.lblTimeLeftSync.setText('%d blocks' % self.approxBlkLeft)
               else:
                  # If we're within 10k blocks, estimate based on blkspersec
                  if info['blkspersec'] > 0:
                     timeleft = int(self.approxBlkLeft/info['blkspersec'])
                     self.lblTimeLeftSync.setText(secondsToHumanTime(timeleft))
            else:
               # If we're more than 10k blocks behind...
               if timeRemain:
                  timeRemain = min(24*HOUR, timeRemain)
                  self.lblTimeLeftSync.setText(secondsToHumanTime(timeRemain))
               else:
                  self.lblTimeLeftSync.setText('')
         elif ssdm == 'BitcoindInitializing':
            self.barProgressSync.setValue(0)
            self.barProgressSync.setFormat('')
         else:
            LOGERROR('Should not predict sync info in non init/sync SDM state')
            return ('UNKNOWN','UNKNOWN', 'UNKNOWN')
      else:
         LOGWARN('Called updateSyncProgress while not sync\'ing')


   #############################################################################
   def GetDashFunctionalityText(self, func):
      """
      Outsourcing all the verbose dashboard text to here, to de-clutter the
      logic paths in the setDashboardDetails function
      """
      LOGINFO('Switching Armory functional mode to "%s"', func)
      if func.lower() == 'scanning':
         return ( \
         'The following functionality is available while scanning in offline mode:'
         '<ul>'
         '<li>Create new wallets</li>'
         '<li>Generate receiving addresses for your wallets</li>'
         '<li>Create backups of your wallets (printed or digital)</li>'
         '<li>Change wallet encryption settings</li>'
         '<li>Sign transactions created from an online system</li>'
         '<li>Sign messages</li>'
         '</ul>'
         '<br><br><b>NOTE:</b>  The Bitcoin network <u>will</u> process transactions '
         'to your addresses, even if you are offline.  It is perfectly '
         'okay to create and distribute payment addresses while Armory is offline, '
         'you just won\'t be able to verify those payments until the next time '
         'Armory is online.')
      elif func.lower() == 'offline':
         return ( \
         'The following functionality is available in offline mode:'
         '<ul>'
         '<li>Create, import or recover wallets</li>'
         '<li>Generate new receiving addresses for your wallets</li>'
         '<li>Create backups of your wallets (printed or digital)</li>'
         '<li>Import private keys to wallets</li>'
         '<li>Change wallet encryption settings</li>'
         '<li>Sign messages</li>'
         '<li><b>Sign transactions created from an online system</b></li>'
         '</ul>'
         '<br><br><b>NOTE:</b>  The Bitcoin network <u>will</u> process transactions '
         'to your addresses, regardless of whether you are online.  It is perfectly '
         'okay to create and distribute payment addresses while Armory is offline, '
         'you just won\'t be able to verify those payments until the next time '
         'Armory is online.')
      elif func.lower() == 'online':
         return ( \
         '<ul>'
         '<li>Create, import or recover Armory wallets</li>'
         '<li>Generate new addresses to receive coins</li>'
         '<li>Send bitcoins to other people</li>'
         '<li>Create one-time backups of your wallets (in printed or digital form)</li>'
         '<li>Click on "bitcoin:" links in your web browser '
            '(not supported on all operating systems)</li>'
         '<li>Import private keys to wallets</li>'
         '<li>Monitor payments to watching-only wallets and create '
            'unsigned transactions</li>'
         '<li>Sign messages</li>'
         '<li><b>Create transactions with watching-only wallets, '
            'to be signed by an offline wallets</b></li>'
         '</ul>')


   #############################################################################
   def GetDashStateText(self, mgmtMode, state):
      """
      Outsourcing all the verbose dashboard text to here, to de-clutter the
      logic paths in the setDashboardDetails function
      """
      LOGINFO('Switching Armory state text to Mgmt:%s, State:%s', mgmtMode, state)

      # A few states don't care which mgmtMode you are in...
      if state == 'NewUserInfo':
         return tr("""
         For more information about Armory, and even Bitcoin itself, you should
         visit the <a href="https://bitcoinarmory.com/faqs/">frequently
         asked questions page</a>.  If
         you are experiencing problems using this software, please visit the
         <a href="https://bitcoinarmory.com/troubleshooting/">Armory
         troubleshooting webpage</a>.  It will be updated frequently with
         solutions to common problems.
         <br><br>
         <b><u>IMPORTANT:</u></b> Make a backup of your wallet(s)!  Paper
         backups protect you <i>forever</i> against forgotten passwords,
         hard-drive failure, and make it easy for your family to recover
         your funds if something terrible happens to you.  <i>Each wallet
         only needs to be backed up once, ever!</i>  Without it, you are at
         risk of losing all of your Bitcoins!  For more information,
         visit the <a href="https://bitcoinarmory.com/armory-backups-are-forever/">Armory
         Backups page</a>.
         <br><br>
         To learn about improving your security through the use of offline
         wallets, visit the
         <a href="https://bitcoinarmory.com/using-our-wallet">Armory
         Quick Start Guide</a>, and the
         <a href="https://bitcoinarmory.com/using-our-wallet/#offlinewallet">Offline
         Wallet Tutorial</a>.<br><br> """)
      elif state == 'OnlineFull1':
         return ( \
         '<p><b>You now have access to all the features Armory has to offer!</b><br>'
         'To see your balances and transaction history, please click '
         'on the "Transactions" tab above this text.  <br>'
         'Here\'s some things you can do with Armory Bitcoin Client:'
         '<br>')
      elif state == 'OnlineFull2':
         return ( \
         ('If you experience any performance issues with Armory, '
         'please confirm that Bitcoin-Qt is running and <i>fully '
         'synchronized with the Bitcoin network</i>.  You will see '
         'a green checkmark in the bottom right corner of the '
         'Bitcoin-Qt window if it is synchronized.  If not, it is '
         'recommended you close Armory and restart it only when you '
         'see that checkmark.'
         '<br><br>'  if not self.doAutoBitcoind else '') + (
         '<b>Please backup your wallets!</b>  Armory wallets are '
         '"deterministic", meaning they only need to be backed up '
         'one time (unless you have imported external addresses/keys). '
         'Make a backup and keep it in a safe place!  All funds from '
         'Armory-generated addresses will always be recoverable with '
         'a paper backup, any time in the future.  Use the "Backup '
         'Individual Keys" option for each wallet to backup imported '
         'keys.</p>'))
      elif state == 'OnlineNeedSweep':
         return ( \
         'Armory is currently online, but you have requested a sweep operation '
         'on one or more private keys.  This requires searching the global '
         'transaction history for the available balance of the keys to be '
         'swept. '
         '<br><br>'
         'Press the button to start the blockchain scan, which '
         'will also put Armory into offline mode for a few minutes '
         'until the scan operation is complete')
      elif state == 'OnlineDirty':
         return ( \
         '<b>Wallet balances may '
         'be incorrect until the rescan operation is performed!</b>'
         '<br><br>'
         'Armory is currently online, but addresses/keys have been added '
         'without rescanning the blockchain.  You may continue using '
         'Armory in online mode, but any transactions associated with the '
         'new addresses will not appear in the ledger. '
         '<br><br>'
         'Pressing the button above will put Armory into offline mode '
         'for a few minutes until the scan operation is complete.')
      elif state == 'OfflineNoSatoshiNoInternet':
         return ( \
         'There is no connection to the internet, and there is no other '
         'Bitcoin software running.  Most likely '
         'you are here because this is a system dedicated '
         'to manage offline wallets! '
         '<br><br>'
         '<b>If you expected Armory to be in online mode</b>, '
         'please verify your internet connection is active, '
         'then restart Armory.  If you think the lack of internet '
         'connection is in error (such as if you are using Tor), '
         'then you can restart Armory with the "--skip-online-check" '
         'option, or change it in the Armory settings.'
         '<br><br>'
         'If you do not have Bitcoin-Qt installed, you can '
         'download it from <a href="http://www.bitcoin.org">'
         'http://www.bitcoin.org</a>.')

      # Branch the available display text based on which Satoshi-Management
      # mode Armory is using.  It probably wasn't necessary to branch the
      # the code like this, but it helped me organize the seemingly-endless
      # number of dashboard screens I need
      if mgmtMode.lower()=='user':
         if state == 'OfflineButOnlinePossible':
            return ( \
            'You are currently in offline mode, but can '
            'switch to online mode by pressing the button above.  However, '
            'it is not recommended that you switch until '
            'Bitcoin-Qt/bitcoind is fully synchronized with the bitcoin network.  '
            'You will see a green checkmark in the bottom-right corner of '
            'the Bitcoin-Qt window when it is finished.'
            '<br><br>'
            'Switching to online mode will give you access '
            'to more Armory functionality, including sending and receiving '
            'bitcoins and viewing the balances and transaction histories '
            'of each of your wallets.<br><br>')
         elif state == 'OfflineNoSatoshi':
            bitconf = os.path.join(BTC_HOME_DIR, 'bitcoin.conf')
            return ( \
            'You are currently in offline mode because '
            'Bitcoin-Qt is not running.  To switch to online '
            'mode, start Bitcoin-Qt and let it synchronize with the network '
            '-- you will see a green checkmark in the bottom-right corner when '
            'it is complete.  If Bitcoin-Qt is already running and you believe '
            'the lack of connection is an error (especially if using proxies), '
            'please see <a href="'
            'https://bitcointalk.org/index.php?topic=155717.msg1719077#msg1719077">'
            'this link</a> for options.'
            '<br><br>'
            '<b>If you prefer to have Armory do this for you</b>, '
            'then please check "Let Armory run '
            'Bitcoin-Qt in the background" under "File"->"Settings."'
            '<br><br>'
            'If you are new to Armory and/or Bitcoin-Qt, '
            'please visit the Armory '
            'webpage for more information.  Start at '
            '<a href="https://bitcoinarmory.com/armory-and-bitcoin-qt">'
            'Why Armory needs Bitcoin-Qt</a> or go straight to our <a '
            'href="https://bitcoinarmory.com/faqs/">'
            'frequently asked questions</a> page for more general information.  '
            'If you already know what you\'re doing and simply need '
            'to fetch the latest version of Bitcoin-Qt, you can download it from '
            '<a href="http://www.bitcoin.org">http://www.bitcoin.org</a>.')
         elif state == 'OfflineNoInternet':
            return ( \
            'You are currently in offline mode because '
            'Armory could not detect an internet connection.  '
            'If you think this is in error, then '
            'restart Armory using the " --skip-online-check" option, '
            'or adjust the Armory settings.  Then restart Armory.'
            '<br><br>'
            'If this is intended to be an offline computer, note '
            'that it is not necessary to have Bitcoin-Qt or bitcoind '
            'running.' )
         elif state == 'OfflineNoBlkFiles':
            return ( \
            'You are currently in offline mode because '
            'Armory could not find the blockchain files produced '
            'by Bitcoin-Qt.  Do you run Bitcoin-Qt (or bitcoind) '
            'from a non-standard directory?   Armory expects to '
            'find the blkXXXX.dat files in <br><br>%s<br><br> '
            'If you know where they are located, please restart '
            'Armory using the " --satoshi-datadir=[path]" '
            'to notify Armory where to find them.') % BLKFILE_DIR
         elif state == 'Disconnected':
            return ( \
            'Armory was previously online, but the connection to Bitcoin-Qt/'
            'bitcoind was interrupted.  You will not be able to send bitcoins '
            'or confirm receipt of bitcoins until the connection is '
            'reestablished.  br><br>Please check that Bitcoin-Qt is open '
            'and synchronized with the network.  Armory will <i>try to '
            'reconnect</i> automatically when the connection is available '
            'again.  If Bitcoin-Qt is available again, and reconnection does '
            'not happen, please restart Armory.<br><br>')
         elif state == 'ScanNoWallets':
            return ( \
            'Please wait while the global transaction history is scanned. '
            'Armory will go into online mode automatically, as soon as '
            'the scan is complete.')
         elif state == 'ScanWithWallets':
            return ( \
            'Armory is scanning the global transaction history to retrieve '
            'information about your wallets.  The "Transactions" tab will '
            'be updated with wallet balance and history as soon as the scan is '
            'complete.  You may manage your wallets while you wait.<br><br>')
         else:
            LOGERROR('Unrecognized dashboard state: Mgmt:%s, State:%s', \
                                                          mgmtMode, state)
            return ''
      elif mgmtMode.lower()=='auto':
         if state == 'OfflineBitcoindRunning':
            return ( \
            'It appears you are already running Bitcoin software '
            '(Bitcoin-Qt or bitcoind). '
            'Unlike previous versions of Armory, you should <u>not</u> run '
            'this software yourself --  Armory '
            'will run it in the background for you.  Either close the '
            'Bitcoin application or adjust your settings.  If you change '
            'your settings, then please restart Armory.')
         if state == 'OfflineNeedBitcoinInst':
            return ( \
            '<b>Only one more step to getting online with Armory!</b>   You '
            'must install the Bitcoin software from www.bitcoin.org in order '
            'for Armory to communicate with the Bitcoin network.  If the '
            'Bitcoin software is already installed and/or you would prefer '
            'to manage it yourself, please adjust your settings and '
            'restart Armory.')
         if state == 'InitializingLongTime':
            return ( \
            '<b>To maximize your security, the Bitcoin engine is downloading '
            'and verifying the global transaction ledger.  <u>This will take '
            'several hours, but only needs to be done once</u>!</b>  It is usually '
            'best to leave it running over night for this initialization process.  '
            'Subsequent loads will only take a few minutes.'
            '<br><br>'
            'While you wait, you can manage your wallets.  Make new wallets, '
            'make digital or paper backups, create Bitcoin addresses to receive '
            'payments, '
            'sign messages, and/or import private keys.  You will always '
            'receive Bitcoin payments regardless of whether you are online, '
            'but you will have to verify that payment through another service '
            'until Armory is finished this initialization.')
         if state == 'InitializingDoneSoon':
            return ( \
            'The software is downloading and processing the latest activity '
            'on the network related to your wallet%s.  This should take only '
            'a few minutes.  While you wait, you can manage your wallets.  '
            '<br><br>'
            'Now would be a good time to make paper (or digital) backups of '
            'your wallet%s if you have not done so already!  You are protected '
            '<i>forever</i> from hard-drive loss, or forgetting you password. '
            'If you do not have a backup, you could lose all of your '
            'Bitcoins forever!  See the <a href="https://bitcoinarmory.com/">'
            'Armory Backups page</a> for more info.' % \
            (('' if len(self.walletMap)==1 else 's',)*2))
         if state == 'OnlineDisconnected':
            return ( \
            'Armory\'s communication with the Bitcoin network was interrupted. '
            'This usually does not happen unless you closed the process that '
            'Armory was using to communicate with the network. Armory requires '
            '%s to be running in the background, and this error pops up if it '
            'disappears.'
            '<br><br>You may continue in offline mode, or you can close '
            'all Bitcoin processes and restart Armory.' \
            % os.path.basename(TheSDM.executable))
         if state == 'OfflineBadConnection':
            return ( \
            'Armory has experienced an issue trying to communicate with the '
            'Bitcoin software.  The software is running in the background, '
            'but Armory cannot communicate with it through RPC as it expects '
            'to be able to.  If you changed any settings in the Bitcoin home '
            'directory, please make sure that RPC is enabled and that it is '
            'accepting connections from localhost.  '
            '<br><br>'
            'If you have not changed anything, please export the log file '
            '(from the "File" menu) and send it to support@bitcoinarmory.com')
         if state == 'OfflineSatoshiAvail':
            return ( \
            'Armory does not detect internet access, but it does detect '
            'running Bitcoin software.  Armory is in offline-mode. <br><br>'
            'If you are intending to run an offline system, you will not '
            'need to have the Bitcoin software installed on the offline '
            'computer.  It is only needed for the online computer. '
            'If you expected to be online and '
            'the absence of internet is an error, please restart Armory '
            'using the "--skip-online-check" option.  ')
         if state == 'OfflineForcedButSatoshiAvail':
            return ( \
            'Armory was started in offline-mode, but detected you are '
            'running Bitcoin software.  If you are intending to run an '
            'offline system, you will <u>not</u> need to have the Bitcoin '
            'software installed or running on the offline '
            'computer.  It is only required for being online. ')
         if state == 'OfflineBadDBEnv':
            return ( \
            'The Bitcoin software indicates there '
            'is a problem with its databases.  This can occur when '
            'Bitcoin-Qt/bitcoind is upgraded or downgraded, or sometimes '
            'just by chance after an unclean shutdown.'
            '<br><br>'
            'You can either revert your installed Bitcoin software to the '
            'last known working version (but not earlier than version 0.8.1) '
            'or delete everything <b>except</b> "wallet.dat" from the your Bitcoin '
            'home directory:<br><br>'
            '<font face="courier"><b>%s</b></font>'
            '<br><br>'
            'If you choose to delete the contents of the Bitcoin home '
            'directory, you will have to do a fresh download of the blockchain '
            'again, which will require a few hours the first '
            'time.' % self.satoshiHomePath)
         if state == 'OfflineBtcdCrashed':
            sout = '' if TheSDM.btcOut==None else str(TheSDM.btcOut)
            serr = '' if TheSDM.btcErr==None else str(TheSDM.btcErr)
            soutHtml = '<br><br>' + '<br>'.join(sout.strip().split('\n'))
            serrHtml = '<br><br>' + '<br>'.join(serr.strip().split('\n'))
            soutDisp = '<b><font face="courier">StdOut: %s</font></b>' % soutHtml
            serrDisp = '<b><font face="courier">StdErr: %s</font></b>' % serrHtml
            if len(sout)>0 or len(serr)>0:
               return ( \
               'There was an error starting the underlying Bitcoin engine.  '
               'This should not normally happen.  Usually it occurs when you '
               'have been using Bitcoin-Qt prior to using Armory, especially '
               'if you have upgraded or downgraded Bitcoin-Qt recently (manually, '
               'or through the Armory automatic installation).  Output from '
               'bitcoind:<br>' +
               (soutDisp if len(sout)>0 else '') +
               (serrDisp if len(serr)>0 else '') )
            else:
               return ( tr("""
                  There was an error starting the underlying Bitcoin engine.
                  This should not normally happen.  Usually it occurs when you
                  have been using Bitcoin-Qt prior to using Armory, especially
                  if you have upgraded or downgraded Bitcoin-Qt recently (manually,
                  or through the Armory automatic installation).
                  <br><br>
                  Unfortunately, this error is so strange, Armory does not
                  recognize it.  Please go to "Export Log File" from the "File"
                  menu and email at as an attachment to <a href="mailto:
                  support@bitcoinarmory.com?Subject=Bitcoind%20Crash">
                  support@bitcoinarmory.com</a>.  We apologize for the
                  inconvenience!"""))


   #############################################################################
   @TimeThisFunction
   def setDashboardDetails(self, INIT=False):
      """
      We've dumped all the dashboard text into the above 2 methods in order
      to declutter this method.
      """
      onlineAvail = self.onlineModeIsPossible()

      sdmState = TheSDM.getSDMState()
      bdmState = TheBDM.getBDMState()
      descr  = ''
      descr1 = ''
      descr2 = ''

      # Methods for showing/hiding groups of widgets on the dashboard
      def setBtnRowVisible(r, visBool):
         for c in range(3):
            self.dashBtns[r][c].setVisible(visBool)

      def setSyncRowVisible(b):
         self.lblDashModeSync.setVisible(b)
         self.barProgressSync.setVisible(b)
         self.lblTimeLeftSync.setVisible(b)


      def setScanRowVisible(b):
         self.lblDashModeScan.setVisible(b)
         self.barProgressScan.setVisible(b)
         self.lblTimeLeftScan.setVisible(b)

      def setOnlyDashModeVisible():
         setSyncRowVisible(False)
         setScanRowVisible(False)
         self.lblBusy.setVisible(False)
         self.btnModeSwitch.setVisible(False)
         self.lblDashModeSync.setVisible(True)

      def setBtnFrameVisible(b, descr=''):
         self.frmDashMidButtons.setVisible(b)
         self.lblDashBtnDescr.setVisible(len(descr)>0)
         self.lblDashBtnDescr.setText(descr)


      if INIT:
         setBtnFrameVisible(False)
         setBtnRowVisible(DASHBTNS.Install, False)
         setBtnRowVisible(DASHBTNS.Browse, False)
         setBtnRowVisible(DASHBTNS.Instruct, False)
         setBtnRowVisible(DASHBTNS.Settings, False)
         setBtnRowVisible(DASHBTNS.Close, False)
         setOnlyDashModeVisible()
         self.btnModeSwitch.setVisible(False)


      if self.doAutoBitcoind and not sdmState=='BitcoindReady':
         # User is letting Armory manage the Satoshi client for them.

         if not sdmState==self.lastSDMState:

            self.lblBusy.setVisible(False)
            self.btnModeSwitch.setVisible(False)

            # There's a whole bunch of stuff that has to be hidden/shown
            # depending on the state... set some reasonable defaults here
            setBtnFrameVisible(False)
            setBtnRowVisible(DASHBTNS.Install, False)
            setBtnRowVisible(DASHBTNS.Browse, False)
            setBtnRowVisible(DASHBTNS.Instruct, False)
            setBtnRowVisible(DASHBTNS.Settings, True)
            setBtnRowVisible(DASHBTNS.Close, False)

            if not (self.forceOnline or self.internetAvail) or CLI_OPTIONS.offline:
               self.mainDisplayTabs.setTabEnabled(self.MAINTABS.Ledger, False)
               setOnlyDashModeVisible()
               self.lblDashModeSync.setText( 'Armory is <u>offline</u>', \
                                            size=4, color='TextWarn', bold=True)
               if satoshiIsAvailable():
                  self.frmDashMidButtons.setVisible(True)
                  setBtnRowVisible(DASHBTNS.Close, True)
                  if CLI_OPTIONS.offline:
                     # Forced offline but bitcoind is running
                     LOGINFO('Dashboard switched to auto-OfflineForcedButSatoshiAvail')
                     descr1 += self.GetDashStateText('Auto', 'OfflineForcedButSatoshiAvail')
                     descr2 += self.GetDashFunctionalityText('Offline')
                     self.lblDashDescr1.setText(descr1)
                     self.lblDashDescr2.setText(descr2)
                  else:
                     LOGINFO('Dashboard switched to auto-OfflineSatoshiAvail')
                     descr1 += self.GetDashStateText('Auto', 'OfflineSatoshiAvail')
                     descr2 += self.GetDashFunctionalityText('Offline')
                     self.lblDashDescr1.setText(descr1)
                     self.lblDashDescr2.setText(descr2)
               else:
                  LOGINFO('Dashboard switched to auto-OfflineNoSatoshiNoInternet')
                  setBtnFrameVisible(True, \
                     'In case you actually do have internet access, use can use '
                     'the following links to get Armory installed.  Or change '
                     'your settings.')
                  setBtnRowVisible(DASHBTNS.Browse, True)
                  setBtnRowVisible(DASHBTNS.Install, True)
                  setBtnRowVisible(DASHBTNS.Settings, True)
                  #setBtnRowVisible(DASHBTNS.Instruct, not OS_WINDOWS)
                  descr1 += self.GetDashStateText('Auto','OfflineNoSatoshiNoInternet')
                  descr2 += self.GetDashFunctionalityText('Offline')
                  self.lblDashDescr1.setText(descr1)
                  self.lblDashDescr2.setText(descr2)
            elif not TheSDM.isRunningBitcoind():
               setOnlyDashModeVisible()
               self.mainDisplayTabs.setTabEnabled(self.MAINTABS.Ledger, False)
               self.lblDashModeSync.setText( 'Armory is <u>offline</u>', \
                                            size=4, color='TextWarn', bold=True)
               # Bitcoind is not being managed, but we want it to be
               if satoshiIsAvailable() or sdmState=='BitcoindAlreadyRunning':
                  # But bitcoind/-qt is already running
                  LOGINFO('Dashboard switched to auto-butSatoshiRunning')
                  self.lblDashModeSync.setText(' Please close Bitcoin-Qt', \
                                                         size=4, bold=True)
                  setBtnFrameVisible(True, '')
                  setBtnRowVisible(DASHBTNS.Close, True)
                  self.btnModeSwitch.setVisible(True)
                  self.btnModeSwitch.setText('Check Again')
                  #setBtnRowVisible(DASHBTNS.Close, True)
                  descr1 += self.GetDashStateText('Auto', 'OfflineBitcoindRunning')
                  descr2 += self.GetDashStateText('Auto', 'NewUserInfo')
                  descr2 += self.GetDashFunctionalityText('Offline')
                  self.lblDashDescr1.setText(descr1)
                  self.lblDashDescr2.setText(descr2)
                  #self.psutil_detect_bitcoin_exe_path()
               elif sdmState in ['BitcoindExeMissing', 'BitcoindHomeMissing']:
                  LOGINFO('Dashboard switched to auto-cannotFindExeHome')
                  if sdmState=='BitcoindExeMissing':
                     self.lblDashModeSync.setText('Cannot find Bitcoin Installation', \
                                                         size=4, bold=True)
                  else:
                     self.lblDashModeSync.setText('Cannot find Bitcoin Home Directory', \
                                                         size=4, bold=True)
                  setBtnRowVisible(DASHBTNS.Close, satoshiIsAvailable())
                  setBtnRowVisible(DASHBTNS.Install, True)
                  setBtnRowVisible(DASHBTNS.Browse, True)
                  setBtnRowVisible(DASHBTNS.Settings, True)
                  #setBtnRowVisible(DASHBTNS.Instruct, not OS_WINDOWS)
                  self.btnModeSwitch.setVisible(True)
                  self.btnModeSwitch.setText('Check Again')
                  setBtnFrameVisible(True)
                  descr1 += self.GetDashStateText('Auto', 'OfflineNeedBitcoinInst')
                  descr2 += self.GetDashStateText('Auto', 'NewUserInfo')
                  descr2 += self.GetDashFunctionalityText('Offline')
                  self.lblDashDescr1.setText(descr1)
                  self.lblDashDescr2.setText(descr2)
               elif sdmState in ['BitcoindDatabaseEnvError']:
                  LOGINFO('Dashboard switched to auto-BadDBEnv')
                  setOnlyDashModeVisible()
                  setBtnRowVisible(DASHBTNS.Install, True)
                  #setBtnRowVisible(DASHBTNS.Instruct, not OS_WINDOWS)
                  setBtnRowVisible(DASHBTNS.Settings, True)
                  self.lblDashModeSync.setText( 'Armory is <u>offline</u>', \
                                            size=4, color='TextWarn', bold=True)
                  descr1 += self.GetDashStateText('Auto', 'OfflineBadDBEnv')
                  descr2 += self.GetDashFunctionalityText('Offline')
                  self.lblDashDescr1.setText(descr1)
                  self.lblDashDescr2.setText(descr2)
                  setBtnFrameVisible(True, '')
               elif sdmState in ['BitcoindUnknownCrash']:
                  LOGERROR('Should not usually get here')
                  setOnlyDashModeVisible()
                  setBtnFrameVisible(True, \
                     'Try reinstalling the Bitcoin '
                     'software then restart Armory.  If you continue to have '
                     'problems, please contact Armory\'s core developer at '
                     '<a href="mailto:support@bitcoinarmory.com?Subject=Bitcoind%20Crash"'
                     '>support@bitcoinarmory.com</a>.')
                  setBtnRowVisible(DASHBTNS.Settings, True)
                  setBtnRowVisible(DASHBTNS.Install, True)
                  LOGINFO('Dashboard switched to auto-BtcdCrashed')
                  self.lblDashModeSync.setText( 'Armory is <u>offline</u>', \
                                            size=4, color='TextWarn', bold=True)
                  descr1 += self.GetDashStateText('Auto', 'OfflineBtcdCrashed')
                  descr2 += self.GetDashFunctionalityText('Offline')
                  self.lblDashDescr1.setText(descr1)
                  self.lblDashDescr2.setText(descr2)
                  self.lblDashDescr1.setTextInteractionFlags( \
                                          Qt.TextSelectableByMouse | \
                                          Qt.TextSelectableByKeyboard)
               elif sdmState in ['BitcoindNotAvailable']:
                  LOGERROR('BitcoindNotAvailable: should not happen...')
                  self.notAvailErrorCount += 1
                  #if self.notAvailErrorCount < 5:
                     #LOGERROR('Auto-mode-switch')
                     #self.executeModeSwitch()
                  descr1 += ''
                  descr2 += self.GetDashFunctionalityText('Offline')
                  self.lblDashDescr1.setText(descr1)
                  self.lblDashDescr2.setText(descr2)
               else:
                  setBtnFrameVisible(False)
                  descr1 += ''
                  descr2 += self.GetDashFunctionalityText('Offline')
                  self.lblDashDescr1.setText(descr1)
                  self.lblDashDescr2.setText(descr2)
            else:  # online detected/forced, and TheSDM has already been started
               if sdmState in ['BitcoindWrongPassword', 'BitcoindNotAvailable']:
                  setOnlyDashModeVisible()
                  self.mainDisplayTabs.setTabEnabled(self.MAINTABS.Ledger, False)
                  LOGINFO('Dashboard switched to auto-BadConnection')
                  self.lblDashModeSync.setText( 'Armory is <u>offline</u>', \
                                            size=4, color='TextWarn', bold=True)
                  descr1 += self.GetDashStateText('Auto', 'OfflineBadConnection')
                  descr2 += self.GetDashFunctionalityText('Offline')
                  self.lblDashDescr1.setText(descr1)
                  self.lblDashDescr2.setText(descr2)
               elif sdmState in ['BitcoindInitializing', 'BitcoindSynchronizing']:
                  LOGINFO('Dashboard switched to auto-InitSync')
                  self.mainDisplayTabs.setTabEnabled(self.MAINTABS.Ledger, False)
                  self.updateSyncProgress()
                  setSyncRowVisible(True)
                  setScanRowVisible(True)
                  self.lblBusy.setVisible(True)

                  if sdmState=='BitcoindInitializing':
                     self.lblDashModeSync.setText( 'Initializing Bitcoin Engine', \
                                              size=4, bold=True, color='Foreground')
                  else:
                     self.lblDashModeSync.setText( 'Synchronizing with Network', \
                                              size=4, bold=True, color='Foreground')

                  self.lblDashModeScan.setText( 'Build Databases and Scan', \
                                              size=4, bold=True, color='DisableFG')
                  if self.approxBlkLeft > 1440: # more than 10 days
                     descr1 += self.GetDashStateText('Auto', 'InitializingLongTime')
                     descr2 += self.GetDashStateText('Auto', 'NewUserInfo')
                  else:
                     descr1 += self.GetDashStateText('Auto', 'InitializingDoneSoon')
                     descr2 += self.GetDashStateText('Auto', 'NewUserInfo')

                  setBtnRowVisible(DASHBTNS.Settings, True)
                  setBtnFrameVisible(True, \
                     'Since version 0.88, Armory runs bitcoind in the '
                     'background.  You can switch back to '
                     'the old way in the Settings dialog. ')

                  descr2 += self.GetDashFunctionalityText('Offline')
                  self.lblDashDescr1.setText(descr1)
                  self.lblDashDescr2.setText(descr2)
      else:
         # User is managing satoshi client, or bitcoind is already sync'd
         self.frmDashMidButtons.setVisible(False)
         if bdmState in ('Offline', 'Uninitialized'):
            if onlineAvail and not self.lastBDMState[1]==onlineAvail:
               LOGINFO('Dashboard switched to user-OfflineOnlinePoss')
               self.mainDisplayTabs.setTabEnabled(self.MAINTABS.Ledger, False)
               setOnlyDashModeVisible()
               self.lblBusy.setVisible(False)
               self.btnModeSwitch.setVisible(True)
               self.btnModeSwitch.setEnabled(True)
               self.btnModeSwitch.setText('Go Online!')
               self.lblDashModeSync.setText('Armory is <u>offline</u>', size=4, bold=True)
               descr  = self.GetDashStateText('User', 'OfflineButOnlinePossible')
               descr += self.GetDashFunctionalityText('Offline')
               self.lblDashDescr1.setText(descr)
            elif not onlineAvail and not self.lastBDMState[1]==onlineAvail:
               self.mainDisplayTabs.setTabEnabled(self.MAINTABS.Ledger, False)
               setOnlyDashModeVisible()
               self.lblBusy.setVisible(False)
               self.btnModeSwitch.setVisible(False)
               self.btnModeSwitch.setEnabled(False)
               self.lblDashModeSync.setText( 'Armory is <u>offline</u>', \
                                         size=4, color='TextWarn', bold=True)

               if not self.bitcoindIsAvailable():
                  if self.internetAvail:
                     descr = self.GetDashStateText('User','OfflineNoSatoshi')
                     setBtnRowVisible(DASHBTNS.Settings, True)
                     setBtnFrameVisible(True, \
                        'If you would like Armory to manage the Bitcoin software '
                        'for you (Bitcoin-Qt or bitcoind), then adjust your '
                        'Armory settings, then restart Armory.')
                  else:
                     descr = self.GetDashStateText('User','OfflineNoSatoshiNoInternet')
               elif not self.internetAvail:
                  descr = self.GetDashStateText('User', 'OfflineNoInternet')
               elif not self.checkHaveBlockfiles():
                  descr = self.GetDashStateText('User', 'OfflineNoBlkFiles')

               descr += '<br><br>'
               descr += self.GetDashFunctionalityText('Offline')
               self.lblDashDescr1.setText(descr)

         elif bdmState == 'BlockchainReady':
            setOnlyDashModeVisible()
            self.mainDisplayTabs.setTabEnabled(self.MAINTABS.Ledger, True)
            self.lblBusy.setVisible(False)
            if self.netMode == NETWORKMODE.Disconnected:
               self.btnModeSwitch.setVisible(False)
               self.lblDashModeSync.setText( 'Armory is disconnected', size=4, color='TextWarn', bold=True)
               descr  = self.GetDashStateText('User','Disconnected')
               descr += self.GetDashFunctionalityText('Offline')
               self.lblDashDescr1.setText(descr)
            elif TheBDM.isDirty():
               LOGINFO('Dashboard switched to online-but-dirty mode')
               self.btnModeSwitch.setVisible(True)
               self.btnModeSwitch.setText('Rescan Now')
               self.mainDisplayTabs.setCurrentIndex(self.MAINTABS.Dash)
               self.lblDashModeSync.setText( 'Armory is online, but needs to rescan ' \
                              'the blockchain</b>', size=4, color='TextWarn', bold=True)
               if len(self.sweepAfterScanList) > 0:
                  self.lblDashDescr1.setText( self.GetDashStateText('User', 'OnlineNeedSweep'))
               else:
                  self.lblDashDescr1.setText( self.GetDashStateText('User', 'OnlineDirty'))
            else:
               # Fully online mode
               LOGINFO('Dashboard switched to fully-online mode')
               self.btnModeSwitch.setVisible(False)
               self.lblDashModeSync.setText( 'Armory is online!', color='TextGreen', size=4, bold=True)
               self.mainDisplayTabs.setTabEnabled(self.MAINTABS.Ledger, True)
               descr  = self.GetDashStateText('User', 'OnlineFull1')
               descr += self.GetDashFunctionalityText('Online')
               descr += self.GetDashStateText('User', 'OnlineFull2')
               self.lblDashDescr1.setText(descr)
            #self.mainDisplayTabs.setCurrentIndex(self.MAINTABS.Dash)
         elif bdmState == 'Scanning':
            LOGINFO('Dashboard switched to "Scanning" mode')
            self.updateSyncProgress()
            self.lblDashModeScan.setVisible(True)
            self.barProgressScan.setVisible(True)
            self.lblTimeLeftScan.setVisible(True)
            self.lblBusy.setVisible(True)
            self.btnModeSwitch.setVisible(False)

            if TheSDM.getSDMState() == 'BitcoindReady':
               self.barProgressSync.setVisible(True)
               self.lblTimeLeftSync.setVisible(True)
               self.lblDashModeSync.setVisible(True)
               self.lblTimeLeftSync.setText('')
               self.lblDashModeSync.setText( 'Synchronizing with Network', \
                                       size=4, bold=True, color='DisableFG')
            else:
               self.barProgressSync.setVisible(False)
               self.lblTimeLeftSync.setVisible(False)
               self.lblDashModeSync.setVisible(False)

            if len(str(self.lblDashModeScan.text()).strip()) == 0:
               self.lblDashModeScan.setText( 'Preparing Databases', \
                                          size=4, bold=True, color='Foreground')
            self.mainDisplayTabs.setTabEnabled(self.MAINTABS.Ledger, False)

            if len(self.walletMap)==0:
               descr = self.GetDashStateText('User','ScanNoWallets')
            else:
               descr = self.GetDashStateText('User','ScanWithWallets')

            descr += self.GetDashStateText('Auto', 'NewUserInfo')
            descr += self.GetDashFunctionalityText('Scanning') + '<br>'
            self.lblDashDescr1.setText(descr)
            self.lblDashDescr2.setText('')
            self.mainDisplayTabs.setCurrentIndex(self.MAINTABS.Dash)
         else:
            LOGERROR('What the heck blockchain mode are we in?  %s', bdmState)

      self.lastBDMState = [bdmState, onlineAvail]
      self.lastSDMState =  sdmState
      self.lblDashModeSync.setContentsMargins(50,5,50,5)
      self.lblDashModeScan.setContentsMargins(50,5,50,5)
      vbar = self.dashScrollArea.verticalScrollBar()

      # On Macs, this causes the main window scroll area to keep bouncing back
      # to the top. Not setting the value seems to fix it. DR - 2014/02/12
      if not OS_MACOSX:
         vbar.setValue(vbar.minimum())

   #############################################################################
   def createToolTipWidget(self, tiptext, iconSz=2):
      """
      The <u></u> is to signal to Qt that it should be interpretted as HTML/Rich
      text even if no HTML tags are used.  This appears to be necessary for Qt
      to wrap the tooltip text
      """
      fgColor = htmlColor('ToolTipQ')
      lbl = QLabel('<font size=%d color=%s>(?)</font>' % (iconSz, fgColor))
      lbl.setToolTip('<u></u>' + tiptext)
      lbl.setMaximumWidth(relaxedSizeStr(lbl, '(?)')[0])
      def pressEv(ev):
         DlgTooltip(self, lbl, tiptext).exec_()
      lbl.mousePressEvent = pressEv
      return lbl



   #############################################################################
   @TimeThisFunction
   def checkNewZeroConf(self):
      while len(self.newZeroConfSinceLastUpdate)>0:
         rawTx = self.newZeroConfSinceLastUpdate.pop()
         for wltID in self.walletMap.keys():
            wlt = self.walletMap[wltID]
            le = wlt.cppWallet.calcLedgerEntryForTxStr(rawTx)
            if not le.getTxHash() == '\x00' * 32:
               LOGDEBUG('ZerConf tx for wallet: %s.  Adding to notify queue.' % wltID)
               notifyIn = self.getSettingOrSetDefault('NotifyBtcIn', not OS_MACOSX)
               notifyOut = self.getSettingOrSetDefault('NotifyBtcOut', not OS_MACOSX)
               if (le.getValue() <= 0 and notifyOut) or (le.getValue() > 0 and notifyIn):
                  self.notifyQueue.append([wltID, le, False]) # notifiedAlready=False
               self.createCombinedLedger()
               self.walletModel.reset()

   #############################################################################
   @TimeThisFunction
   def newBlockSyncRescanZC(self, prevLedgSize):
      didAffectUs = False
      for wltID in self.walletMap.keys():
         self.walletMap[wltID].syncWithBlockchainLite()
         TheBDM.rescanWalletZeroConf(self.walletMap[wltID].cppWallet)
         newLedgerSize = len(self.walletMap[wltID].getTxLedger())
         didAffectUs = prevLedgSize[wltID] != newLedgerSize

      return didAffectUs


   #############################################################################
   #############################################################################
   def Heartbeat(self, nextBeatSec=1):
      """
      This method is invoked when the app is initialized, and will
      run every second, or whatever is specified in the nextBeatSec
      argument.
      """

      # Special heartbeat functions are for special windows that may need
      # to update every, say, every 0.1s
      # is all that matters at that moment, like a download progress window.
      # This is "special" because you are putting all other processing on
      # hold while this special window is active
      # IMPORTANT: Make sure that the special heartbeat function returns
      #            a value below zero when it's done OR if it errors out!
      #            Otherwise, it should return the next heartbeat delay,
      #            which would probably be something like 0.1 for a rapidly
      #            updating progress counter
      for fn in self.extraHeartbeatSpecial:
         try:
            nextBeat = fn()
            if nextBeat>0:
               reactor.callLater(nextBeat, self.Heartbeat)
            else:
               self.extraHeartbeatSpecial = []
               reactor.callLater(1, self.Heartbeat)
         except:
            LOGEXCEPT('Error in special heartbeat function')
            self.extraHeartbeatSpecial = []
            reactor.callLater(1, self.Heartbeat)
         return


      # TorrentDownloadManager
      # SatoshiDaemonManager
      # BlockDataManager
      tdmState = TheTDM.getTDMState()
      sdmState = TheSDM.getSDMState()
      bdmState = TheBDM.getBDMState()
      #print '(SDM, BDM) State = (%s, %s)' % (sdmState, bdmState)

      self.processAnnounceData()

      try:
         for func in self.extraHeartbeatAlways:
            if isinstance(func, list):
               fnc = func[0]
               kargs = func[1]
               keep_running = func[2]
               if keep_running == False:
                  self.extraHeartbeatAlways.remove(func)
               fnc(*kargs)
            else:
               func()

         for idx,wltID in enumerate(self.walletIDList):
            self.walletMap[wltID].checkWalletLockTimeout()




         if self.doAutoBitcoind:
            if tdmState=='Downloading':
               timeEst  = TheTDM.getLastStats('timeEst')
               self.torrentCircBuffer.append(timeEst)
               bufsz = len(self.torrentCircBuffer)
               if bufsz > 5*MINUTE:
                  self.torrentCircBuffer.pop()
               if bufsz > 1*MINUTE:
                  if sum(self.torrentCircBuffer) / float(bufsz) > 1*DAY:
                     if not self.alreadyAskedUserStopTorrent:
                        self.alreadyAskedUserStopTorrent = True
                        QMessageBox.warning

            if sdmState in ['BitcoindInitializing','BitcoindSynchronizing']:
               self.updateSyncProgress()
            elif sdmState == 'BitcoindReady':
               if bdmState == 'Uninitialized':
                  LOGINFO('Starting load blockchain')
                  self.loadBlockchainIfNecessary()
               elif bdmState == 'Offline':
                  LOGERROR('Bitcoind is ready, but we are offline... ?')
               elif bdmState=='Scanning':
                  self.updateSyncProgress()

            if not sdmState==self.lastSDMState or \
               not bdmState==self.lastBDMState[0]:
               self.setDashboardDetails()
         else:
            if bdmState in ('Offline','Uninitialized'):
               # This call seems out of place, but it's because if you are in offline
               # mode, it needs to check periodically for the existence of Bitcoin-Qt
               # so that it can enable the "Go Online" button
               self.setDashboardDetails()
               return
            elif bdmState=='Scanning':
               self.updateSyncProgress()


         if self.netMode==NETWORKMODE.Disconnected:
            if self.onlineModeIsPossible():
               self.switchNetworkMode(NETWORKMODE.Full)

         if not TheBDM.isDirty() == self.dirtyLastTime:
            self.setDashboardDetails()
         self.dirtyLastTime = TheBDM.isDirty()


         if bdmState=='BlockchainReady':

            #####
            # Blockchain just finished loading.  Do lots of stuff...
            if self.needUpdateAfterScan:
               LOGDEBUG('Running finishLoadBlockchain')
               self.finishLoadBlockchain()
               self.needUpdateAfterScan = False
               self.setDashboardDetails()

            #####
            # If we just rescanned to sweep an address, need to finish it
            if len(self.sweepAfterScanList)>0:
               LOGDEBUG('SweepAfterScanList is not empty -- exec finishSweepScan()')
               self.finishSweepScan()
               for addr in self.sweepAfterScanList:
                  addr.binPrivKey32_Plain.destroy()
               self.sweepAfterScanList = []
               self.setDashboardDetails()

            #####
            # If we had initiated any wallet restoration scans, we need to add
            # Those wallets to the display
            if len(self.newWalletList)>0:
               LOGDEBUG('Wallet restore completed.  Add to application.')
               while len(self.newWalletList)>0:
                  wlt,isFresh = self.newWalletList.pop()
                  print 'Registering %s wallet' % ('NEW' if isFresh else 'IMPORTED')
                  TheBDM.registerWallet(wlt.cppWallet, isFresh)
                  self.addWalletToApplication(wlt, walletIsNew=isFresh)
               self.setDashboardDetails()


            # Now we start the normal array of heartbeat operations
            newBlocks = TheBDM.readBlkFileUpdate(wait=True)
            self.currBlockNum = TheBDM.getTopBlockHeight()
            if isinstance(self.currBlockNum, int): BDMcurrentBlock[0] = self.currBlockNum

            if not newBlocks:
               newBlocks = 0


            # If we have new zero-conf transactions, scan them and update ledger
            if len(self.newZeroConfSinceLastUpdate)>0:
               self.newZeroConfSinceLastUpdate.reverse()
               for wltID in self.walletMap.keys():
                  wlt = self.walletMap[wltID]
                  TheBDM.rescanWalletZeroConf(wlt.cppWallet, wait=True)

            self.checkNewZeroConf()

            # Trigger any notifications, if we have them...
            self.doTheSystemTrayThing()

            if newBlocks>0 and not TheBDM.isDirty():

               # This says "after scan", but works when new blocks appear, too
               TheBDM.updateWalletsAfterScan(wait=True)

               prevLedgSize = dict([(wltID, len(self.walletMap[wltID].getTxLedger())) \
                                                   for wltID in self.walletMap.keys()])

               print 'New Block: ', self.currBlockNum

               self.ledgerModel.reset()

               LOGINFO('New Block! : %d', self.currBlockNum)
               didAffectUs = False

               # LITE sync means it won't rescan if addresses have been imported
               didAffectUs = self.newBlockSyncRescanZC(prevLedgSize)

               if didAffectUs:
                  LOGINFO('New Block contained a transaction relevant to us!')
                  self.walletListChanged()
                  self.notifyOnSurpriseTx(self.currBlockNum-newBlocks, \
                                          self.currBlockNum+1)

               self.createCombinedLedger()
               self.blkReceived  = RightNow()
               self.writeSetting('LastBlkRecvTime', self.blkReceived)
               self.writeSetting('LastBlkRecv',     self.currBlockNum)

               if self.netMode==NETWORKMODE.Full:
                  LOGINFO('Current block number: %d', self.currBlockNum)
                  self.lblArmoryStatus.setText(\
                     '<font color=%s>Connected (%s blocks)</font> ' % \
                     (htmlColor('TextGreen'), self.currBlockNum))

               # Update the wallet view to immediately reflect new balances
               self.walletModel.reset()

            blkRecvAgo  = RightNow() - self.blkReceived
            #blkStampAgo = RightNow() - TheBDM.getTopBlockHeader().getTimestamp()
            self.lblArmoryStatus.setToolTip('Last block received is %s ago' % \
                                                secondsToHumanTime(blkRecvAgo))


            for func in self.extraHeartbeatOnline:
               func()


      except:
         LOGEXCEPT('Error in heartbeat function')
         print sys.exc_info()
      finally:
         reactor.callLater(nextBeatSec, self.Heartbeat)


   #############################################################################
   def notifyOnSurpriseTx(self, blk0, blk1):
      # We usually see transactions as zero-conf first, then they show up in
      # a block. It is a "surprise" when the first time we see it is in a block
      notifiedAlready = set([ n[1].getTxHash() for n in self.notifyQueue ])
      for blk in range(blk0, blk1):
         for tx in TheBDM.getHeaderByHeight(blk).getTxRefPtrList():
            for wltID,wlt in self.walletMap.iteritems():
               le = wlt.cppWallet.calcLedgerEntryForTx(tx)
               if not le.getTxHash() in notifiedAlready:
                  notifyIn  = self.getSettingOrSetDefault('NotifyBtcIn',  not OS_MACOSX)
                  notifyOut = self.getSettingOrSetDefault('NotifyBtcOut', not OS_MACOSX)
                  if (le.getValue()<=0 and notifyOut) or (le.getValue>0 and notifyIn):
                     self.notifyQueue.append([wltID, le, False])
               else:
                  pass



   #############################################################################
   @TimeThisFunction
   def doTheSystemTrayThing(self):
      """
      I named this method as it is because this is not just "show a message."
      I need to display all relevant transactions, in sequence that they were
      received.  I will store them in self.notifyQueue, and this method will
      do nothing if it's empty.
      """
      if not TheBDM.getBDMState()=='BlockchainReady' or \
         RightNow()<self.notifyBlockedUntil:
         return

      # Input is:  [WltID, LedgerEntry, NotifiedAlready]
      txNotifyList = []
      for i in range(len(self.notifyQueue)):
         wltID, le, alreadyNotified = self.notifyQueue[i]
         if not self.walletMap.has_key(wltID):
            continue
         wlt = self.walletMap[wltID]

         # Skip the ones we've notified of already
         if alreadyNotified:
            continue

         # Notification is not actually for us
         if le.getTxHash()=='\x00'*32:
            continue

         self.notifyQueue[i][2] = True
         if le.isSentToSelf():
            amt = determineSentToSelfAmt(le, wlt)[0]
            self.sysTray.showMessage('Your bitcoins just did a lap!', \
               'Wallet "%s" (%s) just sent %s BTC to itself!' % \
               (wlt.labelName, wltID, coin2str(amt,maxZeros=1).strip()),
               QSystemTrayIcon.Information, 10000)
         else:
            txref = TheBDM.getTxByHash(le.getTxHash())
            nOut = txref.getNumTxOut()
            getScrAddr = lambda i: txref.getTxOutCopy(i).getScrAddressStr()
            recips = [scrAddr_to_addrStr(getScrAddr(j))    for j in range(nOut)]
            a160s  = [addrStr_to_hash160(recips[j])[1]     for j in range(nOut)]
            values = [txref.getTxOutCopy(j).getValue()     for j in range(nOut)]
            idxMine  = filter(lambda j:     wlt.hasAddr(a160s[j]), range(nOut))
            idxOther = filter(lambda j: not wlt.hasAddr(a160s[j]), range(nOut))
            mine  = [(recips[j],values[j]) for j in idxMine]
            other = [(recips[j],values[j]) for j in idxOther]
            dispLines = []
            title = ''

            # Collected everything we need to display, now construct it and do it
            if le.getValue()>0:
               # Received!
               title = 'Bitcoins Received!'
               totalStr = coin2str( sum([mine[i][1] for i in range(len(mine))]), maxZeros=1)
               dispLines.append(   'Amount: \t%s BTC' % totalStr.strip())
               if len(mine)==1:
                  dispLines.append('Address:\t%s' % mine[0][0])
                  addrComment = wlt.getComment(addrStr_to_hash160(mine[0][0])[1])
               else:
                  dispLines.append('<Received with Multiple Addresses>')
               dispLines.append(   'Wallet:\t"%s" (%s)' % (wlt.labelName, wltID))
            elif le.getValue()<0:
               # Sent!
               title = 'Bitcoins Sent!'
               totalStr = coin2str( sum([other[i][1] for i in range(len(other))]), maxZeros=1)
               dispLines.append(   'Amount: \t%s BTC' % totalStr.strip())
               if len(other)==1:
                  dispLines.append('Sent To:\t%s' % other[0][0])
                  addrComment = wlt.getComment(addrStr_to_hash160(other[0][0])[1])
               else:
                  dispLines.append('<Sent to Multiple Addresses>')
               dispLines.append('From:\tWallet "%s" (%s)' % (wlt.labelName, wltID))

            self.sysTray.showMessage(title, \
                                     '\n'.join(dispLines),  \
                                     QSystemTrayIcon.Information, \
                                     10000)
            LOGINFO(title)
            #LOGINFO('\n' + '\n'.join(dispLines))
            #qsnd = QSound('drip.wav')
            #qsnd.play()

         self.notifyBlockedUntil = RightNow() + 5
         return



   #############################################################################
   def closeEvent(self, event=None):
      moc = self.getSettingOrSetDefault('MinimizeOrClose', 'DontKnow')
      doClose, doMinimize = False, False
      if moc=='DontKnow':
         reply,remember = MsgBoxWithDNAA(MSGBOX.Question, 'Minimize or Close', \
            'Would you like to minimize Armory to the system tray instead '
            'of closing it?', dnaaMsg='Remember my answer', \
            yesStr='Minimize', noStr='Close')
         if reply==True:
            doMinimize = True
            if remember:
               self.writeSetting('MinimizeOrClose', 'Minimize')
         else:
            doClose = True;
            if remember:
               self.writeSetting('MinimizeOrClose', 'Close')

      if doMinimize or moc=='Minimize':
         self.minimizeArmory()
         if event:
            event.ignore()
      elif doClose or moc=='Close':
         self.doShutdown = True
         self.sysTray.hide()
         self.closeForReal(event)
      else:
         return  # how would we get here?



   #############################################################################
   def closeForReal(self, event=None):
      '''
      Unlike File->Quit or clicking the X on the window, which may actually
      minimize Armory, this method is for *really* closing Armory
      '''
      try:
         # Save the main window geometry in the settings file
         self.writeSetting('MainGeometry',   str(self.saveGeometry().toHex()))
         self.writeSetting('MainWalletCols', saveTableView(self.walletsView))
         self.writeSetting('MainLedgerCols', saveTableView(self.ledgerView))

         if TheBDM.getBDMState()=='Scanning':
            LOGINFO('BDM state is scanning -- force shutdown BDM')
            TheBDM.execCleanShutdown(wait=False)
         else:
            LOGINFO('BDM is safe for clean shutdown')
            TheBDM.execCleanShutdown(wait=True)

         # This will do nothing if bitcoind isn't running.
         TheSDM.stopBitcoind()
      except:
         # Don't want a strange error here interrupt shutdown
         LOGEXCEPT('Strange error during shutdown')



      from twisted.internet import reactor
      LOGINFO('Attempting to close the main window!')
      reactor.stop()
      if event:
         event.accept()



   #############################################################################
   def spawnTrigger(self, toSpawn):
      if isinstance(toSpawn, DlgProgress):
         super(DlgProgress, toSpawn).exec_()

   def initTrigger(self, toInit):
      if isinstance(toInit, DlgProgress):
         toInit.setup(self)
         toInit.status = 1

   #############################################################################
   @AllowAsync
   def CheckWalletConsistency(self, wallets, prgAt=None):

      from armoryengine.PyBtcWalletRecovery import WalletConsistencyCheck

      if prgAt:
         totalSize = 0
         walletSize = {}
         for wlt in wallets:
            statinfo = os.stat(wallets[wlt].walletPath)
            walletSize[wlt] = statinfo.st_size
            totalSize = totalSize + statinfo.st_size

      i=0
      dlgrdy = [0]
      nerrors = 0
      for wlt in wallets:
         if prgAt:
            prgAt[0] = i
            f = 10000*walletSize[wlt]/totalSize
            prgAt[1] = f
            i = f +i

         self.wltCstStatus = WalletConsistencyCheck(wallets[wlt], prgAt)
         if self.wltCstStatus != 0:
            self.WltCstError(wallets[wlt], self.wltCstStatus, dlgrdy)
            while not dlgrdy[0]:
               time.sleep(0.01)
            nerrors = nerrors +1

      prgAt[2] = 1

      #if self.UpdateWalletConsistencyPBar in self.extraHeartbeatAlways:
         #self.extraHeartbeatAlways.remove(self.UpdateWalletConsistencyPBar)

      dlgrdy[0] = 0
      while prgAt[2] != 2:
         time.sleep(0.1)
      if nerrors == 0:
         self.emit(SIGNAL('UWCS'), [1, 'No Wallet Errors Found', 10000, dlgrdy])
      else:
         while not dlgrdy:
            self.emit(SIGNAL('UWCS'), [1, 'Found Errors in your Wallets!!!', 0, dlgrdy])
            time.sleep(1)

         #make sure nothing is running right before forcing the fix your wallet dialog up
         self.checkRdyForFix()

   def checkRdyForFix(self):
      #check BDM first
      time.sleep(1)
      self.dlgCptWlt.emit(SIGNAL('Show'))
      dots = 0
      while 1:
         dotsstr = '.'*((dots % 3)+1)
         dots = dots +1
         if TheBDM.getBDMState() == 'Scanning':
            canFix = 'Currently Scanning Blockchain. Fixing will be available once Armory is done loading' + dotsstr +\
                     '<br>You can close this window, it will reappear once your wallets are ready to be fixed'
            self.dlgCptWlt.UpdateCanFix([canFix])
            time.sleep(1)
         else:
            break

      #check running dialogs

      self.dlgCptWlt.emit(SIGNAL('Show'))
      runningList = []
      while 1:
         listchanged = 0
         canFix = []
         for dlg in runningList:
            if dlg not in runningDialogsList:
               runningList.remove(dlg)
               listchanged = 1

         for dlg in runningDialogsList:
            if dlg.__class__.__name__ != 'DlgCorruptWallet':
               if dlg not in runningList:
                  runningList.append(dlg)
                  listchanged = 1

         if len(runningList):
            if listchanged:
               canFix.append('<u style="color: orange">The following windows need closed before you can Fix your wallets:</u>')
               canFix.extend([str(myobj.windowTitle()) for myobj in runningList])
               self.dlgCptWlt.UpdateCanFix(canFix)
            time.sleep(0.2)
         else:
            break


      canFix.append('Ready to fix your wallets!')
      self.dlgCptWlt.UpdateCanFix(canFix, True)
      self.dlgCptWlt.emit(SIGNAL('Exec'))

   def checkWallets(self):
      nwallets = len(self.walletMap)

      if nwallets > 0:
         self.prgAt = [0, 0, 0]

         self.pbarWalletProgress = QProgressBar()
         self.pbarWalletProgress.setMaximum(10000)
         self.pbarWalletProgress.setMaximumSize(300, 22)
         self.pbarWalletProgress.setStyleSheet('text-align: center; margin-bottom: 2px; margin-left: 10px;')
         self.pbarWalletProgress.setFormat('Wallet Consistency Check: %p%')
         self.pbarWalletProgress.setValue(0)
         self.statusBar().addWidget(self.pbarWalletProgress)

         self.connect(self, SIGNAL('UWCS'), self.UpdateWalletConsistencyStatus)
         self.connect(self, SIGNAL('PWCE'), self.PromptWltCstError)
         self.CheckWalletConsistency(self.walletMap, self.prgAt, async=True)
         self.UpdateConsistencyCheckMessage(async = True)
         #self.extraHeartbeatAlways.append(self.UpdateWalletConsistencyPBar)

   @AllowAsync
   def UpdateConsistencyCheckMessage(self):
      while self.prgAt[2] == 0:
         self.emit(SIGNAL('UWCS'), [0, self.prgAt[0]])
         time.sleep(0.5)

      self.emit(SIGNAL('UWCS'), [2])
      self.prgAt[2] = 2
   def UpdateWalletConsistencyStatus(self, msg):
      if msg[0] == 0:
         self.pbarWalletProgress.setValue(msg[1])
      elif msg[0] == 1:
         self.statusBar().showMessage(msg[1], msg[2])
         msg[3][0] = 1
      else:
         self.pbarWalletProgress.hide()

   def WltCstError(self, wlt, status, dlgrdy):
      self.emit(SIGNAL('PWCE'), dlgrdy, wlt, status)
      self.extraHeartbeatAlways.append([LOGERROR, ['Failed consistency check on wallet %s' % (wlt.uniqueIDB58)], False])

   def PromptWltCstError(self, dlgrdy, wallet=None, status='', mode=None):

      if not self.dlgCptWlt:
         self.dlgCptWlt = DlgCorruptWallet(wallet, status, self, self)
         dlgrdy[0] = 1
      else:
         self.dlgCptWlt.addStatus(wallet, status)

      if not mode:
         self.dlgCptWlt.show()
      else:
         self.dlgCptWlt.exec_()


############################################
class ArmoryInstanceListener(Protocol):
   def connectionMade(self):
      LOGINFO('Another Armory instance just tried to open.')
      self.factory.func_conn_made()

   def dataReceived(self, data):
      LOGINFO('Received data from alternate Armory instance')
      self.factory.func_recv_data(data)
      self.transport.loseConnection()

############################################
class ArmoryListenerFactory(ClientFactory):
   protocol = ArmoryInstanceListener
   def __init__(self, fn_conn_made, fn_recv_data):
      self.func_conn_made = fn_conn_made
      self.func_recv_data = fn_recv_data



############################################
def checkForAlreadyOpen():
   import socket
   LOGDEBUG('Checking for already open socket...')
   try:
      sock = socket.create_connection(('127.0.0.1',CLI_OPTIONS.interport), 0.1);
      # If we got here (no error), there's already another Armory open

      if OS_WINDOWS:
         # Windows can be tricky, sometimes holds sockets even after closing
         checkForAlreadyOpenError()

      LOGERROR('Socket already in use.  Sending CLI args to existing proc.')
      if CLI_ARGS:
         sock.send(CLI_ARGS[0])
      sock.close()
      LOGERROR('Exiting...')
      os._exit(0)
   except:
      # This is actually the normal condition:  we expect this to be the
      # first/only instance of Armory and opening the socket will err out
      pass



############################################
def checkForAlreadyOpenError():
   LOGINFO('Already open error checking')
   # Sometimes in Windows, Armory actually isn't open, because it holds
   # onto the socket even after it's closed.
   armoryExists = []
   bitcoindExists = []
   aexe = os.path.basename(sys.argv[0])
   bexe = 'bitcoind.exe' if OS_WINDOWS else 'bitcoind'
   for proc in psutil.process_iter():
      if aexe in proc.name:
         LOGINFO('Found armory PID: %d', proc.pid)
         armoryExists.append(proc.pid)
      if bexe in proc.name:
         LOGINFO('Found bitcoind PID: %d', proc.pid)
         if ('testnet' in proc.name) == USE_TESTNET:
            bitcoindExists.append(proc.pid)

   if len(armoryExists)>0:
      LOGINFO('Not an error!  Armory really is open')
      return
   elif len(bitcoindExists)>0:
      # Strange condition where bitcoind doesn't get killed by Armory/guardian
      # (I've only seen this happen on windows, though)
      LOGERROR('Found zombie bitcoind process...killing it')
      for pid in bitcoindExists:
         killProcess(pid)
      time.sleep(0.5)
      raise


############################################
if 1:

   import qt4reactor
   qt4reactor.install()

   if CLI_OPTIONS.interport > 1:
      checkForAlreadyOpen()

   pixLogo = QPixmap(':/splashlogo.png')
   if USE_TESTNET:
      pixLogo = QPixmap(':/splashlogo_testnet.png')
   SPLASH = QSplashScreen(pixLogo)
   SPLASH.setMask(pixLogo.mask())
   SPLASH.show()
   QAPP.processEvents()

   # Will make this customizable
   QAPP.setFont(GETFONT('var'))

   form = ArmoryMainWindow()
   form.show()

   SPLASH.finish(form)

   from twisted.internet import reactor
   def endProgram():
      print 'Resetting BlockDataMgr, freeing memory'
      LOGINFO('Resetting BlockDataMgr, freeing memory')
      TheBDM.Reset()
      TheBDM.execCleanShutdown(wait=False)
      if reactor.threadpool is not None:
         reactor.threadpool.stop()
      QAPP.quit()
      os._exit(0)

   QAPP.connect(form, SIGNAL("lastWindowClosed()"), endProgram)
   reactor.addSystemEventTrigger('before', 'shutdown', endProgram)
   QAPP.setQuitOnLastWindowClosed(True)
   reactor.runReturn()
   os._exit(QAPP.exec_())



<|MERGE_RESOLUTION|>--- conflicted
+++ resolved
@@ -653,7 +653,7 @@
       def execDownloadUpgrade():
          dl = self.announceFetcher.getAnnounceFile('downloads')
          cl = self.announceFetcher.getAnnounceFile('changelogs')
-         UpgradeDownloaderDialog(self, None, dl, cl).exec_()
+         UpgradeDownloaderDialog(self, self, None, dl, cl).exec_()
 
       execVerifySigned = lambda: VerifyOfflinePackageDialog(self).exec_()
       actAboutWindow  = self.createAction(tr('About Armory'), execAbout)
@@ -1424,19 +1424,26 @@
             if not self.NetworkingFactory:
                return
 
-            thisVerStr = self.NetworkingFactory.proto.peerInfo['subver']
-            thisVerStr = thisVerStr.strip('/').split(':')[-1]
-            if sum([0 if c in '0123456789.' else 1 for c in thisVerStr]) > 0:
-               return
-
-            self.satoshiVersions[0] = thisVerStr
-
-            maxVer = readVersionString(thisVerStr)
-            for verStr,vermap in self.downloadLinks['Armory']:
-               dlVer = getVersionInt(readVersionString(verStr))
-               if dlVer > maxVer:
-                  maxVer = dlVer
-                  self.satoshiVersions[1] = verStr
+            try:
+               maxVer = 0
+               for verStr,vermap in self.downloadLinks['Satoshi']:
+                  dlVer = getVersionInt(readVersionString(verStr))
+                  if dlVer > maxVer:
+                     maxVer = dlVer
+                     self.satoshiVersions[1] = verStr
+
+               print self.satoshiVersions
+               thisVerStr = self.NetworkingFactory.proto.peerInfo['subver']
+               thisVerStr = thisVerStr.strip('/').split(':')[-1]
+
+               if sum([0 if c in '0123456789.' else 1 for c in thisVerStr]) > 0:
+                  return
+
+               self.satoshiVersions[0] = thisVerStr
+
+            except:
+               raise
+
 
 
       except:
@@ -3883,7 +3890,6 @@
       self.lblTimeLeftSync    = QRichLabel('')
       self.lblTimeLeftScan    = QRichLabel('')
 
-      self.lblTimeLeftTorrent.setMinimumWidth(twid)
       self.lblTimeLeftSync.setMinimumWidth(twid)
       self.lblTimeLeftScan.setMinimumWidth(twid)
 
@@ -4102,12 +4108,33 @@
          hAlign=Qt.AlignHCenter)
 
 
+      # We need to generate popups when a widget is clicked, and be able
+      # change that particular widget's target, when the table is updated.
+      # Create one of these DlgGen objects for each of the 10 rows, simply
+      # update it's nid and notifyMap when the table is updated
+      class DlgGen():
+         def setParams(self, parent, nid, notifyMap):
+            self.parent = parent
+            self.nid = nid
+            self.notifyMap = notifyMap
+         
+         def __call__(self):
+            return DlgNotificationWithDNAA(self.parent, self.parent, \
+                                          self.nid, self.notifyMap).exec_()
+
       self.announceTableWidgets = \
-         [[QLabel(''), QRichLabel(''), QLabelButton('+')] for i in range(10)]
+         [[QLabel(''), QRichLabel(''), QLabelButton('+'), DlgGen()] \
+                                                      for i in range(10)]
+
+
+
       layoutTable = QGridLayout()
       for i in range(10):
          for j in range(3):
             layoutTable.addWidget(self.announceTableWidgets[i][j], i,j)
+         self.connect(self.announceTableWidgets[i][2], SIGNAL(CLICKED), \
+                      self.announceTableWidgets[i][3])
+
       layoutTable.setColumnStretch(0,0)
       layoutTable.setColumnStretch(1,1)
       layoutTable.setColumnStretch(2,0)
@@ -4145,13 +4172,13 @@
    def openDLArmory(self):
       dl = self.announceFetcher.getAnnounceFile('downloads')
       cl = self.announceFetcher.getAnnounceFile('changelog')
-      UpgradeDownloaderDialog(self, 'Armory', dl, cl).exec_()
+      UpgradeDownloaderDialog(self, self, 'Armory', dl, cl).exec_()
 
    #############################################################################
    def openDLSatoshi(self):
       dl = self.announceFetcher.getAnnounceFile('downloads')
       cl = self.announceFetcher.getAnnounceFile('changelog')
-      UpgradeDownloaderDialog(self, 'Satoshi', dl, cl).exec_()
+      UpgradeDownloaderDialog(self, self, 'Satoshi', dl, cl).exec_()
 
 
 
@@ -4244,10 +4271,10 @@
       # Default: Make everything non-visible except first row, middle column
       for i in range(10):
          for j in range(3):
-            self.announceTableWidgets[0][1].setVisible(i==0 and j==1)
+            self.announceTableWidgets[i][j].setVisible(i==0 and j==1)
 
       if len(self.almostFullNotificationList)==0:
-         self.announceTableWidgets[i][j].setText(tr("""
+         self.announceTableWidgets[0][0].setText(tr("""
             There are no announcements or alerts to display"""))
          return
 
@@ -4278,22 +4305,8 @@
          self.announceTableWidgets[i][0].setPixmap(pixm.scaled(24,24))
          self.announceTableWidgets[i][1].setText(shortDescr)
          self.announceTableWidgets[i][2].setVisible(True)
-<<<<<<< HEAD
-
-=======
-         
-         class DlgGen():
-            def __init__(self, parent, nid, notifyMap):
-               self.parent = parent
-               self.nid = nid
-               self.notifyMap = notifyMap
-            
-            def __call__(self):
-               return DlgNotificationWithDNAA(self.parent, self.parent, self.nid, self.notifyMap).exec_()
-         
->>>>>>> e33c11dd
-         self.connect(self.announceTableWidgets[i][2], SIGNAL(CLICKED), \
-            DlgGen(self, nid, self.almostFullNotificationList[nid]))
+         self.announceTableWidgets[i][3].setParams(self, nid, \
+                                 self.almostFullNotificationList[nid])
 
          for j in range(3):
             self.announceTableWidgets[i][j].setVisible(True)
