#! /usr/bin/python
################################################################################
#                                                                              #
# Copyright (C) 2011-2014, Armory Technologies, Inc.                           #
# Distributed under the GNU Affero General Public License (AGPL v3)            #
# See LICENSE or http://www.gnu.org/licenses/agpl.html                         #
#                                                                              #
################################################################################

from datetime import datetime
import hashlib
import logging
import math
import os
import platform
import random
import shutil
import signal
import socket
import subprocess
import sys
import threading
import time
import traceback
import webbrowser
import psutil
from copy import deepcopy

from PyQt4.QtCore import *
from PyQt4.QtGui import *
from twisted.internet.defer import Deferred
from twisted.internet.protocol import Protocol, ClientFactory

from armoryengine.ALL import *
from armorycolors import Colors, htmlColor, QAPP
from armorymodels import *
from ui.toolsDialogs import MessageSigningVerificationDialog
import qrc_img_resources
from qtdefines import *
from qtdialogs import *
from ui.Wizards import WalletWizard, TxWizard
from ui.VerifyOfflinePackage import VerifyOfflinePackageDialog
from ui.UpgradeDownloader import UpgradeDownloaderDialog
from jasvet import verifySignature, readSigBlock
from announcefetch import AnnounceDataFetcher, ANNOUNCE_URL, ANNOUNCE_URL_BACKUP
from armoryengine.parseAnnounce import *
from armoryengine.torrentDL import TheTDM

# HACK ALERT: Qt has a bug in OS X where the system font settings will override
# the app's settings when a window is activated (e.g., Armory starts, the user
# switches to another app, and then switches back to Armory). There is a
# workaround, as used by TeXstudio and other programs.
# https://bugreports.qt-project.org/browse/QTBUG-5469 - Bug discussion.
# http://sourceforge.net/p/texstudio/bugs/594/?page=1 - Fix is mentioned.
# http://pyqt.sourceforge.net/Docs/PyQt4/qapplication.html#setDesktopSettingsAware
# - Mentions that this must be called before the app (QAPP) is created.
if OS_MACOSX:
   QApplication.setDesktopSettingsAware(False)

# PyQt4 Imports
# All the twisted/networking functionality
if OS_WINDOWS:
   from _winreg import *


class ArmoryMainWindow(QMainWindow):
   """ The primary Armory window """

   #############################################################################
   @TimeThisFunction
   def __init__(self, parent=None):
      super(ArmoryMainWindow, self).__init__(parent)


      # Load the settings file
      self.settingsPath = CLI_OPTIONS.settingsPath
      self.settings = SettingsFile(self.settingsPath)

      # SETUP THE WINDOWS DECORATIONS
      self.lblLogoIcon = QLabel()
      if USE_TESTNET:
         self.setWindowTitle('Armory - Bitcoin Wallet Management [TESTNET]')
         self.iconfile = ':/armory_icon_green_32x32.png'
         self.lblLogoIcon.setPixmap(QPixmap(':/armory_logo_green_h56.png'))
         if Colors.isDarkBkgd:
            self.lblLogoIcon.setPixmap(QPixmap(':/armory_logo_white_text_green_h56.png'))
      else:
         self.setWindowTitle('Armory - Bitcoin Wallet Management')
         self.iconfile = ':/armory_icon_32x32.png'
         self.lblLogoIcon.setPixmap(QPixmap(':/armory_logo_h44.png'))
         if Colors.isDarkBkgd:
            self.lblLogoIcon.setPixmap(QPixmap(':/armory_logo_white_text_h56.png'))
      self.setWindowIcon(QIcon(self.iconfile))
      self.lblLogoIcon.setAlignment(Qt.AlignHCenter | Qt.AlignVCenter)

      self.netMode     = NETWORKMODE.Offline
      self.abortLoad   = False
      self.memPoolInit = False
      self.dirtyLastTime = False
      self.needUpdateAfterScan = True
      self.sweepAfterScanList = []
      self.newWalletList = []
      self.newZeroConfSinceLastUpdate = []
      self.lastBDMState = ['Uninitialized', None]
      self.lastSDMState = 'Uninitialized'
      self.doShutdown = False
      self.downloadDict = {}
      self.notAvailErrorCount = 0
      self.satoshiVerWarnAlready = False
      self.satoshiLatestVer = None
      self.latestVer = {}
      self.downloadDict = {}
      self.satoshiHomePath = None
      self.satoshiExeSearchPath = None
      self.initSyncCircBuff = []
      self.latestVer = {}
      self.lastVersionsTxtHash = ''
      self.dlgCptWlt = None
      self.torrentFinished = False
      self.torrentCircBuffer = []
      self.lastAskedUserStopTorrent = 0

      # Full list of notifications, and notify IDs that should trigger popups
      # when sending or receiving.
      self.lastAnnounceUpdate = {}
      self.changelog = []
      self.downloadLinks = {}
      self.almostFullNotificationList = {}
      self.notifyOnSend = set()
      self.notifyonRecv = set()
      self.versionNotification = {}
      self.notifyIgnoreLong  = []
      self.notifyIgnoreShort = []
      self.maxPriorityID = None
      self.satoshiVersions = ['','']  # [curr, avail]
      self.armoryVersions = [getVersionString(BTCARMORY_VERSION), '']
      self.NetworkingFactory = None


      # Kick off announcement checking, unless they explicitly disabled it
      # The fetch happens in the background, we check the results periodically
      self.announceFetcher = None
      self.setupAnnouncementFetcher()

      #delayed URI parsing dict
      self.delayedURIData = {}
      self.delayedURIData['qLen'] = 0

      #Setup the signal to spawn progress dialogs from the main thread
      self.connect(self, SIGNAL('initTrigger') , self.initTrigger)
      self.connect(self, SIGNAL('spawnTrigger'), self.spawnTrigger)

      # We want to determine whether the user just upgraded to a new version
      self.firstLoadNewVersion = False
      currVerStr = 'v'+getVersionString(BTCARMORY_VERSION)
      if self.settings.hasSetting('LastVersionLoad'):
         lastVerStr = self.settings.get('LastVersionLoad')
         if not lastVerStr==currVerStr:
            LOGINFO('First load of new version: %s', currVerStr)
            self.firstLoadNewVersion = True
      self.settings.set('LastVersionLoad', currVerStr)

      # Because dynamically retrieving addresses for querying transaction
      # comments can be so slow, I use this txAddrMap to cache the mappings
      # between tx's and addresses relevant to our wallets.  It really only
      # matters for massive tx with hundreds of outputs -- but such tx do
      # exist and this is needed to accommodate wallets with lots of them.
      self.txAddrMap = {}


      self.loadWalletsAndSettings()

      eulaAgreed = self.getSettingOrSetDefault('Agreed_to_EULA', False)
      if not eulaAgreed:
         DlgEULA(self,self).exec_()


      if not self.abortLoad:
         self.setupNetworking()

      # setupNetworking may have set this flag if something went wrong
      if self.abortLoad:
         LOGWARN('Armory startup was aborted.  Closing.')
         os._exit(0)

      # We need to query this once at the beginning, to avoid having
      # strange behavior if the user changes the setting but hasn't
      # restarted yet...
      self.doAutoBitcoind = \
            self.getSettingOrSetDefault('ManageSatoshi', not OS_MACOSX)


      # If we're going into online mode, start loading blockchain
      if self.doAutoBitcoind:
         self.startBitcoindIfNecessary()
      else:
         self.loadBlockchainIfNecessary()

      # Setup system tray and register "bitcoin:" URLs with the OS
      self.setupSystemTray()
      self.setupUriRegistration()


      self.extraHeartbeatSpecial = []
      self.extraHeartbeatOnline = []

      """
      pass a function to extraHeartbeatAlways to run on every heartbeat.
      pass a list for more control on the function, as
         [func, [args], keep_running],
      where:
         func is the function
         [args] is a list of arguments
         keep_running is a bool, pass False to remove the function from
         extraHeartbeatAlways on the next iteration
      """

      self.extraHeartbeatAlways = []

      self.lblArmoryStatus = QRichLabel('<font color=%s>Offline</font> ' %
                                      htmlColor('TextWarn'), doWrap=False)

      self.statusBar().insertPermanentWidget(0, self.lblArmoryStatus)

      # Keep a persistent printer object for paper backups
      self.printer = QPrinter(QPrinter.HighResolution)
      self.printer.setPageSize(QPrinter.Letter)


      # Table for all the wallets
      self.walletModel = AllWalletsDispModel(self)
      self.walletsView  = QTableView()

      w,h = tightSizeNChar(self.walletsView, 55)
      viewWidth  = 1.2*w
      sectionSz  = 1.3*h
      viewHeight = 4.4*sectionSz

      self.walletsView.setModel(self.walletModel)
      self.walletsView.setSelectionBehavior(QTableView.SelectRows)
      self.walletsView.setSelectionMode(QTableView.SingleSelection)
      self.walletsView.verticalHeader().setDefaultSectionSize(sectionSz)
      self.walletsView.setMinimumSize(viewWidth, viewHeight)


      if self.usermode == USERMODE.Standard:
         initialColResize(self.walletsView, [0, 0.35, 0.2, 0.2])
         self.walletsView.hideColumn(0)
      else:
         initialColResize(self.walletsView, [0.15, 0.30, 0.2, 0.20])


      self.connect(self.walletsView, SIGNAL('doubleClicked(QModelIndex)'), \
                   self.execDlgWalletDetails)


      w,h = tightSizeNChar(GETFONT('var'), 100)


      # Prepare for tableView slices (i.e. "Showing 1 to 100 of 382", etc)
      self.numShowOpts = [100,250,500,1000,'All']
      self.sortLedgOrder = Qt.AscendingOrder
      self.sortLedgCol = 0
      self.currLedgMin = 1
      self.currLedgMax = 100
      self.currLedgWidth = 100

      # Table to display ledger/activity
      self.ledgerTable = []
      self.ledgerModel = LedgerDispModelSimple(self.ledgerTable, self, self)

      self.ledgerView  = QTableView()
      self.ledgerView.setModel(self.ledgerModel)
      self.ledgerView.setSortingEnabled(True)
      self.ledgerView.setItemDelegate(LedgerDispDelegate(self))
      self.ledgerView.setSelectionBehavior(QTableView.SelectRows)
      self.ledgerView.setSelectionMode(QTableView.SingleSelection)

      self.ledgerView.verticalHeader().setDefaultSectionSize(sectionSz)
      self.ledgerView.verticalHeader().hide()
      self.ledgerView.horizontalHeader().setResizeMode(0, QHeaderView.Fixed)
      self.ledgerView.horizontalHeader().setResizeMode(3, QHeaderView.Fixed)

      self.ledgerView.hideColumn(LEDGERCOLS.isOther)
      self.ledgerView.hideColumn(LEDGERCOLS.UnixTime)
      self.ledgerView.hideColumn(LEDGERCOLS.WltID)
      self.ledgerView.hideColumn(LEDGERCOLS.TxHash)
      self.ledgerView.hideColumn(LEDGERCOLS.isCoinbase)
      self.ledgerView.hideColumn(LEDGERCOLS.toSelf)
      self.ledgerView.hideColumn(LEDGERCOLS.DoubleSpend)


      dateWidth    = tightSizeStr(self.ledgerView, '_9999-Dec-99 99:99pm__')[0]
      nameWidth    = tightSizeStr(self.ledgerView, '9'*32)[0]
      cWidth = 20 # num-confirm icon width
      tWidth = 72 # date icon width
      initialColResize(self.ledgerView, [cWidth, 0, dateWidth, tWidth, 0.30, 0.40, 0.3])

      self.connect(self.ledgerView, SIGNAL('doubleClicked(QModelIndex)'), \
                   self.dblClickLedger)

      self.ledgerView.setContextMenuPolicy(Qt.CustomContextMenu)
      self.ledgerView.customContextMenuRequested.connect(self.showContextMenuLedger)

      btnAddWallet  = QPushButton("Create Wallet")
      btnImportWlt  = QPushButton("Import or Restore Wallet")
      self.connect(btnAddWallet,  SIGNAL('clicked()'), self.startWalletWizard)
      self.connect(btnImportWlt,  SIGNAL('clicked()'), self.execImportWallet)

      # Put the Wallet info into it's own little box
      lblAvail = QLabel("<b>Available Wallets:</b>")
      viewHeader = makeLayoutFrame(HORIZONTAL, [lblAvail, \
                                             'Stretch', \
                                             btnAddWallet, \
                                             btnImportWlt, ])
      wltFrame = QFrame()
      wltFrame.setFrameStyle(QFrame.Box|QFrame.Sunken)
      wltLayout = QGridLayout()
      wltLayout.addWidget(viewHeader, 0,0, 1,3)
      wltLayout.addWidget(self.walletsView, 1,0, 1,3)
      wltFrame.setLayout(wltLayout)



      # Make the bottom 2/3 a tabwidget
      self.mainDisplayTabs = QTabWidget()

      # Put the labels into scroll areas just in case window size is small.
      self.tabDashboard = QWidget()
      self.setupDashboard()


      # Combo box to filter ledger display
      self.comboWltSelect = QComboBox()
      self.populateLedgerComboBox()
      self.connect(self.ledgerView.horizontalHeader(), \
                   SIGNAL('sortIndicatorChanged(int,Qt::SortOrder)'), \
                   self.changeLedgerSorting)


      # Create the new ledger twice:  can't update the ledger up/down
      # widgets until we know how many ledger entries there are from
      # the first call
      def createLedg():
         self.createCombinedLedger()
         if self.frmLedgUpDown.isVisible():
            self.changeNumShow()
      self.connect(self.comboWltSelect, SIGNAL('activated(int)'), createLedg)

      self.lblTot  = QRichLabel('<b>Maximum Funds:</b>', doWrap=False);
      self.lblSpd  = QRichLabel('<b>Spendable Funds:</b>', doWrap=False);
      self.lblUcn  = QRichLabel('<b>Unconfirmed:</b>', doWrap=False);

      self.lblTotalFunds  = QRichLabel('-'*12, doWrap=False)
      self.lblSpendFunds  = QRichLabel('-'*12, doWrap=False)
      self.lblUnconfFunds = QRichLabel('-'*12, doWrap=False)
      self.lblTotalFunds.setAlignment(Qt.AlignRight | Qt.AlignVCenter)
      self.lblSpendFunds.setAlignment(Qt.AlignRight | Qt.AlignVCenter)
      self.lblUnconfFunds.setAlignment(Qt.AlignRight | Qt.AlignVCenter)

      self.lblTot.setAlignment(Qt.AlignRight | Qt.AlignVCenter)
      self.lblSpd.setAlignment(Qt.AlignRight | Qt.AlignVCenter)
      self.lblUcn.setAlignment(Qt.AlignRight | Qt.AlignVCenter)

      self.lblBTC1 = QRichLabel('<b>BTC</b>', doWrap=False)
      self.lblBTC2 = QRichLabel('<b>BTC</b>', doWrap=False)
      self.lblBTC3 = QRichLabel('<b>BTC</b>', doWrap=False)
      self.ttipTot = self.createToolTipWidget( \
            'Funds if all current transactions are confirmed.  '
            'Value appears gray when it is the same as your spendable funds.')
      self.ttipSpd = self.createToolTipWidget( 'Funds that can be spent <i>right now</i>')
      self.ttipUcn = self.createToolTipWidget( \
            'Funds that have less than 6 confirmations, and thus should not '
            'be considered <i>yours</i>, yet.')

      frmTotals = QFrame()
      frmTotals.setFrameStyle(STYLE_NONE)
      frmTotalsLayout = QGridLayout()
      frmTotalsLayout.addWidget(self.lblTot, 0,0)
      frmTotalsLayout.addWidget(self.lblSpd, 1,0)
      frmTotalsLayout.addWidget(self.lblUcn, 2,0)

      frmTotalsLayout.addWidget(self.lblTotalFunds,  0,1)
      frmTotalsLayout.addWidget(self.lblSpendFunds,  1,1)
      frmTotalsLayout.addWidget(self.lblUnconfFunds, 2,1)

      frmTotalsLayout.addWidget(self.lblBTC1, 0,2)
      frmTotalsLayout.addWidget(self.lblBTC2, 1,2)
      frmTotalsLayout.addWidget(self.lblBTC3, 2,2)

      frmTotalsLayout.addWidget(self.ttipTot, 0,3)
      frmTotalsLayout.addWidget(self.ttipSpd, 1,3)
      frmTotalsLayout.addWidget(self.ttipUcn, 2,3)

      frmTotals.setLayout(frmTotalsLayout)



      # Will fill this in when ledgers are created & combined
      self.lblLedgShowing = QRichLabel('Showing:', hAlign=Qt.AlignHCenter)
      self.lblLedgRange   = QRichLabel('', hAlign=Qt.AlignHCenter)
      self.lblLedgTotal   = QRichLabel('', hAlign=Qt.AlignHCenter)
      self.comboNumShow = QComboBox()
      for s in self.numShowOpts:
         self.comboNumShow.addItem( str(s) )
      self.comboNumShow.setCurrentIndex(0)
      self.comboNumShow.setMaximumWidth( tightSizeStr(self, '_9999_')[0]+25 )


      self.btnLedgUp = QLabelButton('')
      self.btnLedgUp.setMaximumHeight(20)
      self.btnLedgUp.setPixmap(QPixmap(':/scroll_up_18.png'))
      self.btnLedgUp.setAlignment(Qt.AlignVCenter | Qt.AlignHCenter)
      self.btnLedgUp.setVisible(False)

      self.btnLedgDn = QLabelButton('')
      self.btnLedgDn.setMaximumHeight(20)
      self.btnLedgDn.setPixmap(QPixmap(':/scroll_down_18.png'))
      self.btnLedgDn.setAlignment(Qt.AlignVCenter | Qt.AlignHCenter)


      self.connect(self.comboNumShow, SIGNAL('activated(int)'), self.changeNumShow)
      self.connect(self.btnLedgUp,    SIGNAL('clicked()'),      self.clickLedgUp)
      self.connect(self.btnLedgDn,    SIGNAL('clicked()'),      self.clickLedgDn)

      frmFilter = makeVertFrame([QLabel('Filter:'), self.comboWltSelect, 'Stretch'])

      self.frmLedgUpDown = QFrame()
      layoutUpDown = QGridLayout()
      layoutUpDown.addWidget(self.lblLedgShowing,0,0)
      layoutUpDown.addWidget(self.lblLedgRange,  1,0)
      layoutUpDown.addWidget(self.lblLedgTotal,  2,0)
      layoutUpDown.addWidget(self.btnLedgUp,     0,1)
      layoutUpDown.addWidget(self.comboNumShow,  1,1)
      layoutUpDown.addWidget(self.btnLedgDn,     2,1)
      layoutUpDown.setVerticalSpacing(2)
      self.frmLedgUpDown.setLayout(layoutUpDown)
      self.frmLedgUpDown.setFrameStyle(STYLE_SUNKEN)


      frmLower = makeHorizFrame([ frmFilter, \
                                 'Stretch', \
                                 self.frmLedgUpDown, \
                                 'Stretch', \
                                 frmTotals])

      # Now add the ledger to the bottom of the window
      ledgFrame = QFrame()
      ledgFrame.setFrameStyle(QFrame.Box|QFrame.Sunken)
      ledgLayout = QGridLayout()
      ledgLayout.addWidget(self.ledgerView,           1,0)
      ledgLayout.addWidget(frmLower,                  2,0)
      ledgLayout.setRowStretch(0, 0)
      ledgLayout.setRowStretch(1, 1)
      ledgLayout.setRowStretch(2, 0)
      ledgFrame.setLayout(ledgLayout)

      self.tabActivity = QWidget()
      self.tabActivity.setLayout(ledgLayout)

      self.tabAnnounce = QWidget()
      self.setupAnnounceTab()


      # Add the available tabs to the main tab widget
      self.MAINTABS  = enum('Dash','Ledger','Announce')

      self.mainDisplayTabs.addTab(self.tabDashboard, 'Dashboard')
      self.mainDisplayTabs.addTab(self.tabActivity,  'Transactions')
      self.mainDisplayTabs.addTab(self.tabAnnounce,  'Announcements')


      btnSendBtc   = QPushButton("Send Bitcoins")
      btnRecvBtc   = QPushButton("Receive Bitcoins")
      btnWltProps  = QPushButton("Wallet Properties")
      btnOfflineTx = QPushButton("Offline Transactions")

      self.connect(btnWltProps, SIGNAL('clicked()'), self.execDlgWalletDetails)
      self.connect(btnRecvBtc,  SIGNAL('clicked()'), self.clickReceiveCoins)
      self.connect(btnSendBtc,  SIGNAL('clicked()'), self.clickSendBitcoins)
      self.connect(btnOfflineTx,SIGNAL('clicked()'), self.execOfflineTx)

      verStr = 'Armory %s-beta / %s' % (getVersionString(BTCARMORY_VERSION), \
                                              UserModeStr(self.usermode))
      lblInfo = QRichLabel(verStr, doWrap=False)
      lblInfo.setFont(GETFONT('var',10))
      lblInfo.setAlignment(Qt.AlignHCenter | Qt.AlignVCenter)

      logoBtnFrame = []
      logoBtnFrame.append(self.lblLogoIcon)
      logoBtnFrame.append(btnSendBtc)
      logoBtnFrame.append(btnRecvBtc)
      logoBtnFrame.append(btnWltProps)
      if self.usermode in (USERMODE.Advanced, USERMODE.Expert):
         logoBtnFrame.append(btnOfflineTx)
      logoBtnFrame.append(lblInfo)
      logoBtnFrame.append('Stretch')

      btnFrame = makeVertFrame(logoBtnFrame, STYLE_SUNKEN)
      logoWidth=220
      btnFrame.sizeHint = lambda: QSize(logoWidth*1.0, 10)
      btnFrame.setMaximumWidth(logoWidth*1.2)
      btnFrame.setSizePolicy(QSizePolicy.Preferred, QSizePolicy.Expanding)

      layout = QGridLayout()
      layout.addWidget(btnFrame,          0, 0, 1, 1)
      layout.addWidget(wltFrame,          0, 1, 1, 1)
      layout.addWidget(self.mainDisplayTabs,  1, 0, 1, 2)
      layout.setRowStretch(0, 1)
      layout.setRowStretch(1, 5)

      # Attach the layout to the frame that will become the central widget
      mainFrame = QFrame()
      mainFrame.setLayout(layout)
      self.setCentralWidget(mainFrame)
      self.setMinimumSize(750,500)

      # Start the user at the dashboard
      self.mainDisplayTabs.setCurrentIndex(self.MAINTABS.Dash)


      ##########################################################################
      # Set up menu and actions
      #MENUS = enum('File', 'Wallet', 'User', "Tools", "Network")
      currmode = self.getSettingOrSetDefault('User_Mode', 'Advanced')
      MENUS = enum('File', 'User', 'Tools', 'Addresses', 'Wallets', 'Help')
      self.menu = self.menuBar()
      self.menusList = []
      self.menusList.append( self.menu.addMenu('&File') )
      self.menusList.append( self.menu.addMenu('&User') )
      self.menusList.append( self.menu.addMenu('&Tools') )
      self.menusList.append( self.menu.addMenu('&Addresses') )
      self.menusList.append( self.menu.addMenu('&Wallets') )
      self.menusList.append( self.menu.addMenu('&Help') )
      #self.menusList.append( self.menu.addMenu('&Network') )


      def exportTx():
         if not TheBDM.getBDMState()=='BlockchainReady':
            QMessageBox.warning(self, 'Transactions Unavailable', \
               'Transaction history cannot be collected until Armory is '
               'in online mode.  Please try again when Armory is online. ',
               QMessageBox.Ok)
            return
         else:
            DlgExportTxHistory(self,self).exec_()


      actExportTx    = self.createAction('&Export Transactions', exportTx)
      actSettings    = self.createAction('&Settings', self.openSettings)
      actMinimApp    = self.createAction('&Minimize Armory', self.minimizeArmory)
      actExportLog   = self.createAction('Export &Log File', self.exportLogFile)
      actCloseApp    = self.createAction('&Quit Armory', self.closeForReal)
      self.menusList[MENUS.File].addAction(actExportTx)
      self.menusList[MENUS.File].addAction(actSettings)
      self.menusList[MENUS.File].addAction(actMinimApp)
      self.menusList[MENUS.File].addAction(actExportLog)
      self.menusList[MENUS.File].addAction(actCloseApp)


      def chngStd(b):
         if b: self.setUserMode(USERMODE.Standard)
      def chngAdv(b):
         if b: self.setUserMode(USERMODE.Advanced)
      def chngDev(b):
         if b: self.setUserMode(USERMODE.Expert)

      modeActGrp = QActionGroup(self)
      actSetModeStd = self.createAction('&Standard',  chngStd, True)
      actSetModeAdv = self.createAction('&Advanced',  chngAdv, True)
      actSetModeDev = self.createAction('&Expert',    chngDev, True)

      modeActGrp.addAction(actSetModeStd)
      modeActGrp.addAction(actSetModeAdv)
      modeActGrp.addAction(actSetModeDev)

      self.menusList[MENUS.User].addAction(actSetModeStd)
      self.menusList[MENUS.User].addAction(actSetModeAdv)
      self.menusList[MENUS.User].addAction(actSetModeDev)



      LOGINFO('Usermode: %s', currmode)
      self.firstModeSwitch=True
      if currmode=='Standard':
         self.usermode = USERMODE.Standard
         actSetModeStd.setChecked(True)
      elif currmode=='Advanced':
         self.usermode = USERMODE.Advanced
         actSetModeAdv.setChecked(True)
      elif currmode=='Expert':
         self.usermode = USERMODE.Expert
         actSetModeDev.setChecked(True)

      def openMsgSigning():
         MessageSigningVerificationDialog(self,self).exec_()

      actOpenSigner = self.createAction('&Message Signing/Verification', openMsgSigning)
      if currmode=='Expert':
         actOpenTools  = self.createAction('&EC Calculator',   lambda: DlgECDSACalc(self,self, 1).exec_())

      self.menusList[MENUS.Tools].addAction(actOpenSigner)
      if currmode=='Expert':
         self.menusList[MENUS.Tools].addAction(actOpenTools)


      # Addresses
      actAddrBook   = self.createAction('View &Address Book',          self.execAddressBook)
      actSweepKey   = self.createAction('&Sweep Private Key/Address',  self.menuSelectSweepKey)
      actImportKey  = self.createAction('&Import Private Key/Address', self.menuSelectImportKey)

      self.menusList[MENUS.Addresses].addAction(actAddrBook)
      if not currmode=='Standard':
         self.menusList[MENUS.Addresses].addAction(actImportKey)
         self.menusList[MENUS.Addresses].addAction(actSweepKey)

      actCreateNew    = self.createAction('&Create New Wallet',        self.startWalletWizard)
      actImportWlt    = self.createAction('&Import or Restore Wallet', self.execImportWallet)
      actAddressBook  = self.createAction('View &Address Book',        self.execAddressBook)

      actRecoverWlt   = self.createAction('Recover Damaged Wallet',    self.RecoverWallet)
      #actRescanOnly   = self.createAction('Rescan Blockchain', self.forceRescanDB)
      #actRebuildAll   = self.createAction('Rescan with Database Rebuild', self.forceRebuildAndRescan)

      self.menusList[MENUS.Wallets].addAction(actCreateNew)
      self.menusList[MENUS.Wallets].addAction(actImportWlt)
      self.menusList[MENUS.Wallets].addSeparator()
      self.menusList[MENUS.Wallets].addAction(actRecoverWlt)
      #self.menusList[MENUS.Wallets].addAction(actRescanOnly)
      #self.menusList[MENUS.Wallets].addAction(actRebuildAll)

      #self.menusList[MENUS.Wallets].addAction(actMigrateSatoshi)
      #self.menusList[MENUS.Wallets].addAction(actAddressBook)

      def execVersion():
         self.explicitCheckAnnouncements()
         self.mainDisplayTabs.setCurrentIndex(self.MAINTABS.Announce)

      execAbout   = lambda: DlgHelpAbout(self).exec_()
      execTrouble = lambda: webbrowser.open('https://bitcoinarmory.com/troubleshooting/')
      execBugReport = lambda: DlgBugReport(self, self).exec_()

      def execDownloadUpgrade():
         dl = self.announceFetcher.getAnnounceFile('downloads')
         cl = self.announceFetcher.getAnnounceFile('changelog')
         UpgradeDownloaderDialog(self, self, None, dl, cl).exec_()

      execVerifySigned = lambda: VerifyOfflinePackageDialog(self, self).exec_()
      actAboutWindow  = self.createAction(tr('About Armory'), execAbout)
      actVersionCheck = self.createAction(tr('Armory Version...'), execVersion)
      actDownloadUpgrade = self.createAction(tr('Download Upgrade...'), execDownloadUpgrade)
      actVerifySigned = self.createAction(tr('Verify Signed Package...'), execVerifySigned)
      actTroubleshoot = self.createAction(tr('Troubleshooting Armory'), execTrouble)
      actSubmitBug    = self.createAction(tr('Submit Bug Report'), execBugReport)
      actClearMemPool = self.createAction(tr('Clear All Unconfirmed'), self.clearMemoryPool)
      actRescanDB     = self.createAction(tr('Rescan Databases'), self.rescanNextLoad)
      actRebuildDB    = self.createAction(tr('Rebuild and Rescan Databases'), self.rebuildNextLoad)
      actFactoryReset = self.createAction(tr('Factory Reset'), self.factoryReset)

      self.menusList[MENUS.Help].addAction(actAboutWindow)
      self.menusList[MENUS.Help].addAction(actVersionCheck)
      self.menusList[MENUS.Help].addAction(actDownloadUpgrade)
      self.menusList[MENUS.Help].addAction(actVerifySigned)
      self.menusList[MENUS.Help].addSeparator()
      self.menusList[MENUS.Help].addAction(actTroubleshoot)
      self.menusList[MENUS.Help].addAction(actSubmitBug)
      self.menusList[MENUS.Help].addSeparator()
      self.menusList[MENUS.Help].addAction(actClearMemPool)
      self.menusList[MENUS.Help].addAction(actRescanDB)
      self.menusList[MENUS.Help].addAction(actRebuildDB)
      self.menusList[MENUS.Help].addAction(actFactoryReset)

      # Restore any main-window geometry saved in the settings file
      hexgeom   = self.settings.get('MainGeometry')
      hexledgsz = self.settings.get('MainLedgerCols')
      hexwltsz  = self.settings.get('MainWalletCols')
      if len(hexgeom)>0:
         geom = QByteArray.fromHex(hexgeom)
         self.restoreGeometry(geom)
      if len(hexwltsz)>0:
         restoreTableView(self.walletsView, hexwltsz)
      if len(hexledgsz)>0:
         restoreTableView(self.ledgerView, hexledgsz)
         self.ledgerView.setColumnWidth(LEDGERCOLS.NumConf, 20)
         self.ledgerView.setColumnWidth(LEDGERCOLS.TxDir,   72)

      haveGUI[0] = True
      haveGUI[1] = self
      BDMcurrentBlock[1] = 1

      self.checkWallets()

      self.setDashboardDetails()

      from twisted.internet import reactor
      reactor.callLater(0.1,  self.execIntroDialog)
      reactor.callLater(1, self.Heartbeat)

      if self.getSettingOrSetDefault('MinimizeOnOpen', False) and not CLI_ARGS:
         LOGINFO('MinimizeOnOpen is True')
         reactor.callLater(0, self.minimizeArmory)


      if CLI_ARGS:
         reactor.callLater(1, self.uriLinkClicked, CLI_ARGS[0])


   ####################################################
   def getWatchingOnlyWallets(self):
      result = []
      for wltID in self.walletIDList:
         if self.walletMap[wltID].watchingOnly:
            result.append(wltID)
      return result

   ####################################################
   def factoryReset(self):
      """
      reply = QMessageBox.information(self,'Factory Reset', \
         'You are about to revert all Armory settings '
         'to the state they were in when Armory was first installed.  '
         '<br><br>'
         'If you click "Yes," Armory will exit after settings are '
         'reverted.  You will have to manually start Armory again.'
         '<br><br>'
         'Do you want to continue? ', \
         QMessageBox.Yes | QMessageBox.No)

      if reply==QMessageBox.Yes:
         self.removeSettingsOnClose = True
         self.closeForReal()
      """

      if DlgFactoryReset(self,self).exec_():
         # The dialog already wrote all the flag files, just close now
         self.closeForReal()



   ####################################################
   def clearMemoryPool(self):
      touchFile( os.path.join(ARMORY_HOME_DIR, 'clearmempool.flag') )
      msg = tr("""
         The next time you restart Armory, all unconfirmed transactions will
         be cleared allowing you to retry any stuck transactions.""")
      if not self.doAutoBitcoind:
         msg += tr("""
         <br><br>Make sure you also restart Bitcoin-Qt
         (or bitcoind) and let it synchronize again before you restart
         Armory.  Doing so will clear its memory pool, as well""")
      QMessageBox.information(self, tr('Memory Pool'), msg, QMessageBox.Ok)

   ####################################################
   def rescanNextLoad(self):
      reply = QMessageBox.warning(self, tr('Queue Rescan?'), tr("""
         The next time you restart Armory, it will rescan the blockchain
         database, and reconstruct your wallet histories from scratch.
         The rescan will take 10-60 minutes depending on your system.
         <br><br>
         Do you wish to force a rescan on the next Armory restart?"""), \
         QMessageBox.Yes | QMessageBox.No)
      if reply==QMessageBox.Yes:
         touchFile( os.path.join(ARMORY_HOME_DIR, 'rescan.flag') )

   ####################################################
   def rebuildNextLoad(self):
      reply = QMessageBox.warning(self, tr('Queue Rebuild?'), tr("""
         The next time you restart Armory, it will rebuild and rescan
         the entire blockchain database.  This operation can take between
         30 minutes and 4 hours depending on you system speed.
         <br><br>
         Do you wish to force a rebuild on the next Armory restart?"""), \
         QMessageBox.Yes | QMessageBox.No)
      if reply==QMessageBox.Yes:
         touchFile( os.path.join(ARMORY_HOME_DIR, 'rebuild.flag') )

   ####################################################
   def loadFailedManyTimesFunc(self, nFail):
      """
      For now, if the user is having trouble loading the blockchain, all
      we do is delete mempool.bin (which is frequently corrupted but not
      detected as such.  However, we may expand this in the future, if
      it's determined that more-complicated things are necessary.
      """
      LOGERROR('%d attempts to load blockchain failed.  Remove mempool.bin.' % nFail)
      mempoolfile = os.path.join(ARMORY_HOME_DIR,'mempool.bin')
      if os.path.exists(mempoolfile):
         os.remove(mempoolfile)
      else:
         LOGERROR('File mempool.bin does not exist. Nothing deleted.')

   ####################################################
   def menuSelectImportKey(self):
      QMessageBox.information(self, 'Select Wallet', \
         'You must import an address into a specific wallet.  If '
         'you do not want to import the key into any available wallet, '
         'it is recommeneded you make a new wallet for this purpose.'
         '<br><br>'
         'Double-click on the desired wallet from the main window, then '
         'click on "Import/Sweep Private Keys" on the bottom-right '
         'of the properties window.'
         '<br><br>'
         'Keys cannot be imported into watching-only wallets, only full '
         'wallets.', QMessageBox.Ok)

   ####################################################
   def menuSelectSweepKey(self):
      QMessageBox.information(self, 'Select Wallet', \
         'You must select a wallet into which funds will be swept. '
         'Double-click on the desired wallet from the main window, then '
         'click on "Import/Sweep Private Keys" on the bottom-right '
         'of the properties window to sweep to that wallet.'
         '<br><br>'
         'Keys cannot be swept into watching-only wallets, only full '
         'wallets.', QMessageBox.Ok)

   ####################################################
   def changeNumShow(self):
      prefWidth = self.numShowOpts[self.comboNumShow.currentIndex()]
      if prefWidth=='All':
         self.currLedgMin = 1;
         self.currLedgMax = self.ledgerSize
         self.currLedgWidth = -1;
      else:
         self.currLedgMax = self.currLedgMin + prefWidth - 1
         self.currLedgWidth = prefWidth

      self.applyLedgerRange()


   ####################################################
   def clickLedgUp(self):
      self.currLedgMin -= self.currLedgWidth
      self.currLedgMax -= self.currLedgWidth
      self.applyLedgerRange()

   ####################################################
   def clickLedgDn(self):
      self.currLedgMin += self.currLedgWidth
      self.currLedgMax += self.currLedgWidth
      self.applyLedgerRange()


   ####################################################
   def applyLedgerRange(self):
      if self.currLedgMin < 1:
         toAdd = 1 - self.currLedgMin
         self.currLedgMin += toAdd
         self.currLedgMax += toAdd

      if self.currLedgMax > self.ledgerSize:
         toSub = self.currLedgMax - self.ledgerSize
         self.currLedgMin -= toSub
         self.currLedgMax -= toSub

      self.currLedgMin = max(self.currLedgMin, 1)

      self.btnLedgUp.setVisible(self.currLedgMin!=1)
      self.btnLedgDn.setVisible(self.currLedgMax!=self.ledgerSize)

      self.createCombinedLedger()



   ####################################################
   def openSettings(self):
      LOGDEBUG('openSettings')
      dlgSettings = DlgSettings(self, self)
      dlgSettings.exec_()

   ####################################################
   def setupSystemTray(self):
      LOGDEBUG('setupSystemTray')
      # Creating a QSystemTray
      self.sysTray = QSystemTrayIcon(self)
      self.sysTray.setIcon( QIcon(self.iconfile) )
      self.sysTray.setVisible(True)
      self.sysTray.setToolTip('Armory' + (' [Testnet]' if USE_TESTNET else ''))
      self.connect(self.sysTray, SIGNAL('messageClicked()'), self.bringArmoryToFront)
      self.connect(self.sysTray, SIGNAL('activated(QSystemTrayIcon::ActivationReason)'), \
                   self.sysTrayActivated)
      menu = QMenu(self)

      def traySend():
         self.bringArmoryToFront()
         self.clickSendBitcoins()

      def trayRecv():
         self.bringArmoryToFront()
         self.clickReceiveCoins()

      actShowArmory = self.createAction('Show Armory', self.bringArmoryToFront)
      actSendBtc    = self.createAction('Send Bitcoins', traySend)
      actRcvBtc     = self.createAction('Receive Bitcoins', trayRecv)
      actClose      = self.createAction('Quit Armory', self.closeForReal)
      # Create a short menu of options
      menu.addAction(actShowArmory)
      menu.addAction(actSendBtc)
      menu.addAction(actRcvBtc)
      menu.addSeparator()
      menu.addAction(actClose)
      self.sysTray.setContextMenu(menu)
      self.notifyQueue = []
      self.notifyBlockedUntil = 0

   #############################################################################
   @AllowAsync
   def registerBitcoinWithFF(self):
      #the 3 nodes needed to add to register bitcoin as a protocol in FF
      rdfschemehandler = 'about=\"urn:scheme:handler:bitcoin\"'
      rdfscheme = 'about=\"urn:scheme:bitcoin\"'
      rdfexternalApp = 'about=\"urn:scheme:externalApplication:bitcoin\"'

      #find mimeTypes.rdf file
      home = os.getenv('HOME')
      out,err = execAndWait('find %s -type f -name \"mimeTypes.rdf\"' % home)

      for rdfs in out.split('\n'):
         if rdfs:
            try:
               FFrdf = open(rdfs, 'r+')
            except:
               continue

            ct = FFrdf.readlines()
            rdfsch=-1
            rdfsc=-1
            rdfea=-1
            i=0
            #look for the nodes
            for line in ct:
               if rdfschemehandler in line:
                  rdfsch=i
               elif rdfscheme in line:
                  rdfsc=i
               elif rdfexternalApp in line:
                  rdfea=i
               i+=1

            #seek to end of file
            FFrdf.seek(-11, 2)
            i=0;

            #add the missing nodes
            if rdfsch == -1:
               FFrdf.write(' <RDF:Description RDF:about=\"urn:scheme:handler:bitcoin\"\n')
               FFrdf.write('                  NC:alwaysAsk=\"false\">\n')
               FFrdf.write('    <NC:externalApplication RDF:resource=\"urn:scheme:externalApplication:bitcoin\"/>\n')
               FFrdf.write('    <NC:possibleApplication RDF:resource=\"urn:handler:local:/usr/bin/xdg-open\"/>\n')
               FFrdf.write(' </RDF:Description>\n')
               i+=1

            if rdfsc == -1:
               FFrdf.write(' <RDF:Description RDF:about=\"urn:scheme:bitcoin\"\n')
               FFrdf.write('                  NC:value=\"bitcoin\">\n')
               FFrdf.write('    <NC:handlerProp RDF:resource=\"urn:scheme:handler:bitcoin\"/>\n')
               FFrdf.write(' </RDF:Description>\n')
               i+=1

            if rdfea == -1:
               FFrdf.write(' <RDF:Description RDF:about=\"urn:scheme:externalApplication:bitcoin\"\n')
               FFrdf.write('                  NC:prettyName=\"xdg-open\"\n')
               FFrdf.write('                  NC:path=\"/usr/bin/xdg-open\" />\n')
               i+=1

            if i != 0:
               FFrdf.write('</RDF:RDF>\n')

            FFrdf.close()

   #############################################################################
   def setupUriRegistration(self, justDoIt=False):
      """
      Setup Armory as the default application for handling bitcoin: links
      """
      LOGINFO('setupUriRegistration')

      if USE_TESTNET:
         return

      if OS_LINUX:
         out,err = execAndWait('gconftool-2 --get /desktop/gnome/url-handlers/bitcoin/command')
         out2,err = execAndWait('xdg-mime query default x-scheme-handler/bitcoin')

         #check FF protocol association
         #checkFF_thread = threading.Thread(target=self.registerBitcoinWithFF)
         #checkFF_thread.start()
         self.registerBitcoinWithFF(async=True)

         def setAsDefault():
            LOGINFO('Setting up Armory as default URI handler...')
            execAndWait('gconftool-2 -t string -s /desktop/gnome/url-handlers/bitcoin/command "python /usr/lib/armory/ArmoryQt.py \"%s\""')
            execAndWait('gconftool-2 -s /desktop/gnome/url-handlers/bitcoin/needs_terminal false -t bool')
            execAndWait('gconftool-2 -t bool -s /desktop/gnome/url-handlers/bitcoin/enabled true')
            execAndWait('xdg-mime default armory.desktop x-scheme-handler/bitcoin')


         if ('no value' in out.lower() or 'no value' in err.lower()) and not 'armory.desktop' in out2.lower():
            # Silently add Armory if it's never been set before
            setAsDefault()
         elif (not 'armory' in out.lower() or not 'armory.desktop' in out2.lower()) and not self.firstLoad:
            # If another application has it, ask for permission to change it
            # Don't bother the user on the first load with it if verification is
            # needed.  They have enough to worry about with this weird new program...
            if not self.getSettingOrSetDefault('DNAA_DefaultApp', False):
               reply = MsgBoxWithDNAA(MSGBOX.Question, 'Default URL Handler', \
                  'Armory is not set as your default application for handling '
                  '"bitcoin:" links.  Would you like to use Armory as the '
                  'default?', 'Do not ask this question again')
               if reply[0]==True:
                  setAsDefault()
               if reply[1]==True:
                  self.writeSetting('DNAA_DefaultApp', True)

      elif OS_WINDOWS:
         # Check for existing registration (user first, then root, if necessary)
         action = 'DoNothing'
         modulepathname = '"'
         if getattr(sys, 'frozen', False):
            app_dir = os.path.dirname(sys.executable)
            app_path = os.path.join(app_dir, sys.executable)
         elif __file__:
            return #running from a .py script, not gonna register URI on Windows

         #justDoIt = True
         import ctypes
         GetModuleFileNameW = ctypes.windll.kernel32.GetModuleFileNameW
         GetModuleFileNameW.restype = ctypes.c_int
         app_path = ctypes.create_string_buffer(1024)
         rtlength = ctypes.c_int()
         rtlength = GetModuleFileNameW(None, ctypes.byref(app_path), 1024)
         passstr = str(app_path.raw)
<<<<<<< HEAD
         
         modulepathname += unicode(passstr[0:(rtlength*2)], encoding='utf16') + u'" "%1"'
         modulepathname = modulepathname.encode('utf8')
=======

         modulepathname += unicode(passstr[0:(rtlength*2)], encoding='utf16') + u'" %1'
         #LOGWARN("running from: %s, key: %s", app_path, modulepathname)
>>>>>>> 4fd6aa3d

         rootKey = 'bitcoin\\shell\\open\\command'
         try:
            userKey = 'Software\\Classes\\' + rootKey
            registryKey = OpenKey(HKEY_CURRENT_USER, userKey, 0, KEY_READ)
            val,code = QueryValueEx(registryKey, '')
            if 'armory' in val.lower():
               if val.lower()==modulepathname.lower():
                  LOGINFO('Armory already registered for current user.  Done!')
                  return
               else:
                  action = 'DoIt' #armory is registered, but to another path
            else:
               # Already set to something (at least created, which is enough)
               action = 'AskUser'
         except:
            # No user-key set, check if root-key is set
            try:
               registryKey = OpenKey(HKEY_CLASSES_ROOT, rootKey, 0, KEY_READ)
               val,code = QueryValueEx(registryKey, '')
               if 'armory' in val.lower():
                  LOGINFO('Armory already registered at admin level.  Done!')
                  return
               else:
                  # Root key is set (or at least created, which is enough)
                  action = 'AskUser'
            except:
               action = 'DoIt'

         dontAsk = self.getSettingOrSetDefault('DNAA_DefaultApp', False)
         dontAskDefault = self.getSettingOrSetDefault('AlwaysArmoryURI', False)
         print dontAsk, justDoIt, dontAskDefault
         if justDoIt:
            LOGINFO('URL-register: just doing it')
            action = 'DoIt'
         elif dontAsk and dontAskDefault:
            LOGINFO('URL-register: user wants to do it by default')
            action = 'DoIt'
         elif action=='AskUser' and not self.firstLoad and not dontAsk:
            # If another application has it, ask for permission to change it
            # Don't bother the user on the first load with it if verification is
            # needed.  They have enough to worry about with this weird new program...
            reply = MsgBoxWithDNAA(MSGBOX.Question, 'Default URL Handler', \
               'Armory is not set as your default application for handling '
               '"bitcoin:" links.  Would you like to use Armory as the '
               'default?', 'Do not ask this question again')

            if reply[1]==True:
               LOGINFO('URL-register:  do not ask again:  always %s', str(reply[0]))
               self.writeSetting('DNAA_DefaultApp', True)
               self.writeSetting('AlwaysArmoryURI', reply[0])

            if reply[0]==True:
               action = 'DoIt'
            else:
               LOGINFO('User requested not to use Armory as URI handler')
               return

         # Finally, do it if we're supposed to!
         LOGINFO('URL-register action: %s', action)
         if action=='DoIt':

            LOGINFO('Registering Armory  for current user')
            baseDir = os.path.dirname(unicode(passstr[0:(rtlength*2)], encoding='utf16'))
            regKeys = []
            regKeys.append(['Software\\Classes\\bitcoin', '', 'URL:bitcoin Protocol'])
            regKeys.append(['Software\\Classes\\bitcoin', 'URL Protocol', ""])
            regKeys.append(['Software\\Classes\\bitcoin\\shell', '', None])
            regKeys.append(['Software\\Classes\\bitcoin\\shell\\open', '',  None])

            for key,name,val in regKeys:
               dkey = '%s\\%s' % (key,name)
               LOGINFO('\tWriting key: [HKEY_CURRENT_USER\\] ' + dkey)
               registryKey = CreateKey(HKEY_CURRENT_USER, key)
               SetValueEx(registryKey, name, 0, REG_SZ, val)
               CloseKey(registryKey)

            regKeysU = []
            regKeysU.append(['Software\\Classes\\bitcoin\\shell\\open\\command',  '', \
                           modulepathname])
            regKeysU.append(['Software\\Classes\\bitcoin\\DefaultIcon', '',  \
                          '"%s\\armory48x48.ico"' % baseDir])
            for key,name,val in regKeysU:
               dkey = '%s\\%s' % (key,name)
               LOGINFO('\tWriting key: [HKEY_CURRENT_USER\\] ' + dkey)
               registryKey = CreateKey(HKEY_CURRENT_USER, key)
               #hKey = ctypes.c_int(registryKey.handle)
               #ctypes.windll.Advapi32.RegSetValueEx(hKey, None, 0, REG_SZ, val, (len(val)+1))
               SetValueEx(registryKey, name, 0, REG_SZ, val)
               CloseKey(registryKey)
<<<<<<< HEAD
         
         
=======
            #LOGWARN('app dir: %s', app_dir)


>>>>>>> 4fd6aa3d

   #############################################################################
   def execOfflineTx(self):
      dlgSelect = DlgOfflineSelect(self, self)
      if dlgSelect.exec_():

         # If we got here, one of three buttons was clicked.
         if dlgSelect.do_create:
            DlgSendBitcoins(self.getSelectedWallet(), self, self, onlyOfflineWallets=True).exec_()
         elif dlgSelect.do_broadc:
            DlgSignBroadcastOfflineTx(self,self).exec_()


   #############################################################################
   def sizeHint(self):
      return QSize(1000, 650)

   #############################################################################
   def openToolsDlg(self):
      QMessageBox.information(self, 'No Tools Yet!', \
         'The developer tools are not available yet, but will be added '
         'soon.  Regardless, developer-mode still offers lots of '
         'extra information and functionality that is not available in '
         'Standard or Advanced mode.', QMessageBox.Ok)



   #############################################################################
   def execIntroDialog(self):
      if not self.getSettingOrSetDefault('DNAA_IntroDialog', False):
         dlg = DlgIntroMessage(self, self)
         result = dlg.exec_()

         if dlg.chkDnaaIntroDlg.isChecked():
            self.writeSetting('DNAA_IntroDialog', True)

         if dlg.requestCreate:
            self.startWalletWizard()

         if dlg.requestImport:
            self.execImportWallet()



   #############################################################################
   def makeWalletCopy(self, parent, wlt, copyType='Same', suffix='', changePass=False):
      if changePass:
         LOGERROR('Changing password is not implemented yet!')
         raise NotImplementedError

      fn = 'armory_%s_%s.wallet' % (wlt.uniqueIDB58, suffix)
      if wlt.watchingOnly:
         fn = 'armory_%s_%s.watchonly.wallet' % (wlt.uniqueIDB58, suffix)
      savePath = unicode(self.getFileSave(defaultFilename=fn))
      if not len(savePath)>0:
         return False

      if copyType.lower()=='same':
         wlt.writeFreshWalletFile(savePath)
      elif copyType.lower()=='decrypt':
         if wlt.useEncryption:
            dlg = DlgUnlockWallet(wlt, parent, self, 'Unlock Private Keys')
            if not dlg.exec_():
               return False
         # Wallet should now be unlocked
         wlt.makeUnencryptedWalletCopy(savePath)
      elif copyType.lower()=='encrypt':
         newPassphrase=None
         if not wlt.useEncryption:
            dlgCrypt = DlgChangePassphrase(parent, self, not wlt.useEncryption)
            if not dlgCrypt.exec_():
               QMessageBox.information(parent, tr('Aborted'), tr("""
                  No passphrase was selected for the encrypted backup.
                  No backup was created"""), QMessageBox.Ok)
            newPassphrase = SecureBinaryData(str(dlgCrypt.edtPasswd1.text()))

         wlt.makeEncryptedWalletCopy(savePath, newPassphrase)
      else:
         LOGERROR('Invalid "copyType" supplied to makeWalletCopy: %s', copyType)
         return False

      QMessageBox.information(parent, tr('Backup Complete'), tr("""
         Your wallet was successfully backed up to the following
         location:<br><br>%s""") % savePath, QMessageBox.Ok)
      return True


   #############################################################################
   def createAction(self,  txt, slot, isCheckable=False, \
                           ttip=None, iconpath=None, shortcut=None):
      """
      Modeled from the "Rapid GUI Programming with Python and Qt" book, page 174
      """
      icon = QIcon()
      if iconpath:
         icon = QIcon(iconpath)

      theAction = QAction(icon, txt, self)

      if isCheckable:
         theAction.setCheckable(True)
         self.connect(theAction, SIGNAL('toggled(bool)'), slot)
      else:
         self.connect(theAction, SIGNAL('triggered()'), slot)

      if ttip:
         theAction.setToolTip(ttip)
         theAction.setStatusTip(ttip)

      if shortcut:
         theAction.setShortcut(shortcut)

      return theAction


   #############################################################################
   def setUserMode(self, mode):
      LOGINFO('Changing usermode:')
      LOGINFO('   From: %s', self.settings.get('User_Mode'))
      self.usermode = mode
      if mode==USERMODE.Standard:
         self.writeSetting('User_Mode', 'Standard')
      if mode==USERMODE.Advanced:
         self.writeSetting('User_Mode', 'Advanced')
      if mode==USERMODE.Expert:
         self.writeSetting('User_Mode', 'Expert')
      LOGINFO('     To: %s', self.settings.get('User_Mode'))

      if not self.firstModeSwitch:
         QMessageBox.information(self,'Restart Armory', \
         'You may have to restart Armory for all aspects of '
         'the new usermode to go into effect.', QMessageBox.Ok)

      self.firstModeSwitch = False



   #############################################################################
   def getPreferredDateFormat(self):
      # Treat the format as "binary" to make sure any special symbols don't
      # interfere with the SettingsFile symbols
      globalDefault = binary_to_hex(DEFAULT_DATE_FORMAT)
      fmt = self.getSettingOrSetDefault('DateFormat', globalDefault)
      return hex_to_binary(str(fmt))  # short hex strings could look like int()

   #############################################################################
   def setPreferredDateFormat(self, fmtStr):
      # Treat the format as "binary" to make sure any special symbols don't
      # interfere with the SettingsFile symbols
      try:
         unixTimeToFormatStr(1000000000, fmtStr)
      except:
         QMessageBox.warning(self, 'Invalid Date Format', \
            'The date format you specified was not valid.  Please re-enter '
            'it using only the strftime symbols shown in the help text.', \
            QMessageBox.Ok)
         return False

      self.writeSetting('DateFormat', binary_to_hex(fmtStr))
      return True



   #############################################################################
   def setupAnnouncementFetcher(self):
      skipChk1 = self.getSettingOrSetDefault('SkipAnnounceCheck', False)
      skipChk2 = CLI_OPTIONS.skipAnnounceCheck
      #skipChk3 = CLI_OPTIONS.offline and not CLI_OPTIONS.testAnnounceCode
      skipChk3 = False
      self.skipAnnounceCheck = skipChk1 or skipChk2 or skipChk3

      url1 = ANNOUNCE_URL
      url2 = ANNOUNCE_URL_BACKUP
      fetchPath = os.path.join(ARMORY_HOME_DIR, 'atisignedannounce')
      if self.announceFetcher is None:
         self.announceFetcher = AnnounceDataFetcher(url1, url2, fetchPath)
         self.announceFetcher.setDisabled(self.skipAnnounceCheck)
         self.announceFetcher.start()

         # Set last-updated vals to zero to force processing at startup
         for fid in ['changelog, downloads','notify','bootstrap']:
            self.lastAnnounceUpdate[fid] = 0

      # If we recently updated the settings to enable or disable checking...
      if not self.announceFetcher.isRunning() and not self.skipAnnounceCheck:
         self.announceFetcher.setDisabled(False)
         self.announceFetcher.setFetchInterval(DEFAULT_FETCH_INTERVAL)
         self.announceFetcher.start()
      elif self.announceFetcher.isRunning() and self.skipAnnounceCheck:
         self.announceFetcher.setDisabled(True)
         self.announceFetcher.shutdown()



   #############################################################################
   def processAnnounceData(self, forceCheck=False, forceWait=5):

      adf = self.announceFetcher



      # The ADF always fetches everything all the time.  If forced, do the
      # regular fetch first, then examine the individual files without forcing
      if forceCheck:
         adf.fetchRightNow(forceWait)

      # Check each of the individual files for recent modifications
      idFuncPairs = [
                      ['announce',  self.updateAnnounceTab],
                      ['changelog', self.processChangelog],
                      ['downloads', self.processDownloads],
                      ['notify',    self.processNotifications],
                      ['bootstrap', self.processBootstrap] ]

      # If modified recently
      for fid,func in idFuncPairs:
         if not fid in self.lastAnnounceUpdate or \
            adf.getFileModTime(fid) > self.lastAnnounceUpdate[fid]:
            self.lastAnnounceUpdate[fid] = RightNow()
            fileText = adf.getAnnounceFile(fid)
            func(fileText)




   #############################################################################
   def processChangelog(self, txt):
      try:
         clp = changelogParser()
         self.changelog = clp.parseChangelogText(txt)
      except:
         # Don't crash on an error, but do log what happened
         LOGEXCEPT('Failed to parse changelog data')



   #############################################################################
   def processDownloads(self, txt):
      try:
         dlp = downloadLinkParser()
         self.downloadLinks = dlp.parseDownloadList(txt)

         thisVer = getVersionInt(BTCARMORY_VERSION)

         # Check ARMORY versions
         if not 'Armory' in self.downloadLinks:
            LOGWARN('No Armory links in the downloads list')
         else:
            maxVer = 0
            self.versionNotification = {}
            for verStr,vermap in self.downloadLinks['Armory'].iteritems():
               dlVer = getVersionInt(readVersionString(verStr))
               if dlVer > maxVer:
                  maxVer = dlVer
                  self.armoryVersions[1] = verStr
                  if thisVer >= maxVer:
                     continue

                  shortDescr = tr('Armory version %s is now available!') % verStr
                  notifyID = binary_to_hex(hash256(shortDescr)[:4])
                  self.versionNotification['UNIQUEID'] = notifyID
                  self.versionNotification['VERSION'] = '0'
                  self.versionNotification['STARTTIME'] = '0'
                  self.versionNotification['EXPIRES'] = '%d' % long(UINT64_MAX)
                  self.versionNotification['CANCELID'] = '[]'
                  self.versionNotification['MINVERSION'] = '*'
                  self.versionNotification['MAXVERSION'] = '<%s' % verStr
                  self.versionNotification['PRIORITY'] = '3072'
                  self.versionNotification['ALERTTYPE'] = 'Upgrade'
                  self.versionNotification['NOTIFYSEND'] = 'False'
                  self.versionNotification['NOTIFYRECV'] = 'False'
                  self.versionNotification['SHORTDESCR'] = shortDescr
                  self.versionNotification['LONGDESCR'] = \
                     self.getVersionNotifyLongDescr(verStr).replace('\n','<br>')


         # For Satoshi updates, we don't trigger any notifications like we
         # do for Armory above -- we will release a proper announcement if
         # necessary.  But we want to set a flag to
         if not 'Satoshi' in self.downloadLinks:
            LOGWARN('No Satoshi links in the downloads list')
         else:
            if not self.NetworkingFactory:
               return

            try:
               maxVer = 0
               for verStr,vermap in self.downloadLinks['Satoshi'].iteritems():
                  dlVer = getVersionInt(readVersionString(verStr))
                  if dlVer > maxVer:
                     maxVer = dlVer
                     self.satoshiVersions[1] = verStr

               # This is to detect the running versions of Bitcoin-Qt/bitcoind
               thisVerStr = self.NetworkingFactory.proto.peerInfo['subver']
               thisVerStr = thisVerStr.strip('/').split(':')[-1]

               if sum([0 if c in '0123456789.' else 1 for c in thisVerStr]) > 0:
                  return

               self.satoshiVersions[0] = thisVerStr

            except:
               pass
               



      except:
         # Don't crash on an error, but do log what happened
         LOGEXCEPT('Failed to parse download link data')


   #############################################################################
   def getVersionNotifyLongDescr(self, verStr):
      shortOS = None
      if OS_WINDOWS:
         shortOS = 'windows'
      elif OS_LINUX:
         shortOS = 'ubuntu'
      elif OS_MACOSX:
         shortOS = 'mac'

      webURL = 'https://bitcoinarmory.com/download/'
      if shortOS is not None:
         webURL += '#' + shortOS

      return tr("""
         Your version of Armory is now outdated.  Please upgrade to version
         %s through our secure downloader inside Armory (link at the bottom
         of this notification window).  Alternatively, you can get the new 
         version from our website downloads page at:
         <br><br>
         <a href="%s">%s</a> """) % (verStr, webURL, webURL)



   #############################################################################
   def getChangelogText(self, verStr):
      releaseDate = None
      changeList  = None
      for ver,date,updList in self.changelog:
         if chngVer == verStr:
            releaseDate = date
            changeList = updList[:]
            break
      else:
         LOGERROR('Could not find changelog info for version %s' % verStr)
         return None

      changeStr = tr('<b>Update information for version %s</b><br>') % verStr
      if releaseDate:
         changeStr += tr("""<u>Release Date</u>: %s<br><br>""") % releaseDate

      for strHeader,strLong in changeList:
         changeStr += '<u>%s:</u> %s<br>' % (strHeader, strLong)

      return changeStr



   #############################################################################
   def processBootstrap(self, binFile):
      # Nothing to process, actually.  We'll grab the bootstrap from its
      # current location, if needed
      pass



   #############################################################################
   def notificationIsRelevant(self, notifyID, notifyMap):
      currTime = RightNow()
      thisVerInt = getVersionInt(BTCARMORY_VERSION)

      # Ignore transactions below the requested priority
      minPriority = self.getSettingOrSetDefault('NotifyMinPriority', 2048)
      if int(notifyMap['PRIORITY']) < minPriority:
         return False

      # Ignore version upgrade notifications if disabled in the settings
      if notifyMap['ALERTTYPE'].lower() == 'upgrade' and \
         self.getSettingOrSetDefault('DisableUpgradeNotify', False):
         return False

      if notifyID in self.notifyIgnoreShort:
         return False

      if notifyMap['STARTTIME'].isdigit():
         if currTime < long(notifyMap['STARTTIME']):
            return False

      if notifyMap['EXPIRES'].isdigit():
         if currTime > long(notifyMap['EXPIRES']):
            return False


      try:
         minVerStr  = notifyMap['MINVERSION']
         minExclude = minVerStr.startswith('>')
         minVerStr  = minVerStr[1:] if minExclude else minVerStr
         minVerInt  = getVersionInt(readVersionString(minVerStr))
         minVerInt += 1 if minExclude else 0
         if thisVerInt < minVerInt:
            return False
      except:
         pass


      try:
         maxVerStr  = notifyMap['MAXVERSION']
         maxExclude = maxVerStr.startswith('<')
         maxVerStr  = maxVerStr[1:] if maxExclude else maxVerStr
         maxVerInt  = getVersionInt(readVersionString(maxVerStr))
         minVerInt -= 1 if gtstrict else 0
         if thisVerInt > maxVerInt:
            return False
      except:
         pass

      return True


   #############################################################################
   def processNotifications(self, txt):

      # Keep in mind this will always be run on startup with a blank slate, as
      # well as every 30 min while Armory is running.  All notifications are
      # "new" on startup (though we will allow the user to do-not-show-again
      # and store the notification ID in the settings file).
      try:
         np = notificationParser()
         currNotificationList = np.parseNotificationText(txt)
      except:
         # Don't crash on an error, but do log what happened
         LOGEXCEPT('Failed to parse notifications')

      # If we have a new-version notification, it's not ignroed, and such
      # notifications are not disabled, add it to the list
      vnotify = self.versionNotification
      if vnotify and 'UNIQUEID' in vnotify:
         currNotificationList[vnotify['UNIQUEID']] = deepcopy(vnotify)

      # Create a copy of almost all the notifications we have.
      # All notifications >= 2048, unless they've explictly allowed testing
      # notifications.   This will be shown on the "Announcements" tab.
      self.almostFullNotificationList = {}
      currMin = self.getSettingOrSetDefault('NotifyMinPriority', \
                                                     DEFAULT_MIN_PRIORITY)
      minmin = min(currMin, DEFAULT_MIN_PRIORITY)
      for nid,valmap in currNotificationList.iteritems():
         if int(valmap['PRIORITY']) >= minmin:
            self.almostFullNotificationList[nid] = deepcopy(valmap)


      tabPriority = 0
      self.maxPriorityID = None

      # Check for new notifications
      addedNotifyIDs = set()
      irrelevantIDs = set()
      for nid,valmap in currNotificationList.iteritems():
         if not self.notificationIsRelevant(nid, valmap):
            # Can't remove while iterating over the map
            irrelevantIDs.add(nid)
            continue

         if valmap['PRIORITY'].isdigit():
            tabPriority = max(tabPriority, int(valmap['PRIORITY']))
            self.maxPriorityID = nid

         if not nid in self.almostFullNotificationList:
            addedNotifyIDs.append(nid)

      # Now remove them from the set that we are working with
      for nid in irrelevantIDs:
         del currNotificationList[nid]

      # Check for notifications we had before but no long have
      removedNotifyIDs = []
      for nid,valmap in self.almostFullNotificationList.iteritems():
         if not nid in currNotificationList:
            removedNotifyIDs.append(nid)


      #for nid in removedNotifyIDs:
         #self.notifyIgnoreShort.discard(nid)
         #self.notifyIgnoreLong.discard(nid)



      # Change the "Announcements" tab color if something important is there
      tabWidgetBar = self.mainDisplayTabs.tabBar()
      tabColor = Colors.Foreground
      if tabPriority >= 2048:
         tabColor = Colors.Foreground
      if tabPriority >= 3072:
         tabColor = Colors.TextBlue
      if tabPriority >= 4096:
         tabColor = Colors.TextRed
      if tabPriority >= 5120:
         tabColor = Colors.TextRed

      tabWidgetBar.setTabTextColor(self.MAINTABS.Announce, tabColor)
      self.updateAnnounceTab()

      # We only do popups for notifications >=4096, AND upgrade notify
      if tabPriority >= 4096:
         DlgNotificationWithDNAA(self, self, self.maxPriorityID, \
                           currNotificationList[self.maxPriorityID]).exec_()
      elif vnotify:
         if not vnotify['UNIQUEID'] in self.notifyIgnoreShort:
            DlgNotificationWithDNAA(self,self,vnotify['UNIQUEID'],vnotify).exec_()

      # Update the settings file with any permanent-ignore requests
      self.writeSetting('NotifyIgnore', ''.join(self.notifyIgnoreLong))






   #############################################################################
   @TimeThisFunction
   def setupNetworking(self):
      LOGINFO('Setting up networking...')
      self.internetAvail = False

      # Prevent Armory from being opened twice
      from twisted.internet import reactor
      import twisted
      def uriClick_partial(a):
         self.uriLinkClicked(a)

      if CLI_OPTIONS.interport > 1:
         try:
            self.InstanceListener = ArmoryListenerFactory(self.bringArmoryToFront, \
                                                          uriClick_partial )
            reactor.listenTCP(CLI_OPTIONS.interport, self.InstanceListener)
         except twisted.internet.error.CannotListenError:
            LOGWARN('Socket already occupied!  This must be a duplicate Armory')
            QMessageBox.warning(self, tr('Already Open'), tr("""
               Armory is already running!  You can only have one Armory open
               at a time.  Exiting..."""), QMessageBox.Ok)
            os._exit(0)
      else:
         LOGWARN('*** Listening port is disabled.  URI-handling will not work')


      settingSkipCheck = self.getSettingOrSetDefault('SkipOnlineCheck', False)
      self.forceOnline = CLI_OPTIONS.forceOnline or settingSkipCheck
      if self.forceOnline:
         LOGINFO('Forced online mode: True')

      # Check general internet connection
      self.internetAvail = False
      if not self.forceOnline:
         try:
            import urllib2
            response=urllib2.urlopen('http://google.com', timeout=CLI_OPTIONS.nettimeout)
            self.internetAvail = True
         except ImportError:
            LOGERROR('No module urllib2 -- cannot determine if internet is available')
         except urllib2.URLError:
            # In the extremely rare case that google might be down (or just to try again...)
            try:
               response=urllib2.urlopen('http://microsoft.com', timeout=CLI_OPTIONS.nettimeout)
            except:
               LOGEXCEPT('Error checking for internet connection')
               LOGERROR('Run --skip-online-check if you think this is an error')
               self.internetAvail = False
         except:
            LOGEXCEPT('Error checking for internet connection')
            LOGERROR('Run --skip-online-check if you think this is an error')
            self.internetAvail = False


      LOGINFO('Internet connection is Available: %s', self.internetAvail)
      LOGINFO('Bitcoin-Qt/bitcoind is Available: %s', self.bitcoindIsAvailable())
      LOGINFO('The first blk*.dat was Available: %s', str(self.checkHaveBlockfiles()))
      LOGINFO('Online mode currently possible:   %s', self.onlineModeIsPossible())





   #############################################################################
   def manageBitcoindAskTorrent(self):

      if not satoshiIsAvailable():
         reply = MsgBoxCustom(MSGBOX.Question, tr('BitTorrent Option'), tr("""
            You are currently configured to run the core Bitcoin software
            yourself (Bitcoin-Qt or bitcoind).  <u>Normally</u>, you should
            start the Bitcoin software first and wait for it to synchronize
            with the network before starting Armory.
            <br><br>
            <b>However</b>, Armory can shortcut most of this initial
            synchronization
            for you using BitTorrent.  If your firewall allows it,
            using BitTorrent can be an order of magnitude faster (2x to 20x)
            than letting the Bitcoin software download it via P2P.
            <br><br>
            <u>To synchronize using BitTorrent (recommended):</u>
            Click "Use BitTorrent" below, and <u>do not</u> start the Bitcoin
            software until after it is complete.
            <br><br>
            <u>To synchronize using Bitcoin P2P (fallback):</u>
            Click "Cancel" below, then close Armory and start Bitcoin-Qt
            (or bitcoind).  Do not start Armory until you see a green checkmark
            in the bottom-right corner of the Bitcoin-Qt window."""), \
            wCancel=True, yesStr='Use BitTorrent')

         if not reply:
            QMessageBox.warning(self, tr('Synchronize'), tr("""
               When you are ready to start synchronization, close Armory and
               start Bitcoin-Qt or bitcoind.  Restart Armory only when
               synchronization is complete.  If using Bitcoin-Qt, you will see
               a green checkmark in the bottom-right corner"""), QMessageBox.Ok)
            return False

      else:
         reply = MsgBoxCustom(MSGBOX.Question, tr('BitTorrent Option'), tr("""
            You are currently running the core Bitcoin software, but it
            is not fully synchronized with the network, yet.  <u>Normally</u>,
            you should close Armory until Bitcoin-Qt (or bitcoind) is
            finished
            <br><br>
            <b><u>However</u></b>, Armory can speed up this initial
            synchronization for you using BitTorrent.  If your firewall
            allows it, using BitTorrent can be an order of magnitude
            faster (2x to 20x)
            than letting the Bitcoin software download it via P2P.
            <br><br>
            <u>To synchronize using BitTorrent (recommended):</u>
            Close the running Bitcoin software <b>right now</b>.  When it is
            closed, click "Use BitTorrent" below.  Restart the Bitcoin software
            when Armory indicates it is complete.
            <br><br>
            <u>To synchronize using Bitcoin P2P (fallback):</u>
            Click "Cancel" below, and then close Armory until the Bitcoin
            software is finished synchronizing.  If using Bitcoin-Qt, you
            will see a green checkmark in the bottom-right corner of the
            main window."""), QMessageBox.Ok)

         if reply:
            if satoshiIsAvailable():
               QMessageBox.warning(self, tr('Still Running'), tr("""
                  The Bitcoin software still appears to be open!
                  Close it <b>right now</b>
                  before clicking "Ok."  The BitTorrent engine will start
                  as soon as you do."""), QMessageBox.Ok)
         else:
            QMessageBox.warning(self, tr('Synchronize'), tr("""
               You chose to finish synchronizing with the network using
               the Bitcoin software which is already running.  Please close
               Armory until it is finished.  If you are running Bitcoin-Qt,
               you will see a green checkmark in the bottom-right corner,
               when it is time to open Armory again."""), QMessageBox.Ok)
            return False

         return True


   ############################################################################
   def findTorrentFileForSDM(self, forceWaitTime=0):
      """
      Hopefully the announcement fetcher has already gotten one for us,
      or at least we have a default.
      """

      # Only do an explicit announce check if we have no bootstrap at all
      # (don't need to spend time doing an explicit check if we have one)
      if self.announceFetcher.getFileModTime('bootstrap') == 0:
         if forceWaitTime>0:
            self.explicitCheckAnnouncements(forceWaitTime)

      # If it's still not there, look for a default file
      if self.announceFetcher.getFileModTime('bootstrap') == 0:
         srcTorrent = os.path.join(GetExecDir(), 'default_bootstrap.torrent')
      else:
         srcTorrent = self.announceFetcher.getAnnounceFilePath('bootstrap')

      # Maybe we still don't have a torrent for some reason
      if not srcTorrent or not os.path.exists(srcTorrent):
         return ''

      torrentPath = os.path.join(ARMORY_HOME_DIR, 'bootstrap.dat.torrent')
      LOGINFO('Using torrent file: ' + torrentPath)
      shutil.copy(srcTorrent, torrentPath)

      return torrentPath





   ############################################################################
   def startBitcoindIfNecessary(self):
      LOGINFO('startBitcoindIfNecessary')
      if not (self.forceOnline or self.internetAvail) or CLI_OPTIONS.offline:
         LOGWARN('Not online, will not start bitcoind')
         return False

      if not self.doAutoBitcoind:
         LOGWARN('Tried to start bitcoind, but ManageSatoshi==False')
         return False

      if satoshiIsAvailable():
         LOGWARN('Tried to start bitcoind, but satoshi already running')
         return False

      self.setSatoshiPaths()
      TheSDM.setDisabled(False)

      # Give the SDM the torrent file...it will use it if it makes sense
      if TheSDM.shouldTryBootstrapTorrent():
         torrentFile = self.findTorrentFileForSDM(2)
         if not torrentFile or not os.path.exists(torrentFile):
            LOGERROR('Could not find torrent file')
         else:
            TheSDM.tryToSetupTorrentDL(torrentFile)


      try:
         # "satexe" is actually just the install directory, not the direct
         # path the executable.  That dir tree will be searched for bitcoind
         TheSDM.setupSDM(None, self.satoshiHomePath, \
                         extraExeSearch=self.satoshiExeSearchPath)
         TheSDM.startBitcoind()
         LOGDEBUG('Bitcoind started without error')
         return True
      except:
         LOGEXCEPT('Failed to setup SDM')
         self.switchNetworkMode(NETWORKMODE.Offline)


   ############################################################################
   def setSatoshiPaths(self):
      LOGINFO('setSatoshiPaths')

      # We skip the getSettingOrSetDefault call, because we don't want to set
      # it if it doesn't exist
      if self.settings.hasSetting('SatoshiExe'):
         if not os.path.exists(self.settings.get('SatoshiExe')):
            LOGERROR('Bitcoin installation setting is a non-existent directory')
         self.satoshiExeSearchPath = [self.settings.get('SatoshiExe')]
      else:
         self.satoshiExeSearchPath = []


      self.satoshiHomePath = BTC_HOME_DIR
      if self.settings.hasSetting('SatoshiDatadir') and \
         CLI_OPTIONS.satoshiHome=='DEFAULT':
         # Setting override BTC_HOME_DIR only if it wasn't explicitly
         # set as the command line.
         self.satoshiHomePath = self.settings.get('SatoshiDatadir')

      TheBDM.setSatoshiDir(self.satoshiHomePath)

   ############################################################################
   def loadBlockchainIfNecessary(self):
      LOGINFO('loadBlockchainIfNecessary')
      if CLI_OPTIONS.offline:
         if self.forceOnline:
            LOGERROR('Cannot mix --force-online and --offline options!  Using offline mode.')
         self.switchNetworkMode(NETWORKMODE.Offline)
         TheBDM.setOnlineMode(False, wait=False)
      elif self.onlineModeIsPossible():
         # Track number of times we start loading the blockchain.
         # We will decrement the number when loading finishes
         # We can use this to detect problems with mempool or blkxxxx.dat
         self.numTriesOpen = self.getSettingOrSetDefault('FailedLoadCount', 0)
         if self.numTriesOpen>2:
            self.loadFailedManyTimesFunc(self.numTriesOpen)
         self.settings.set('FailedLoadCount', self.numTriesOpen+1)

         self.switchNetworkMode(NETWORKMODE.Full)
         #self.resetBdmBeforeScan()
         TheBDM.setOnlineMode(True, wait=False)

      else:
         self.switchNetworkMode(NETWORKMODE.Offline)
         TheBDM.setOnlineMode(False, wait=False)





   #############################################################################
   def checkHaveBlockfiles(self):
      return os.path.exists(os.path.join(TheBDM.btcdir, 'blocks'))

   #############################################################################
   def onlineModeIsPossible(self):
      return ((self.internetAvail or self.forceOnline) and \
               self.bitcoindIsAvailable() and \
               self.checkHaveBlockfiles())


   #############################################################################
   def bitcoindIsAvailable(self):
      return satoshiIsAvailable('127.0.0.1', BITCOIN_PORT)



   #############################################################################
   def switchNetworkMode(self, newMode):
      LOGINFO('Setting netmode: %s', newMode)
      self.netMode=newMode
      if newMode in (NETWORKMODE.Offline, NETWORKMODE.Disconnected):
         self.NetworkingFactory = FakeClientFactory()
         return
      elif newMode==NETWORKMODE.Full:

         # Actually setup the networking, now
         from twisted.internet import reactor

         def showOfflineMsg():
            self.netMode = NETWORKMODE.Disconnected
            self.setDashboardDetails()
            self.lblArmoryStatus.setText( \
               '<font color=%s><i>Disconnected</i></font>' % htmlColor('TextWarn'))
            if not self.getSettingOrSetDefault('NotifyDiscon', not OS_MACOSX):
               return

            try:
               self.sysTray.showMessage('Disconnected', \
                     'Connection to Bitcoin-Qt client lost!  Armory cannot send \n'
                     'or receive bitcoins until connection is re-established.', \
                     QSystemTrayIcon.Critical, 10000)
            except:
               LOGEXCEPT('Failed to show disconnect notification')


         self.connectCount = 0
         def showOnlineMsg():
            self.netMode = NETWORKMODE.Full
            self.setDashboardDetails()
            self.lblArmoryStatus.setText(\
                     '<font color=%s>Connected (%s blocks)</font> ' %
                     (htmlColor('TextGreen'), self.currBlockNum))
            if not self.getSettingOrSetDefault('NotifyReconn', not OS_MACOSX):
               return

            try:
               if self.connectCount>0:
                  self.sysTray.showMessage('Connected', \
                     'Connection to Bitcoin-Qt re-established', \
                     QSystemTrayIcon.Information, 10000)
               self.connectCount += 1
            except:
               LOGEXCEPT('Failed to show reconnect notification')


         self.NetworkingFactory = ArmoryClientFactory( \
                                          TheBDM,
                                          func_loseConnect=showOfflineMsg, \
                                          func_madeConnect=showOnlineMsg, \
                                          func_newTx=self.newTxFunc)
                                          #func_newTx=newTxFunc)
         reactor.callWhenRunning(reactor.connectTCP, '127.0.0.1', \
                                          BITCOIN_PORT, self.NetworkingFactory)




   #############################################################################
   def newTxFunc(self, pytxObj):
      if TheBDM.getBDMState() in ('Offline','Uninitialized') or self.doShutdown:
         return

      TheBDM.addNewZeroConfTx(pytxObj.serialize(), long(RightNow()), True, wait=False)
      self.newZeroConfSinceLastUpdate.append(pytxObj.serialize())
      #LOGDEBUG('Added zero-conf tx to pool: ' + binary_to_hex(pytxObj.thisHash))




   #############################################################################
   def parseUriLink(self, uriStr, clickOrEnter='click'):
      ClickOrEnter = clickOrEnter[0].upper() + clickOrEnter[1:]
      LOGINFO('URI link clicked!')
      LOGINFO('The following URI string was parsed:')
      LOGINFO(uriStr.replace('%','%%'))
      uriDict = parseBitcoinURI(uriStr)
      if TheBDM.getBDMState() in ('Offline','Uninitialized'):
         LOGERROR('%sed "bitcoin:" link in offline mode.' % ClickOrEnter)
         self.bringArmoryToFront()
         QMessageBox.warning(self, 'Offline Mode',
            'You %sed on a "bitcoin:" link, but Armory is in '
            'offline mode, and is not capable of creating transactions. '
            '%sing links will only work if Armory is connected '
            'to the Bitcoin network!' % (clickOrEnter, ClickOrEnter), \
             QMessageBox.Ok)
         return {}

      if len(uriDict)==0:
         warnMsg = ('It looks like you just %sed a "bitcoin:" link, but '
                    'that link is malformed.  ' % clickOrEnter)
         if self.usermode == USERMODE.Standard:
            warnMsg += ('Please check the source of the link and enter the '
                        'transaction manually.')
         else:
            warnMsg += 'The raw URI string is:<br><br>' + uriStr
         QMessageBox.warning(self, 'Invalid URI', warnMsg, QMessageBox.Ok)
         LOGERROR(warnMsg)
         return {}

      if not uriDict.has_key('address'):
         QMessageBox.warning(self, 'The "bitcoin:" link you just %sed '
            'does not even contain an address!  There is nothing that '
            'Armory can do with this link!' % clickOrEnter, QMessageBox.Ok)
         LOGERROR('No address in "bitcoin:" link!  Nothing to do!')
         return {}

      # Verify the URI is for the same network as this Armory instnance
      theAddrByte = checkAddrType(base58_to_binary(uriDict['address']))
      if theAddrByte!=-1 and theAddrByte!=ADDRBYTE:
         net = 'Unknown Network'
         if NETWORKS.has_key(theAddrByte):
            net = NETWORKS[theAddrByte]
         QMessageBox.warning(self, 'Wrong Network!', \
            'The address for the "bitcoin:" link you just %sed is '
            'for the wrong network!  You are on the <b>%s</b> '
            'and the address you supplied is for the the '
            '<b>%s</b>!' % (clickOrEnter, NETWORKS[ADDRBYTE], net), \
            QMessageBox.Ok)
         LOGERROR('URI link is for the wrong network!')
         return {}

      # If the URI contains "req-" strings we don't recognize, throw error
      recognized = ['address','version','amount','label','message']
      for key,value in uriDict.iteritems():
         if key.startswith('req-') and not key[4:] in recognized:
            QMessageBox.warning(self,'Unsupported URI', 'The "bitcoin:" link '
               'you just %sed contains fields that are required but not '
               'recognized by Armory.  This may be an older version of Armory, '
               'or the link you %sed on uses an exotic, unsupported format.'
               '<br><br>The action cannot be completed.' % (clickOrEnter, clickOrEnter), \
               QMessageBox.Ok)
            LOGERROR('URI link contains unrecognized req- fields.')
            return {}

      return uriDict



   #############################################################################
   def uriLinkClicked(self, uriStr):
      LOGINFO('uriLinkClicked')
      if TheBDM.getBDMState()=='Offline':
         QMessageBox.warning(self, 'Offline', \
            'You just clicked on a "bitcoin:" link, but Armory is offline '
            'and cannot send transactions.  Please click the link '
            'again when Armory is online.', \
            QMessageBox.Ok)
         return
      elif not TheBDM.getBDMState()=='BlockchainReady':
         #BDM isnt ready yet, saved URI strings in the delayed URIDict to call later through finishLoadBlockChain
         qLen = self.delayedURIData['qLen']

         self.delayedURIData[qLen] = uriStr
         qLen = qLen +1
         self.delayedURIData['qLen'] = qLen
         return

      uriDict = self.parseUriLink(uriStr, 'click')

      if len(uriDict)>0:
         self.bringArmoryToFront()
         return self.uriSendBitcoins(uriDict)


   #############################################################################
   @TimeThisFunction
   def loadWalletsAndSettings(self):
      LOGINFO('loadWalletsAndSettings')

      self.getSettingOrSetDefault('First_Load',         True)
      self.getSettingOrSetDefault('Load_Count',         0)
      self.getSettingOrSetDefault('User_Mode',          'Advanced')
      self.getSettingOrSetDefault('UnlockTimeout',      10)
      self.getSettingOrSetDefault('DNAA_UnlockTimeout', False)


      # Determine if we need to do new-user operations, increment load-count
      self.firstLoad = False
      if self.getSettingOrSetDefault('First_Load', True):
         self.firstLoad = True
         self.writeSetting('First_Load', False)
         self.writeSetting('First_Load_Date', long(RightNow()))
         self.writeSetting('Load_Count', 1)
         self.writeSetting('AdvFeature_UseCt', 0)
      else:
         self.writeSetting('Load_Count', (self.settings.get('Load_Count')+1) % 100)
         firstDate = self.getSettingOrSetDefault('First_Load_Date', RightNow())
         daysSinceFirst = (RightNow() - firstDate) / (60*60*24)


      # Set the usermode, default to standard
      self.usermode = USERMODE.Standard
      if self.settings.get('User_Mode') == 'Advanced':
         self.usermode = USERMODE.Advanced
      elif self.settings.get('User_Mode') == 'Expert':
         self.usermode = USERMODE.Expert


      # The user may have asked to never be notified of a particular
      # notification again.  We have a short-term list (wiped on every
      # load), and a long-term list (saved in settings).  We simply
      # initialize the short-term list with the long-term list, and add
      # short-term ignore requests to it
      notifyStr = self.getSettingOrSetDefault('NotifyIgnore', '')
      nsz = len(notifyStr)
      self.notifyIgnoreLong  = set(notifyStr[8*i:8*(i+1)] for i in range(nsz/8))
      self.notifyIgnoreShort = set(notifyStr[8*i:8*(i+1)] for i in range(nsz/8))


      # Load wallets found in the .armory directory
      wltPaths = []
      self.walletMap = {}
      self.walletIndices = {}
      self.walletIDSet = set()

      # I need some linear lists for accessing by index
      self.walletIDList = []
      self.combinedLedger = []
      self.ledgerSize = 0
      self.ledgerTable = []

      self.currBlockNum = 0



      LOGINFO('Loading wallets...')
      for f in os.listdir(ARMORY_HOME_DIR):
         fullPath = os.path.join(ARMORY_HOME_DIR, f)
         if os.path.isfile(fullPath) and not fullPath.endswith('backup.wallet'):
            openfile = open(fullPath, 'rb')
            first8 = openfile.read(8)
            openfile.close()
            if first8=='\xbaWALLET\x00':
               wltPaths.append(fullPath)


      wltExclude = self.settings.get('Excluded_Wallets', expectList=True)
      wltOffline = self.settings.get('Offline_WalletIDs', expectList=True)
      for fpath in wltPaths:
         try:
            wltLoad = PyBtcWallet().readWalletFile(fpath)
            wltID = wltLoad.uniqueIDB58
            if fpath in wltExclude or wltID in wltExclude:
               continue

            if wltID in self.walletIDSet:
               LOGWARN('***WARNING: Duplicate wallet detected, %s', wltID)
               wo1 = self.walletMap[wltID].watchingOnly
               wo2 = wltLoad.watchingOnly
               if wo1 and not wo2:
                  prevWltPath = self.walletMap[wltID].walletPath
                  self.walletMap[wltID] = wltLoad
                  LOGWARN('First wallet is more useful than the second one...')
                  LOGWARN('     Wallet 1 (loaded):  %s', fpath)
                  LOGWARN('     Wallet 2 (skipped): %s', prevWltPath)
               else:
                  LOGWARN('Second wallet is more useful than the first one...')
                  LOGWARN('     Wallet 1 (loaded):  %s', self.walletMap[wltID].walletPath)
                  LOGWARN('     Wallet 2 (skipped): %s', fpath)
            else:
               # Update the maps/dictionaries
               self.walletMap[wltID] = wltLoad
               self.walletIndices[wltID] = len(self.walletMap)-1

               # Maintain some linear lists of wallet info
               self.walletIDSet.add(wltID)
               self.walletIDList.append(wltID)
               wltLoad.mainWnd = self
         except:
            LOGEXCEPT( '***WARNING: Wallet could not be loaded: %s (skipping)', fpath)
            raise



      LOGINFO('Number of wallets read in: %d', len(self.walletMap))
      for wltID, wlt in self.walletMap.iteritems():
         dispStr  = ('   Wallet (%s):' % wlt.uniqueIDB58).ljust(25)
         dispStr +=  '"'+wlt.labelName.ljust(32)+'"   '
         dispStr +=  '(Encrypted)' if wlt.useEncryption else '(No Encryption)'
         LOGINFO(dispStr)
         # Register all wallets with TheBDM
         TheBDM.registerWallet( wlt.cppWallet )


      # Get the last directory
      savedDir = self.settings.get('LastDirectory')
      if len(savedDir)==0 or not os.path.exists(savedDir):
         savedDir = ARMORY_HOME_DIR
      self.lastDirectory = savedDir
      self.writeSetting('LastDirectory', savedDir)

   #############################################################################
   def getFileSave(self, title='Save Wallet File', \
                         ffilter=['Wallet files (*.wallet)'], \
                         defaultFilename=None):
      LOGDEBUG('getFileSave')
      startPath = self.settings.get('LastDirectory')
      if len(startPath)==0 or not os.path.exists(startPath):
         startPath = ARMORY_HOME_DIR

      if not defaultFilename==None:
         startPath = os.path.join(startPath, defaultFilename)

      types = ffilter
      types.append('All files (*)')
      typesStr = ';; '.join(types)

      # Found a bug with Swig+Threading+PyQt+OSX -- save/load file dialogs freeze
      # User picobit discovered this is avoided if you use the Qt dialogs, instead
      # of the native OS dialogs.  Use native for all except OSX...
      if not OS_MACOSX:
         fullPath = unicode(QFileDialog.getSaveFileName(self, title, startPath, typesStr))
      else:
         fullPath = unicode(QFileDialog.getSaveFileName(self, title, startPath, typesStr,
                                             options=QFileDialog.DontUseNativeDialog))


      fdir,fname = os.path.split(fullPath)
      if fdir:
         self.writeSetting('LastDirectory', fdir)
      return fullPath


   #############################################################################
   def getFileLoad(self, title='Load Wallet File', \
                         ffilter=['Wallet files (*.wallet)'], \
                         defaultDir=None):

      LOGDEBUG('getFileLoad')

      if defaultDir is None:
         defaultDir = self.settings.get('LastDirectory')
         if len(defaultDir)==0 or not os.path.exists(defaultDir):
            defaultDir = ARMORY_HOME_DIR


      types = list(ffilter)
      types.append(tr('All files (*)'))
      typesStr = ';; '.join(types)
      # Found a bug with Swig+Threading+PyQt+OSX -- save/load file dialogs freeze
      # User picobit discovered this is avoided if you use the Qt dialogs, instead
      # of the native OS dialogs.  Use native for all except OSX...
      if not OS_MACOSX:
         fullPath = unicode(QFileDialog.getOpenFileName(self, title, defaultDir, typesStr))
      else:
         fullPath = unicode(QFileDialog.getOpenFileName(self, title, defaultDir, typesStr, \
                                             options=QFileDialog.DontUseNativeDialog))

      self.writeSetting('LastDirectory', os.path.split(fullPath)[0])
      return fullPath

   ##############################################################################
   def getWltSetting(self, wltID, propName):
      # Sometimes we need to settings specific to individual wallets -- we will
      # prefix the settings name with the wltID.
      wltPropName = 'Wallet_%s_%s' % (wltID, propName)
      try:
         return self.settings.get(wltPropName)
      except KeyError:
         return ''

   #############################################################################
   def setWltSetting(self, wltID, propName, value):
      wltPropName = 'Wallet_%s_%s' % (wltID, propName)
      self.writeSetting(wltPropName, value)


   #############################################################################
   def toggleIsMine(self, wltID):
      alreadyMine = self.getWltSetting(wltID, 'IsMine')
      if alreadyMine:
         self.setWltSetting(wltID, 'IsMine', False)
      else:
         self.setWltSetting(wltID, 'IsMine', True)




   #############################################################################
   def getWalletForAddr160(self, addr160):
      for wltID, wlt in self.walletMap.iteritems():
         if wlt.hasAddr(addr160):
            return wltID
      return ''


   #############################################################################
   def getSettingOrSetDefault(self, settingName, defaultVal):
      s = self.settings.getSettingOrSetDefault(settingName, defaultVal)
      return s

   #############################################################################
   def writeSetting(self, settingName, val):
      self.settings.set(settingName, val)

   #############################################################################
   def startRescanBlockchain(self, forceFullScan=False):
      if TheBDM.getBDMState() in ('Offline','Uninitialized'):
         LOGWARN('Rescan requested but Armory is in offline mode')
         return

      if TheBDM.getBDMState()=='Scanning':
         LOGINFO('Queueing rescan after current scan completes.')
      else:
         LOGINFO('Starting blockchain rescan...')


      # Start it in the background
      TheBDM.rescanBlockchain('AsNeeded', wait=False)
      self.needUpdateAfterScan = True
      self.setDashboardDetails()

   #############################################################################
   def forceRescanDB(self):
      self.needUpdateAfterScan = True
      self.lblDashModeScan.setText( 'Scanning Transaction History', \
                                        size=4, bold=True, color='Foreground')
      TheBDM.rescanBlockchain('ForceRescan', wait=False)
      self.setDashboardDetails()

   #############################################################################
   def forceRebuildAndRescan(self):
      self.needUpdateAfterScan = True
      self.lblDashModeScan.setText( 'Preparing Databases', \
                                        size=4, bold=True, color='Foreground')
      #self.resetBdmBeforeScan()  # this resets BDM and then re-registeres wlts
      TheBDM.rescanBlockchain('ForceRebuild', wait=False)
      self.setDashboardDetails()





   #############################################################################
   @TimeThisFunction
   def initialWalletSync(self):
      for wltID in self.walletMap.iterkeys():
         LOGINFO('Syncing wallet: %s', wltID)
         self.walletMap[wltID].setBlockchainSyncFlag(BLOCKCHAIN_READONLY)
         # Used to do "sync-lite" when we had to rescan for new addresses,
         self.walletMap[wltID].syncWithBlockchainLite(0)
         #self.walletMap[wltID].syncWithBlockchain(0)
         self.walletMap[wltID].detectHighestUsedIndex(True) # expand wlt if necessary
         self.walletMap[wltID].fillAddressPool()

   @TimeThisFunction
   def finishLoadBlockchain(self):
      # Now that the blockchain is loaded, let's populate the wallet info
      if TheBDM.isInitialized():

         self.currBlockNum = TheBDM.getTopBlockHeight()
         self.setDashboardDetails()
         if not self.memPoolInit:
            mempoolfile = os.path.join(ARMORY_HOME_DIR,'mempool.bin')
            clearpoolfile = os.path.join(ARMORY_HOME_DIR,'clearmempool.flag')
            if os.path.exists(clearpoolfile):
               LOGINFO('clearmempool.flag found.  Clearing memory pool')
               os.remove(clearpoolfile)
               if os.path.exists(mempoolfile):
                  os.remove(mempoolfile)
            else:
               self.checkMemoryPoolCorruption(mempoolfile)
            TheBDM.enableZeroConf(mempoolfile)
            self.memPoolInit = True

         for wltID in self.walletMap.iterkeys():
            LOGINFO('Syncing wallet: %s', wltID)
            self.walletMap[wltID].setBlockchainSyncFlag(BLOCKCHAIN_READONLY)
            self.walletMap[wltID].syncWithBlockchainLite(0)
            self.walletMap[wltID].detectHighestUsedIndex(True)  # expand wlt if necessary
            self.walletMap[wltID].fillAddressPool()

         self.createCombinedLedger()
         self.ledgerSize = len(self.combinedLedger)
         self.statusBar().showMessage('Blockchain loaded, wallets sync\'d!', 10000)
         if self.netMode==NETWORKMODE.Full:
            LOGINFO('Current block number: %d', self.currBlockNum)
            self.lblArmoryStatus.setText(\
               '<font color=%s>Connected (%s blocks)</font> ' %
               (htmlColor('TextGreen'), self.currBlockNum))

         self.blkReceived = TheBDM.getTopBlockHeader().getTimestamp()
         self.writeSetting('LastBlkRecv',     self.currBlockNum)
         self.writeSetting('LastBlkRecvTime', self.blkReceived)

         currSyncSuccess = self.getSettingOrSetDefault("SyncSuccessCount", 0)
         self.writeSetting('SyncSuccessCount', min(currSyncSuccess+1, 10))


         vectMissingBlks = TheBDM.missingBlockHashes()
         LOGINFO('Blockfile corruption check: Missing blocks: %d', len(vectMissingBlks))
         if len(vectMissingBlks) > 0:
            LOGINFO('Missing blocks: %d', len(vectMissingBlks))
            QMessageBox.critical(self, tr('Blockdata Error'), tr("""
               Armory has detected an error in the blockchain database
               maintained by the third-party Bitcoin software (Bitcoin-Qt
               or bitcoind).  This error is not fatal, but may lead to
               incorrect balances, inability to send coins, or application
               instability.
               <br><br>
               It is unlikely that the error affects your wallets,
               but it <i>is</i> possible.  If you experience crashing,
               or see incorrect balances on any wallets, it is strongly
               recommended you re-download the blockchain using:
               "<b>Help</i>"\xe2\x86\x92"<i>Factory Reset</i>"."""), \
                QMessageBox.Ok)


         if self.getSettingOrSetDefault('NotifyBlkFinish',True):
            reply,remember = MsgBoxWithDNAA(MSGBOX.Info, \
               'Blockchain Loaded!', 'Blockchain loading is complete.  '
               'Your balances and transaction history are now available '
               'under the "Transactions" tab.  You can also send and '
               'receive bitcoins.', \
               dnaaMsg='Do not show me this notification again ', yesStr='OK')

            if remember==True:
               self.writeSetting('NotifyBlkFinish',False)
         else:
            self.mainDisplayTabs.setCurrentIndex(self.MAINTABS.Ledger)


         self.netMode = NETWORKMODE.Full
         self.settings.set('FailedLoadCount', 0)
      else:
         self.statusBar().showMessage('! Blockchain loading failed !', 10000)


      # This will force the table to refresh with new data
      self.setDashboardDetails()
      self.walletModel.reset()

      qLen = self.delayedURIData['qLen']
      if qLen > 0:
         #delayed URI parses, feed them back to the uri parser now
         for i in range(0, qLen):
            uriStr = self.delayedURIData[qLen-i-1]
            self.delayedURIData['qLen'] = qLen -i -1
            self.uriLinkClicked(uriStr)

   #############################################################################
   def checkMemoryPoolCorruption(self, mempoolname):
      if not os.path.exists(mempoolname):
         return

      memfile = open(mempoolname, 'rb')
      memdata = memfile.read()
      memfile.close()

      binunpacker = BinaryUnpacker(memdata)
      try:
         while binunpacker.getRemainingSize() > 0:
            binunpacker.get(UINT64)
            PyTx().unserialize(binunpacker)
      except:
         os.remove(mempoolname);
         LOGWARN('Memory pool file was corrupt.  Deleted. (no further action is needed)')

   #############################################################################
   def changeLedgerSorting(self, col, order):
      """
      The direct sorting was implemented to avoid having to search for comment
      information for every ledger entry.  Therefore, you can't sort by comments
      without getting them first, which is the original problem to avoid.
      """
      if col in (LEDGERCOLS.NumConf, LEDGERCOLS.DateStr, \
                 LEDGERCOLS.Comment, LEDGERCOLS.Amount, LEDGERCOLS.WltName):
         self.sortLedgCol = col
         self.sortLedgOrder = order
      self.createCombinedLedger()

   #############################################################################
   @TimeThisFunction
   def createCombinedLedger(self, wltIDList=None, withZeroConf=True):
      """
      Create a ledger to display on the main screen, that consists of ledger
      entries of any SUBSET of available wallets.
      """
      start = RightNow()
      if wltIDList==None:
         # Create a list of [wltID, type] pairs
         typelist = [[wid, determineWalletType(self.walletMap[wid], self)[0]] \
                                                      for wid in self.walletIDList]

         # We need to figure out which wallets to combine here...
         currIdx  = max(self.comboWltSelect.currentIndex(), 0)
         currText = str(self.comboWltSelect.currentText()).lower()
         if currIdx>=4:
            wltIDList = [self.walletIDList[currIdx-6]]
         else:
            listOffline  = [t[0] for t in filter(lambda x: x[1]==WLTTYPES.Offline,   typelist)]
            listWatching = [t[0] for t in filter(lambda x: x[1]==WLTTYPES.WatchOnly, typelist)]
            listCrypt    = [t[0] for t in filter(lambda x: x[1]==WLTTYPES.Crypt,     typelist)]
            listPlain    = [t[0] for t in filter(lambda x: x[1]==WLTTYPES.Plain,     typelist)]

            if currIdx==0:
               wltIDList = listOffline + listCrypt + listPlain
            elif currIdx==1:
               wltIDList = listOffline
            elif currIdx==2:
               wltIDList = listWatching
            elif currIdx==3:
               wltIDList = self.walletIDList
            else:
               pass
               #raise WalletExistsError('Bad combo-box selection: ' + str(currIdx))
         self.writeSetting('LastFilterState', currIdx)


      if wltIDList==None:
         return

      self.combinedLedger = []
      totalFunds  = 0
      spendFunds  = 0
      unconfFunds = 0
      currBlk = 0xffffffff
      if TheBDM.isInitialized():
         currBlk = TheBDM.getTopBlockHeight()

      for wltID in wltIDList:
         wlt = self.walletMap[wltID]
         id_le_pairs = [[wltID, le] for le in wlt.getTxLedger('Full')]
         self.combinedLedger.extend(id_le_pairs)
         totalFunds += wlt.getBalance('Total')
         spendFunds += wlt.getBalance('Spendable')
         unconfFunds += wlt.getBalance('Unconfirmed')


      # Apply table sorting -- this is very fast
      sortDir = (self.sortLedgOrder == Qt.AscendingOrder)
      if self.sortLedgCol == LEDGERCOLS.NumConf:
         self.combinedLedger.sort(key=lambda x: currBlk-x[1].getBlockNum()+1, reverse=not sortDir)
      if self.sortLedgCol == LEDGERCOLS.DateStr:
         self.combinedLedger.sort(key=lambda x: x[1].getTxTime(), reverse=sortDir)
      if self.sortLedgCol == LEDGERCOLS.WltName:
         self.combinedLedger.sort(key=lambda x: self.walletMap[x[0]].labelName, reverse=sortDir)
      if self.sortLedgCol == LEDGERCOLS.Comment:
         self.combinedLedger.sort(key=lambda x: self.getCommentForLE(x[0],x[1]), reverse=sortDir)
      if self.sortLedgCol == LEDGERCOLS.Amount:
         self.combinedLedger.sort(key=lambda x: abs(x[1].getValue()), reverse=sortDir)

      self.ledgerSize = len(self.combinedLedger)

      # Hide the ledger slicer if our data set is smaller than the slice width
      self.frmLedgUpDown.setVisible(self.ledgerSize>self.currLedgWidth)
      self.lblLedgRange.setText('%d to %d' % (self.currLedgMin, self.currLedgMax))
      self.lblLedgTotal.setText('(of %d)' % self.ledgerSize)

      # Many MainWindow objects haven't been created yet...
      # let's try to update them and fail silently if they don't exist
      try:
         if TheBDM.getBDMState() in ('Offline', 'Scanning'):
            self.lblTotalFunds.setText( '-'*12 )
            self.lblSpendFunds.setText( '-'*12 )
            self.lblUnconfFunds.setText('-'*12 )
            return

         uncolor =  htmlColor('MoneyNeg')  if unconfFunds>0          else htmlColor('Foreground')
         btccolor = htmlColor('DisableFG') if spendFunds==totalFunds else htmlColor('MoneyPos')
         lblcolor = htmlColor('DisableFG') if spendFunds==totalFunds else htmlColor('Foreground')
         goodColor= htmlColor('TextGreen')
         self.lblTotalFunds.setText( '<b><font color="%s">%s</font></b>' % (btccolor,coin2str(totalFunds)))
         self.lblTot.setText('<b><font color="%s">Maximum Funds:</font></b>' % lblcolor)
         self.lblBTC1.setText('<b><font color="%s">BTC</font></b>' % lblcolor)
         self.lblSpendFunds.setText( '<b><font color=%s>%s</font></b>' % (goodColor, coin2str(spendFunds)))
         self.lblUnconfFunds.setText('<b><font color="%s">%s</font></b>' % \
                                             (uncolor, coin2str(unconfFunds)))

         # Finally, update the ledger table
         rmin,rmax = self.currLedgMin-1, self.currLedgMax
         self.ledgerTable = self.convertLedgerToTable(self.combinedLedger[rmin:rmax])
         self.ledgerModel.ledger = self.ledgerTable
         self.ledgerModel.reset()

      except AttributeError:
         raise

   #############################################################################
   @TimeThisFunction
   def convertLedgerToTable(self, ledger):
      table2D = []
      datefmt = self.getPreferredDateFormat()
      for wltID,le in ledger:
         row = []

         wlt = self.walletMap[wltID]
         nConf = self.currBlockNum - le.getBlockNum()+1
         if le.getBlockNum()>=0xffffffff:
            nConf=0

         # We need to compute the fee by adding inputs and outputs...
         amt = le.getValue()
         #removeFee = self.getSettingOrSetDefault('DispRmFee', False)
         #if TheBDM.isInitialized() and removeFee and amt<0:
            #amt += self.getFeeForTx(le.getTxHash())

         # If this was sent-to-self... we should display the actual specified
         # value when the transaction was executed.  This is pretty difficult
         # when both "recipient" and "change" are indistinguishable... but
         # They're actually not because we ALWAYS generate a new address to
         # for change , which means the change address MUST have a higher
         # chain index
         if le.isSentToSelf():
            amt = determineSentToSelfAmt(le, wlt)[0]
         if le.getBlockNum() >= 0xffffffff: nConf = 0
         # NumConf
         row.append(nConf)
         # UnixTime (needed for sorting)
         row.append(le.getTxTime())
         # Date
         row.append(unixTimeToFormatStr(le.getTxTime(), datefmt))
         # TxDir (actually just the amt... use the sign of the amt to determine dir)
         row.append(coin2str(le.getValue(), maxZeros=2))
         # Wlt Name
         row.append(self.walletMap[wltID].labelName)
         # Comment
         row.append(self.getCommentForLE(wltID, le))
         # Amount
         row.append(coin2str(amt, maxZeros=2))
         # Is this money mine?
         row.append( determineWalletType(wlt, self)[0]==WLTTYPES.WatchOnly)
         # WltID
         row.append( wltID )
         # TxHash
         row.append( binary_to_hex(le.getTxHash() ))
         # Is this a coinbase/generation transaction
         row.append( le.isCoinbase() )
         # Sent-to-self
         row.append( le.isSentToSelf() )
         # Tx was invalidated!  (double=spend!)
         row.append( not le.isValid())
         # Finally, attach the row to the table
         table2D.append(row)
      return table2D


   #############################################################################
   @TimeThisFunction
   def walletListChanged(self):
      self.walletModel.reset()
      self.populateLedgerComboBox()
      self.createCombinedLedger()


   #############################################################################
   @TimeThisFunction
   def populateLedgerComboBox(self):
      self.comboWltSelect.clear()
      self.comboWltSelect.addItem( 'My Wallets'        )
      self.comboWltSelect.addItem( 'Offline Wallets'   )
      self.comboWltSelect.addItem( 'Other\'s wallets'  )
      self.comboWltSelect.addItem( 'All Wallets'       )
      for wltID in self.walletIDList:
         self.comboWltSelect.addItem( self.walletMap[wltID].labelName )
      self.comboWltSelect.insertSeparator(4)
      self.comboWltSelect.insertSeparator(4)
      comboIdx = self.getSettingOrSetDefault('LastFilterState', 0)
      self.comboWltSelect.setCurrentIndex(comboIdx)

   #############################################################################
   def execDlgWalletDetails(self, index=None):
      if len(self.walletMap)==0:
         reply = QMessageBox.information(self, 'No Wallets!', \
            'You currently do not have any wallets.  Would you like to '
            'create one, now?', QMessageBox.Yes | QMessageBox.No)
         if reply==QMessageBox.Yes:
            self.startWalletWizard()
         return

      if index==None:
         index = self.walletsView.selectedIndexes()
         if len(self.walletMap)==1:
            self.walletsView.selectRow(0)
            index = self.walletsView.selectedIndexes()
         elif len(index)==0:
            QMessageBox.warning(self, 'Select a Wallet', \
               'Please select a wallet on the right, to see its properties.', \
               QMessageBox.Ok)
            return
         index = index[0]

      wlt = self.walletMap[self.walletIDList[index.row()]]
      dialog = DlgWalletDetails(wlt, self.usermode, self, self)
      dialog.exec_()
      #self.walletListChanged()



   #############################################################################
   def updateTxCommentFromView(self, view):
      index = view.selectedIndexes()[0]
      row, col = index.row(), index.column()
      currComment = str(view.model().index(row, LEDGERCOLS.Comment).data().toString())
      wltID       = str(view.model().index(row, LEDGERCOLS.WltID  ).data().toString())
      txHash      = str(view.model().index(row, LEDGERCOLS.TxHash ).data().toString())

      dialog = DlgSetComment(currComment, 'Transaction', self, self)
      if dialog.exec_():
         newComment = str(dialog.edtComment.text())
         self.walletMap[wltID].setComment(hex_to_binary(txHash), newComment)
         self.walletListChanged()


   #############################################################################
   def updateAddressCommentFromView(self, view, wlt):
      index = view.selectedIndexes()[0]
      row, col = index.row(), index.column()
      currComment = str(view.model().index(row, ADDRESSCOLS.Comment).data().toString())
      addrStr     = str(view.model().index(row, ADDRESSCOLS.Address).data().toString())

      dialog = DlgSetComment(currComment, 'Address', self, self)
      if dialog.exec_():
         newComment = str(dialog.edtComment.text())
         atype, addr160 = addrStr_to_hash160(addrStr)
         if atype==P2SHBYTE:
            LOGWARN('Setting comment for P2SH address: %s' % addrStr)
         wlt.setComment(addr160, newComment)



   #############################################################################
   @TimeThisFunction
   def getAddrCommentIfAvailAll(self, txHash):
      if not TheBDM.isInitialized():
         return ''
      else:

         appendedComments = []
         for wltID,wlt in self.walletMap.iteritems():
            cmt = wlt.getAddrCommentIfAvail(txHash)
            if len(cmt)>0:
               appendedComments.append(cmt)

         return '; '.join(appendedComments)



   #############################################################################
   def getCommentForLE(self, wltID, le):
      # Smart comments for LedgerEntry objects:  get any direct comments ...
      # if none, then grab the one for any associated addresses.

      return self.walletMap[wltID].getCommentForLE(le)
      """
      txHash = le.getTxHash()
      if wlt.commentsMap.has_key(txHash):
         comment = wlt.commentsMap[txHash]
      else:
         # [[ COMMENTS ]] are not meant to be displayed on main ledger
         comment = self.getAddrCommentIfAvail(txHash)
         if comment.startswith('[[') and comment.endswith(']]'):
            comment = ''

      return comment
      """




   #############################################################################
   def addWalletToApplication(self, newWallet, walletIsNew=True):
      LOGINFO('addWalletToApplication')
      # Update the maps/dictionaries
      newWltID = newWallet.uniqueIDB58

      if self.walletMap.has_key(newWltID):
         return

      self.walletMap[newWltID] = newWallet
      self.walletIndices[newWltID] = len(self.walletMap)-1

      # Maintain some linear lists of wallet info
      self.walletIDSet.add(newWltID)
      self.walletIDList.append(newWltID)

      ledger = []
      wlt = self.walletMap[newWltID]
      self.walletListChanged()
      self.mainWnd = self


   #############################################################################
   def removeWalletFromApplication(self, wltID):
      LOGINFO('removeWalletFromApplication')
      idx = -1
      try:
         idx = self.walletIndices[wltID]
      except KeyError:
         LOGERROR('Invalid wallet ID passed to "removeWalletFromApplication"')
         raise WalletExistsError

      del self.walletMap[wltID]
      del self.walletIndices[wltID]
      self.walletIDSet.remove(wltID)
      del self.walletIDList[idx]

      # Reconstruct walletIndices
      for i,wltID in enumerate(self.walletIDList):
         self.walletIndices[wltID] = i

      self.walletListChanged()

   #############################################################################
   def RecoverWallet(self):
      DlgWltRecoverWallet(self, self).promptWalletRecovery()


   #############################################################################
   def createSweepAddrTx(self, a160ToSweepList, sweepTo160, forceZeroFee=False):
      """
      This method takes a list of addresses (likely just created from private
      key data), finds all their unspent TxOuts, and creates a signed tx that
      transfers 100% of the funds to the sweepTO160 address.  It doesn't
      actually execute the transaction, but it will return a broadcast-ready
      PyTx object that the user can confirm.  TxFee is automatically calc'd
      and deducted from the output value, if necessary.
      """
      LOGINFO('createSweepAddrTx')
      if not isinstance(a160ToSweepList, (list, tuple)):
         a160ToSweepList = [a160ToSweepList]
      addr160List = [a.getAddr160() for a in a160ToSweepList]
      getAddr = lambda addr160: a160ToSweepList[addr160List.index(addr160)]

      utxoList = getUnspentTxOutsForAddr160List(addr160List, 'Sweep', 0)
      if len(utxoList)==0:
         return [None, 0, 0]

      outValue = sumTxOutList(utxoList)

      inputSide = []
      for utxo in utxoList:
         # The PyCreateAndSignTx method require PyTx and PyBtcAddress objects
         CppPrevTx = TheBDM.getTxByHash(utxo.getTxHash())
         PyPrevTx = PyTx().unserialize(CppPrevTx.serialize())
         addr160 = CheckHash160(utxo.getRecipientScrAddr())
         inputSide.append([getAddr(addr160), PyPrevTx, utxo.getTxOutIndex()])

      minFee = calcMinSuggestedFees(utxoList, outValue, 0)[1]

      if minFee > 0 and \
         not forceZeroFee and \
         not self.getSettingOrSetDefault('OverrideMinFee', False):
         LOGDEBUG( 'Subtracting fee from Sweep-output')
         outValue -= minFee

      if outValue<=0:
         return [None, outValue, minFee]

      outputSide = []
      outputSide.append( [PyBtcAddress().createFromPublicKeyHash160(sweepTo160), outValue] )

      pytx = PyCreateAndSignTx(inputSide, outputSide)
      return (pytx, outValue, minFee)





   #############################################################################
   def confirmSweepScan(self, pybtcaddrList, targAddr160):
      LOGINFO('confirmSweepScan')
      gt1 = len(self.sweepAfterScanList)>1

      if len(self.sweepAfterScanList) > 0:
         QMessageBox.critical(self, 'Already Sweeping',
            'You are already in the process of scanning the blockchain for '
            'the purposes of sweeping other addresses.  You cannot initiate '
            'sweeping new addresses until the current operation completes. '
            '<br><br>'
            'In the future, you may select "Multiple Keys" when entering '
            'addresses to sweep.  There is no limit on the number that can be '
            'specified, but they must all be entered at once.', QMessageBox.Ok)
         # Destroy the private key data
         for addr in pybtcaddrList:
            addr.binPrivKey32_Plain.destroy()
         return False


      confirmed=False
      if TheBDM.getBDMState() in ('Offline', 'Uninitialized'):
         #LOGERROR('Somehow ended up at confirm-sweep while in offline mode')
         #QMessageBox.info(self, 'Armory is Offline', \
            #'Armory is currently in offline mode.  You must be in online '
            #'mode to initiate the sweep operation.')
         nkey = len(self.sweepAfterScanList)
         strPlur = 'addresses' if nkey>1 else 'address'
         QMessageBox.info(self, 'Armory is Offline', \
            'You have chosen to sweep %d %s, but Armory is currently '
            'in offline mode.  The sweep will be performed the next time you '
            'go into online mode.  You can initiate online mode (if available) '
            'from the dashboard in the main window.' (nkey,strPlur), QMessageBox.Ok)
         confirmed=True

      else:
         msgConfirm = ( \
            'Armory must scan the global transaction history in order to '
            'find any bitcoins associated with the %s you supplied. '
            'Armory will go into offline mode temporarily while the scan '
            'is performed, and you will not have access to balances or be '
            'able to create transactions.  The scan may take several minutes.'
            '<br><br>' % ('keys' if gt1 else 'key'))

         if TheBDM.getBDMState()=='Scanning':
            msgConfirm += ( \
               'There is currently another scan operation being performed.  '
               'Would you like to start the sweep operation after it completes? ')
         elif TheBDM.getBDMState()=='BlockchainReady':
            msgConfirm += ( \
               '<b>Would you like to start the scan operation right now?</b>')

         msgConfirm += ('<br><br>Clicking "No" will abort the sweep operation')

         confirmed = QMessageBox.question(self, 'Confirm Rescan', msgConfirm, \
                                                QMessageBox.Yes | QMessageBox.No)

      if confirmed==QMessageBox.Yes:
         for addr in pybtcaddrList:
            TheBDM.registerImportedScrAddr(Hash160ToScrAddr(addr.getAddr160()))
         self.sweepAfterScanList = pybtcaddrList
         self.sweepAfterScanTarg = targAddr160
         #TheBDM.rescanBlockchain('AsNeeded', wait=False)
         self.startRescanBlockchain()
         self.setDashboardDetails()
         return True


   #############################################################################
   def finishSweepScan(self):
      LOGINFO('finishSweepScan')
      sweepList, self.sweepAfterScanList = self.sweepAfterScanList,[]

      #######################################################################
      # The createSweepTx method will return instantly because the blockchain
      # has already been rescanned, as described above
      finishedTx, outVal, fee = self.createSweepAddrTx(sweepList, self.sweepAfterScanTarg)

      gt1 = len(sweepList)>1

      if finishedTx==None:
         if (outVal,fee)==(0,0):
            QMessageBox.critical(self, 'Nothing to do', \
               'The private %s you have provided does not appear to contain '
               'any funds.  There is nothing to sweep.' % ('keys' if gt1 else 'key'), \
               QMessageBox.Ok)
            return
         else:
            pladdr = ('addresses' if gt1 else 'address')
            QMessageBox.critical(self, 'Cannot sweep',\
               'You cannot sweep the funds from the %s you specified, because '
               'the transaction fee would be equal to or greater than the amount '
               'swept.'
               '<br><br>'
               '<b>Balance of %s:</b> %s<br>'
               '<b>Fee to sweep %s:</b> %s'
               '<br><br>The sweep operation has been canceled.' % (pladdr, pladdr, \
               coin2str(outVal+fee,maxZeros=0), pladdr, coin2str(fee,maxZeros=0)), \
               QMessageBox.Ok)
            LOGERROR('Sweep amount (%s) is less than fee needed for sweeping (%s)', \
                     coin2str(outVal+fee, maxZeros=0), coin2str(fee, maxZeros=0))
            return

      wltID = self.getWalletForAddr160(self.sweepAfterScanTarg)
      wlt = self.walletMap[wltID]

      # Finally, if we got here, we're ready to broadcast!
      if gt1:
         dispIn  = '<Multiple Addresses>'
      else:
         dispIn  = 'address <b>%s</b>' % sweepList[0].getAddrStr()

      dispOut = 'wallet <b>"%s"</b> (%s) ' % (wlt.labelName, wlt.uniqueIDB58)
      if DlgVerifySweep(dispIn, dispOut, outVal, fee).exec_():
         self.broadcastTransaction(finishedTx, dryRun=False)

      if TheBDM.getBDMState()=='BlockchainReady':
         wlt.syncWithBlockchain(0)

      self.walletListChanged()

   #############################################################################
   def broadcastTransaction(self, pytx, dryRun=False):

      if dryRun:
         #DlgDispTxInfo(pytx, None, self, self).exec_()
         return
      else:
         modified, newTx = pytx.minimizeDERSignaturePadding()
         if modified:
            reply = QMessageBox.warning(self, 'Old signature format detected', \
                 'The transaction that you are about to execute '
                 'has been signed with an older version Bitcoin Armory '
                 'that has added unnecessary padding to the signature. '
                 'If you are running version Bitcoin 0.8.2 or later the unnecessary '
                 'the unnecessary signature padding will not be broadcast. '
                 'Note that removing the unnecessary padding will change the hash value '
                 'of the transaction. Do you want to remove the unnecessary padding?', QMessageBox.Yes | QMessageBox.No)
            if reply == QMessageBox.Yes:
               pytx = newTx
         LOGRAWDATA(pytx.serialize(), logging.INFO)
         LOGPPRINT(pytx, logging.INFO)
         newTxHash = pytx.getHash()
         LOGINFO('Sending Tx, %s', binary_to_hex(newTxHash))
         self.NetworkingFactory.sendTx(pytx)
         LOGINFO('Transaction sent to Satoshi client...!')


         def sendGetDataMsg():
            msg = PyMessage('getdata')
            msg.payload.invList.append( [MSG_INV_TX, newTxHash] )
            self.NetworkingFactory.sendMessage(msg)

         def checkForTxInBDM():
            # The sleep/delay makes sure we have time to receive a response
            # but it also gives the user a chance to SEE the change to their
            # balance occur.  In some cases, that may be more satisfying than
            # just seeing the updated balance when they get back to the main
            # screen
            if not TheBDM.getTxByHash(newTxHash).isInitialized():
               LOGERROR('Transaction was not accepted by the Satoshi client')
               LOGERROR('Raw transaction:')
               LOGRAWDATA(pytx.serialize(), logging.ERROR)
               LOGERROR('Transaction details')
               LOGPPRINT(pytx, logging.ERROR)
               searchstr = binary_to_hex(newTxHash, BIGENDIAN)
               QMessageBox.warning(self, 'Invalid Transaction', \
                  'The transaction that you just executed, does not '
                  'appear to have been accepted by the Bitcoin network. '
                  'This can happen for a variety of reasons, but it is '
                  'usually due to a bug in the Armory software.  '
                  '<br><br>On some occasions the transaction actually did succeed '
                  'and this message is the bug itself!  To confirm whether the '
                  'the transaction actually succeeded, you can try this direct link '
                  'to blockchain.info:'
                  '<br><br>'
                  '<a href="https://blockchain.info/search/%s">'
                  'https://blockchain.info/search/%s...</a>.  '
                  '<br><br>'
                  'If you do not see the '
                  'transaction on that webpage within one minute, it failed and you '
                  'should attempt to re-send it. '
                  'If it <i>does</i> show up, then you do not need to do anything '
                  'else -- it will show up in Armory as soon as it receives 1 '
                  'confirmation. '
                  '<br><br>If the transaction did fail, please consider '
                  'reporting this error the the Armory '
                  'developers.  From the main window, go to '
                  '"<i>File</i>"\xe2\x86\x92"<i>Export Log File</i>" to make a copy of your '
                  'log file to send via email to support@bitcoinarmory.com.  ' \
                   % (searchstr,searchstr[:8]), \
                  QMessageBox.Ok)

         self.mainDisplayTabs.setCurrentIndex(self.MAINTABS.Ledger)
         reactor.callLater(4, sendGetDataMsg)
         reactor.callLater(5, checkForTxInBDM)

         #QMessageBox.information(self, 'Broadcast Complete!', \
            #'The transaction has been broadcast to the Bitcoin network.  However '
            #'there is no way to know for sure whether it was accepted until you '
            #'see it in the blockchain with 1+ confirmations.  Please search '
            #'www.blockchain.info for the for recipient\'s address, to '
            #'verify whether it was accepted or not.  '
            #'\n\nAlso note: other transactions you send '
            #'from this wallet may not succeed until that first confirmation is '
            #'received.  Both issues are a problem with Armory that will be fixed '
            #'with the next release.', QMessageBox.Ok)



   #############################################################################
   def warnNoImportWhileScan(self):
      extraMsg = ''
      if not self.usermode==USERMODE.Standard:
         extraMsg = ('<br><br>'
                     'In the future, you may avoid scanning twice by '
                     'starting Armory in offline mode (--offline), and '
                     'perform the import before switching to online mode.')
      QMessageBox.warning(self, 'Armory is Busy', \
         'Wallets and addresses cannot be imported while Armory is in '
         'the middle of an existing blockchain scan.  Please wait for '
         'the scan to finish.  ' + extraMsg, QMessageBox.Ok)



   #############################################################################
   def execImportWallet(self):
      sdm = TheSDM.getSDMState()
      bdm = TheBDM.getBDMState()
      if sdm in ['BitcoindInitializing', \
                 'BitcoindSynchronizing', \
                 'TorrentSynchronizing'] or \
         bdm in ['Scanning']:
         QMessageBox.warning(self, tr('Scanning'), tr("""
            Armory is currently in the middle of scanning the blockchain for
            your existing wallets.  New wallets cannot be imported until this
            operation is finished."""), QMessageBox.Ok)
         return

      DlgUniversalRestoreSelect(self, self).exec_()


   #############################################################################
   def execGetImportWltName(self):
      fn = self.getFileLoad('Import Wallet File')
      if not os.path.exists(fn):
         return

      wlt = PyBtcWallet().readWalletFile(fn, verifyIntegrity=False, \
                                             doScanNow=False)
      wltID = wlt.uniqueIDB58
      wlt = None

      if self.walletMap.has_key(wltID):
         QMessageBox.warning(self, 'Duplicate Wallet!', \
            'You selected a wallet that has the same ID as one already '
            'in your wallet (%s)!  If you would like to import it anyway, '
            'please delete the duplicate wallet in Armory, first.'%wltID, \
            QMessageBox.Ok)
         return

      fname = self.getUniqueWalletFilename(fn)
      newpath = os.path.join(ARMORY_HOME_DIR, fname)

      LOGINFO('Copying imported wallet to: %s', newpath)
      shutil.copy(fn, newpath)
      newWlt = PyBtcWallet().readWalletFile(newpath)
      newWlt.fillAddressPool()

      self.addWalletToAppAndAskAboutRescan(newWlt)

      """ I think the addWalletToAppAndAskAboutRescan replaces this...
      if TheBDM.getBDMState() in ('Uninitialized', 'Offline'):
         self.addWalletToApplication(newWlt, walletIsNew=False)
         return

      if TheBDM.getBDMState()=='BlockchainReady':
         doRescanNow = QMessageBox.question(self, 'Rescan Needed', \
            'The wallet was imported successfully, but cannot be displayed '
            'until the global transaction history is '
            'searched for previous transactions.  This scan will potentially '
            'take much longer than a regular rescan, and the wallet cannot '
            'be shown on the main display until this rescan is complete.'
            '<br><br>'
            '<b>Would you like to go into offline mode to start this scan now?'
            '</b>  If you click "No" the scan will be aborted, and the wallet '
            'will not be added to Armory.', \
            QMessageBox.Yes | QMessageBox.No)
      else:
         doRescanNow = QMessageBox.question(self, 'Rescan Needed', \
            'The wallet was imported successfully, but its balance cannot '
            'be determined until Armory performs a "recovery scan" for the '
            'wallet.  This scan potentially takes much longer than a regular '
            'scan, and must be completed for all imported wallets. '
            '<br><br>'
            'Armory is already in the middle of a scan and cannot be interrupted. '
            'Would you like to start the recovery scan when it is done?'
            '<br><br>'
            '</b>  If you click "No," the wallet import will be aborted '
            'and you must re-import the wallet when you '
            'are able to wait for the recovery scan.', \
            QMessageBox.Yes | QMessageBox.No)

      if doRescanNow == QMessageBox.Yes:
         LOGINFO('User requested rescan after wallet import')
         #TheBDM.startWalletRecoveryScan(newWlt)  # TODO: re-enable this later
         #TheBDM.rescanBlockchain('AsNeeded', wait=False)
         self.startRescanBlockchain()
         self.setDashboardDetails()
      else:
         LOGINFO('User aborted the wallet-import scan')
         QMessageBox.warning(self, 'Import Failed', \
            'The wallet was not imported.', QMessageBox.Ok)

         # The wallet cannot exist without also being on disk.
         # If the user aborted, we should remove the disk data.
         thepath       = newWlt.getWalletPath()
         thepathBackup = newWlt.getWalletPath('backup')
         os.remove(thepath)
         os.remove(thepathBackup)
         return

      self.addWalletToApplication(newWlt, walletIsNew=False)
      self.newWalletList.append([newWlt, False])
      LOGINFO('Import Complete!')
      """




   #############################################################################
   def addWalletToAppAndAskAboutRescan(self, newWallet):
      LOGINFO('Raw import successful.')

      # If we are offline, then we can't assume there will ever be a
      # rescan.  Just add the wallet to the application
      if TheBDM.getBDMState() in ('Uninitialized', 'Offline'):
         TheBDM.registerWallet(newWallet.cppWallet)
         self.addWalletToApplication(newWallet, walletIsNew=False)
         return

      """  TODO:  Temporarily removed recovery-rescan operations
      elif TheBDM.getBDMState()=='BlockchainReady':
         doRescanNow = QMessageBox.question(self, 'Rescan Needed', \
            'The wallet was recovered successfully, but cannot be displayed '
            'until the global transaction history is '
            'searched for previous transactions.  This scan will potentially '
            'take much longer than a regular rescan, and the wallet cannot '
            'be shown on the main display until this rescan is complete.'
            '<br><br>'
            '<b>Would you like to go into offline mode to start this scan now?'
            '</b>  If you click "No" the scan will be aborted, and the wallet '
            'will not be added to Armory.', \
            QMessageBox.Yes | QMessageBox.No)
         doRescanNow = QMessageBox.question(self, 'Rescan Needed', \
            'The wallet was recovered successfully, but cannot be displayed '
            'until a special kind of rescan is performed to find previous '
            'transactions.  However, Armory is currently in the middle of '
            'a scan.  Would you like to start the recovery scan immediately '
            'afterwards?'
            '<br><br>'
            '</b>  If you click "No" the scan will be aborted, and the wallet '
            'will not be added to Armory.  Restore the wallet again when you '
            'are able to wait for the recovery scan.', \
            QMessageBox.Yes | QMessageBox.No)
      """

      doRescanNow = QMessageBox.Cancel

      if TheBDM.getBDMState()=='BlockchainReady':
         doRescanNow = QMessageBox.question(self, tr('Rescan Needed'), \
            tr("""The wallet was restored successfully but its balance
            cannot be displayed until the blockchain is rescanned.
            Armory will need to go into offline mode for 5-20 minutes.
            <br><br>
            Would you like to do the scan now?  Clicking "No" will
            abort the restore/import operation."""), \
            QMessageBox.Yes | QMessageBox.No)
      else:
         doRescanNow = QMessageBox.question(self, tr('Rescan Needed'), \
            tr("""The wallet was restored successfully but its balance
            cannot be displayed until the blockchain is rescanned.
            However, Armory is currently in the middle of a rescan
            operation right now.  Would you like to start a new scan
            as soon as this one is finished?
            <br><br>
            Clicking "No" will abort adding the wallet to Armory."""), \
            QMessageBox.Yes | QMessageBox.No)


      if doRescanNow == QMessageBox.Yes:
         LOGINFO('User requested rescan after wallet restore')
         #TheBDM.startWalletRecoveryScan(newWallet)
         TheBDM.registerWallet(newWallet.cppWallet)
         self.startRescanBlockchain()
         self.setDashboardDetails()
      else:
         LOGINFO('User aborted the wallet-recovery scan')
         QMessageBox.warning(self, 'Import Failed', \
            'The wallet was not restored.  To restore the wallet, reenter '
            'the "Restore Wallet" dialog again when you are able to wait '
            'for the rescan operation.  ', QMessageBox.Ok)
         # The wallet cannot exist without also being on disk.
         # If the user aborted, we should remove the disk data.
         thepath       = newWallet.getWalletPath()
         thepathBackup = newWallet.getWalletPath('backup')
         os.remove(thepath)
         os.remove(thepathBackup)
         return

      self.addWalletToApplication(newWallet, walletIsNew=False)
      LOGINFO('Import Complete!')


   #############################################################################
   def digitalBackupWarning(self):
      reply = QMessageBox.warning(self, 'Be Careful!', tr("""
        <font color="red"><b>WARNING:</b></font> You are about to make an
        <u>unencrypted</u> backup of your wallet.  It is highly recommended
        that you do <u>not</u> ever save unencrypted wallets to your regular
        hard drive.  This feature is intended for saving to a USB key or
        other removable media."""), QMessageBox.Ok | QMessageBox.Cancel)
      return (reply==QMessageBox.Ok)


   #############################################################################
   def execAddressBook(self):
      if TheBDM.getBDMState()=='Scanning':
         QMessageBox.warning(self, 'Blockchain Not Ready', \
            'The address book is created from transaction data available in '
            'the blockchain, which has not finished loading.  The address '
            'book will become available when Armory is online.', QMessageBox.Ok)
      elif TheBDM.getBDMState() in ('Uninitialized','Offline'):
         QMessageBox.warning(self, 'Blockchain Not Ready', \
            'The address book is created from transaction data available in '
            'the blockchain, but Armory is currently offline.  The address '
            'book will become available when Armory is online.', QMessageBox.Ok)
      else:
         if len(self.walletMap)==0:
            QMessageBox.warning(self, 'No wallets!', 'You have no wallets so '
               'there is no address book to display.', QMessageBox.Ok)
            return
         DlgAddressBook(self, self, None, None, None).exec_()


   #############################################################################
   def getUniqueWalletFilename(self, wltPath):
      root,fname = os.path.split(wltPath)
      base,ext   = os.path.splitext(fname)
      if not ext=='.wallet':
         fname = base+'.wallet'
      currHomeList = os.listdir(ARMORY_HOME_DIR)
      newIndex = 2
      while fname in currHomeList:
         # If we already have a wallet by this name, must adjust name
         base,ext = os.path.splitext(fname)
         fname='%s_%02d.wallet'%(base, newIndex)
         newIndex+=1
         if newIndex==99:
            raise WalletExistsError('Cannot find unique filename for wallet.'
                                                       'Too many duplicates!')
      return fname


   #############################################################################
   def addrViewDblClicked(self, index, wlt):
      uacfv = lambda x: self.updateAddressCommentFromView(self.wltAddrView, self.wlt)


   #############################################################################
   def dblClickLedger(self, index):
      if index.column()==LEDGERCOLS.Comment:
         self.updateTxCommentFromView(self.ledgerView)
      else:
         self.showLedgerTx()


   #############################################################################
   def showLedgerTx(self):
      row = self.ledgerView.selectedIndexes()[0].row()
      txHash = str(self.ledgerView.model().index(row, LEDGERCOLS.TxHash).data().toString())
      wltID  = str(self.ledgerView.model().index(row, LEDGERCOLS.WltID).data().toString())
      txtime = unicode(self.ledgerView.model().index(row, LEDGERCOLS.DateStr).data().toString())

      pytx = None
      txHashBin = hex_to_binary(txHash)
      if TheBDM.isInitialized():
         cppTx = TheBDM.getTxByHash(txHashBin)
         if cppTx.isInitialized():
            pytx = PyTx().unserialize(cppTx.serialize())

      if pytx==None:
         QMessageBox.critical(self, 'Invalid Tx:',
         'The transaction you requested be displayed does not exist in '
         'in Armory\'s database.  This is unusual...', QMessageBox.Ok)
         return

      DlgDispTxInfo( pytx, self.walletMap[wltID], self, self, txtime=txtime).exec_()


   #############################################################################
   def showContextMenuLedger(self):
      menu = QMenu(self.ledgerView)

      if len(self.ledgerView.selectedIndexes())==0:
         return

      actViewTx     = menu.addAction("View Details")
      actViewBlkChn = menu.addAction("View on www.blockchain.info")
      actComment    = menu.addAction("Change Comment")
      actCopyTxID   = menu.addAction("Copy Transaction ID")
      actOpenWallet = menu.addAction("Open Relevant Wallet")
      row = self.ledgerView.selectedIndexes()[0].row()
      action = menu.exec_(QCursor.pos())

      txHash = str(self.ledgerView.model().index(row, LEDGERCOLS.TxHash).data().toString())
      txHash = hex_switchEndian(txHash)
      wltID  = str(self.ledgerView.model().index(row, LEDGERCOLS.WltID).data().toString())

      blkchnURL = 'https://blockchain.info/tx/%s' % txHash

      if action==actViewTx:
         self.showLedgerTx()
      elif action==actViewBlkChn:
         try:
            webbrowser.open(blkchnURL)
         except:
            LOGEXCEPT('Failed to open webbrowser')
            QMessageBox.critical(self, 'Could not open browser', \
               'Armory encountered an error opening your web browser.  To view '
               'this transaction on blockchain.info, please copy and paste '
               'the following URL into your browser: '
               '<br><br>%s' % blkchnURL, QMessageBox.Ok)
      elif action==actCopyTxID:
         clipb = QApplication.clipboard()
         clipb.clear()
         clipb.setText(txHash)
      elif action==actComment:
         self.updateTxCommentFromView(self.ledgerView)
      elif action==actOpenWallet:
         DlgWalletDetails(self.getSelectedWallet(), self.usermode, self, self).exec_()

   #############################################################################

   def getSelectedWallet(self):
      wltID = None
      if len(self.walletMap) > 0:
         wltID = self.walletMap.keys()[0]
      wltSelect = self.walletsView.selectedIndexes()
      if len(wltSelect) > 0:
         row = wltSelect[0].row()
         wltID = str(self.walletsView.model().index(row, WLTVIEWCOLS.ID).data().toString())
      # Starting the send dialog  with or without a wallet
      return None if wltID == None else self.walletMap[wltID]

   def clickSendBitcoins(self):
      if TheBDM.getBDMState() in ('Offline', 'Uninitialized'):
         QMessageBox.warning(self, 'Offline Mode', \
           'Armory is currently running in offline mode, and has no '
           'ability to determine balances or create transactions. '
           '<br><br>'
           'In order to send coins from this wallet you must use a '
           'full copy of this wallet from an online computer, '
           'or initiate an "offline transaction" using a watching-only '
           'wallet on an online computer.', QMessageBox.Ok)
         return
      elif TheBDM.getBDMState()=='Scanning':
         QMessageBox.warning(self, 'Armory Not Ready', \
           'Armory is currently scanning the blockchain to collect '
           'the information needed to create transactions.  This typically '
           'takes between one and five minutes.  Please wait until your '
           'balance appears on the main window, then try again.', \
            QMessageBox.Ok)
         return

      selectionMade = True
      if len(self.walletMap)==0:
         reply = QMessageBox.information(self, 'No Wallets!', \
            'You cannot send any bitcoins until you create a wallet and '
            'receive some coins.  Would you like to create a wallet?', \
            QMessageBox.Yes | QMessageBox.No)
         if reply==QMessageBox.Yes:
            self.startWalletWizard()
      else:
         DlgSendBitcoins(self.getSelectedWallet(), self, self).exec_()


   #############################################################################
   def uriSendBitcoins(self, uriDict):
      # Because Bitcoin-Qt doesn't store the message= field we have to assume
      # that the label field holds the Tx-info.  So we concatenate them for
      # the display message
      uri_has = lambda s: uriDict.has_key(s)

      haveLbl = uri_has('label')
      haveMsg = uri_has('message')

      newMsg = ''
      if haveLbl and haveMsg:
         newMsg = uriDict['label'] + ': ' + uriDict['message']
      elif not haveLbl and haveMsg:
         newMsg = uriDict['message']
      elif haveLbl and not haveMsg:
         newMsg = uriDict['label']

      descrStr = ''
      descrStr = ('You just clicked on a "bitcoin:" link requesting bitcoins '
                'to be sent to the following address:<br> ')

      descrStr += '<br>--<b>Address</b>:\t%s ' % uriDict['address']

      #if uri_has('label'):
         #if len(uriDict['label'])>30:
            #descrStr += '(%s...)' % uriDict['label'][:30]
         #else:
            #descrStr += '(%s)' % uriDict['label']

      amt = 0
      if uri_has('amount'):
         amt     = uriDict['amount']
         amtstr  = coin2str(amt, maxZeros=1)
         descrStr += '<br>--<b>Amount</b>:\t%s BTC' % amtstr


      if newMsg:
         if len(newMsg)>60:
            descrStr += '<br>--<b>Message</b>:\t%s...' % newMsg[:60]
         else:
            descrStr += '<br>--<b>Message</b>:\t%s' % newMsg

      uriDict['message'] = newMsg

      if not uri_has('amount'):
          descrStr += ('<br><br>There is no amount specified in the link, so '
            'you can decide the amount after selecting a wallet to use '
            'for this this transaction. ')
      else:
          descrStr += ('<br><br><b>The specified amount <u>can</u> be changed</b> on the '
            'next screen before hitting the "Send" button. ')


      selectedWalletID = None
      if len(self.walletMap)==0:
         reply = QMessageBox.information(self, 'No Wallets!', \
            'You just clicked on a "bitcoin:" link to send money, but you '
            'currently have no wallets!  Would you like to create a wallet '
            'now?', QMessageBox.Yes | QMessageBox.No)
         if reply==QMessageBox.Yes:
            self.startWalletWizard()
         return False
      else:
         DlgSendBitcoins(self.getSelectedWallet(), self, self, uriDict).exec_()
      return True


   #############################################################################
   def clickReceiveCoins(self):
      LOGDEBUG('Clicked "Receive Bitcoins Button"')
      wltID = None
      selectionMade = True
      if len(self.walletMap)==0:
         reply = QMessageBox.information(self, 'No Wallets!', \
            'You have not created any wallets which means there is nowhere to '
            'store you bitcoins!  Would you like to create a wallet now?', \
            QMessageBox.Yes | QMessageBox.No)
         if reply==QMessageBox.Yes:
            self.startWalletWizard()
         return
      elif len(self.walletMap)==1:
         wltID = self.walletMap.keys()[0]
      else:
         wltSelect = self.walletsView.selectedIndexes()
         if len(wltSelect)>0:
            row = wltSelect[0].row()
            wltID = str(self.walletsView.model().index(row, WLTVIEWCOLS.ID).data().toString())
         dlg = DlgWalletSelect(self, self, 'Receive coins with wallet...', '', \
                                       firstSelect=wltID, onlyMyWallets=False)
         if dlg.exec_():
            wltID = dlg.selectedID
         else:
            selectionMade = False

      if selectionMade:
         wlt = self.walletMap[wltID]
         wlttype = determineWalletType(wlt, self)[0]
         if showRecvCoinsWarningIfNecessary(wlt, self):
            DlgNewAddressDisp(wlt, self, self).exec_()



   #############################################################################
   def sysTrayActivated(self, reason):
      if reason==QSystemTrayIcon.DoubleClick:
         self.bringArmoryToFront()



   #############################################################################
   def bringArmoryToFront(self):
      self.show()
      self.setWindowState(Qt.WindowActive)
      self.activateWindow()
      self.raise_()

   #############################################################################
   def minimizeArmory(self):
      LOGDEBUG('Minimizing Armory')
      self.hide()
      self.sysTray.show()

   #############################################################################
   def startWalletWizard(self):
      walletWizard = WalletWizard(self, self)
      walletWizard.exec_()

   #############################################################################
   def startTxWizard(self, prefill=None, onlyOfflineWallets=False):
      txWizard = TxWizard(self, self, self.getSelectedWallet(), prefill, onlyOfflineWallets=onlyOfflineWallets)
      txWizard.exec_()

   #############################################################################
   def exportLogFile(self):
      LOGDEBUG('exportLogFile')
      reply = QMessageBox.warning(self, tr('Bug Reporting'), tr("""
         As of version 0.91-beta, Armory now includes a form for reporting
         problems with the software.  Please use
         <i>"Help"</i>\xe2\x86\x92<i>"Submit Bug Report"</i>
         to send a report directly to the Armory team, which will include
         your log file automatically."""), QMessageBox.Ok | QMessageBox.Cancel)

      if not reply==QMessageBox.Ok:
         return

      if self.logFilePrivacyWarning(wCancel=True):
         self.saveCombinedLogFile()

   #############################################################################
   def logFilePrivacyWarning(self, wCancel=False):
      return MsgBoxCustom(MSGBOX.Warning, tr('Privacy Warning'), tr("""
         Armory log files do not contain any <u>security</u>-sensitive
         information, but some users may consider the information to be
         <u>privacy</u>-sensitive.  The log file may identify some addresses
         and transactions that are related to your wallets.
         <br><br>
         <b>No private key data is ever written to the log file</b>.
         Only enough data is there to help the Armory developers
         track down bugs in the software, but it may still be considered
         sensitive information to some users.
         <br><br>
         Please do not send the log file to the Armory developers if you
         are not comfortable with the privacy implications!  However, if you
         do not send the log file, it may be very difficult or impossible
         for us to help you with your problem.

         <br><br><b><u>Advanced tip:</u></b> You can use
         "<i>File</i>"\xe2\x86\x92"<i>Export Log File</i>" from the main
         window to save a copy of the log file that you can manually
         review."""), wCancel=wCancel, yesStr="&Ok")


   #############################################################################
   def saveCombinedLogFile(self, saveFile=None):
      if saveFile is None:
         # TODO: Interleave the C++ log and the python log.
         #       That could be a lot of work!
         defaultFN = 'armorylog_%s.txt' % \
                     unixTimeToFormatStr(RightNow(),'%Y%m%d_%H%M')
         saveFile = self.getFileSave(title='Export Log File', \
                                  ffilter=['Text Files (*.txt)'], \
                                  defaultFilename=defaultFN)


      def getLastBytesOfFile(filename, nBytes=500*1024):
         if not os.path.exists(filename):
            LOGERROR('File does not exist!')
            return ''

         sz = os.path.getsize(filename)
         with open(filename, 'rb') as fin:
            if sz > nBytes:
               fin.seek(sz - nBytes)
            return fin.read()


      if len(unicode(saveFile)) > 0:
         fout = open(saveFile, 'wb')
         fout.write(getLastBytesOfFile(ARMORY_LOG_FILE, 256*1024))
         fout.write(getLastBytesOfFile(ARMCPP_LOG_FILE, 256*1024))
         fout.close()

         LOGINFO('Log saved to %s', saveFile)



   #############################################################################
   def blinkTaskbar(self):
      self.activateWindow()


   #############################################################################
   def lookForBitcoind(self):
      LOGDEBUG('lookForBitcoind')
      if satoshiIsAvailable():
         return 'Running'

      self.setSatoshiPaths()

      try:
         TheSDM.setupSDM(extraExeSearch=self.satoshiExeSearchPath)
      except:
         LOGEXCEPT('Error setting up SDM')
         pass

      if TheSDM.failedFindExe:
         return 'StillMissing'

      return 'AllGood'

   #############################################################################
   def executeModeSwitch(self):
      LOGDEBUG('executeModeSwitch')

      if TheSDM.getSDMState() == 'BitcoindExeMissing':
         bitcoindStat = self.lookForBitcoind()
         if bitcoindStat=='Running':
            result = QMessageBox.warning(self, tr('Already running!'), tr("""
               The Bitcoin software appears to be installed now, but it
               needs to be closed for Armory to work.  Would you like Armory
               to close it for you?"""), QMessageBox.Yes | QMessageBox.No)
            if result==QMessageBox.Yes:
               self.closeExistingBitcoin()
               self.startBitcoindIfNecessary()
         elif bitcoindStat=='StillMissing':
            QMessageBox.warning(self, tr('Still Missing'), tr("""
               The Bitcoin software still appears to be missing.  If you
               just installed it, then please adjust your settings to point
               to the installation directory."""), QMessageBox.Ok)
         self.startBitcoindIfNecessary()
      elif self.doAutoBitcoind and not TheSDM.isRunningBitcoind():
         if satoshiIsAvailable():
            result = QMessageBox.warning(self, tr('Still Running'), tr("""
               'Bitcoin-Qt is still running.  Armory cannot start until
               'it is closed.  Do you want Armory to close it for you?"""), \
               QMessageBox.Yes | QMessageBox.No)
            if result==QMessageBox.Yes:
               self.closeExistingBitcoin()
               self.startBitcoindIfNecessary()
         else:
            self.startBitcoindIfNecessary()
      elif TheBDM.getBDMState() == 'BlockchainReady' and TheBDM.isDirty():
         #self.resetBdmBeforeScan()
         self.startRescanBlockchain()
      elif TheBDM.getBDMState() in ('Offline','Uninitialized'):
         #self.resetBdmBeforeScan()
         TheBDM.setOnlineMode(True)
         self.switchNetworkMode(NETWORKMODE.Full)
      else:
         LOGERROR('ModeSwitch button pressed when it should be disabled')
      time.sleep(0.3)
      self.setDashboardDetails()




   #############################################################################
   @TimeThisFunction
   def resetBdmBeforeScan(self):
      if TheBDM.getBDMState()=='Scanning':
         LOGINFO('Aborting load')
         touchFile(os.path.join(ARMORY_HOME_DIR,'abortload.txt'))
         os.remove(os.path.join(ARMORY_HOME_DIR,'blkfiles.txt'))

      TheBDM.Reset(wait=False)
      for wid,wlt in self.walletMap.iteritems():
         TheBDM.registerWallet(wlt.cppWallet)



   #############################################################################
   def setupDashboard(self):
      LOGDEBUG('setupDashboard')
      self.lblBusy = QLabel('')
      if OS_WINDOWS:
         # Unfortunately, QMovie objects don't work in Windows with py2exe
         # had to create my own little "Busy" icon and hook it up to the
         # heartbeat
         self.lblBusy.setPixmap(QPixmap(':/loadicon_0.png'))
         self.numHeartBeat = 0
         def loadBarUpdate():
            if self.lblBusy.isVisible():
               self.numHeartBeat += 1
               self.lblBusy.setPixmap(QPixmap(':/loadicon_%d.png' % \
                                                (self.numHeartBeat%6)))
         self.extraHeartbeatAlways.append(loadBarUpdate)
      else:
         self.qmov = QMovie(':/busy.gif')
         self.lblBusy.setMovie( self.qmov )
         self.qmov.start()


      self.btnModeSwitch = QPushButton('')
      self.connect(self.btnModeSwitch, SIGNAL('clicked()'), \
                                       self.executeModeSwitch)

      # Will switch this to array/matrix of widgets if I get more than 2 rows
      self.lblDashModeSync    = QRichLabel('',doWrap=False)
      self.lblDashModeScan    = QRichLabel('',doWrap=False)
      self.lblDashModeSync.setAlignment(Qt.AlignLeft | Qt.AlignVCenter)
      self.lblDashModeScan.setAlignment(Qt.AlignLeft | Qt.AlignVCenter)

      self.barProgressTorrent = QProgressBar(self)
      self.barProgressSync    = QProgressBar(self)
      self.barProgressScan    = QProgressBar(self)

      self.barProgressTorrent.setRange(0,100)
      self.barProgressSync.setRange(0,100)
      self.barProgressScan.setRange(0,100)


      self.lblDashModeTorrent    = QRichLabel('', hAlign=Qt.AlignHCenter)
      self.lblTorrentStats       = QRichLabel('', hAlign=Qt.AlignHCenter)

      twid = relaxedSizeStr(self,'99 seconds')[0]
      self.lblTimeLeftTorrent = QRichLabel('')
      self.lblTimeLeftSync    = QRichLabel('')
      self.lblTimeLeftScan    = QRichLabel('')

      self.lblTimeLeftSync.setMinimumWidth(twid)
      self.lblTimeLeftScan.setMinimumWidth(twid)

      self.lblStatsTorrent = QRichLabel('')

      layoutDashMode = QGridLayout()
      layoutDashMode.addWidget(self.lblDashModeTorrent,  0,0)
      layoutDashMode.addWidget(self.barProgressTorrent,  0,1)
      layoutDashMode.addWidget(self.lblTimeLeftTorrent,  0,2)
      layoutDashMode.addWidget(self.lblTorrentStats,     1,0)

      layoutDashMode.addWidget(self.lblDashModeSync,     2,0)
      layoutDashMode.addWidget(self.barProgressSync,     2,1)
      layoutDashMode.addWidget(self.lblTimeLeftSync,     2,2)

      layoutDashMode.addWidget(self.lblDashModeScan,     3,0)
      layoutDashMode.addWidget(self.barProgressScan,     3,1)
      layoutDashMode.addWidget(self.lblTimeLeftScan,     3,2)

      layoutDashMode.addWidget(self.lblBusy,             0,3, 4,1)
      layoutDashMode.addWidget(self.btnModeSwitch,       0,3, 4,1)

      self.frmDashModeSub = QFrame()
      self.frmDashModeSub.setFrameStyle(STYLE_SUNKEN)
      self.frmDashModeSub.setLayout(layoutDashMode)
      self.frmDashMode = makeHorizFrame(['Stretch', \
                                         self.frmDashModeSub, \
                                         'Stretch'])


      self.lblDashDescr1 = QRichLabel('')
      self.lblDashDescr2 = QRichLabel('')
      for lbl in [self.lblDashDescr1, self.lblDashDescr2]:
         # One textbox above buttons, one below
         lbl.setStyleSheet('padding: 5px')
         qpal = lbl.palette()
         qpal.setColor(QPalette.Base, Colors.Background)
         lbl.setPalette(qpal)
         lbl.setOpenExternalLinks(True)

      # Set up an array of buttons in the middle of the dashboard, to be used
      # to help the user install bitcoind.
      self.lblDashBtnDescr = QRichLabel('')
      self.lblDashBtnDescr.setOpenExternalLinks(True)
      BTN,LBL,TTIP = range(3)
      self.dashBtns = [[None]*3 for i in range(5)]
      self.dashBtns[DASHBTNS.Close   ][BTN] = QPushButton('Close Bitcoin Process')
      self.dashBtns[DASHBTNS.Install ][BTN] = QPushButton('Download Bitcoin')
      self.dashBtns[DASHBTNS.Browse  ][BTN] = QPushButton('Open www.bitcoin.org')
      self.dashBtns[DASHBTNS.Instruct][BTN] = QPushButton('Installation Instructions')
      self.dashBtns[DASHBTNS.Settings][BTN] = QPushButton('Change Settings')


      #####
      def openBitcoinOrg():
         webbrowser.open('http://www.bitcoin.org/en/download')


      #####
      def openInstruct():
         if OS_WINDOWS:
            webbrowser.open('https://www.bitcoinarmory.com/install-windows/')
         elif OS_LINUX:
            webbrowser.open('https://www.bitcoinarmory.com/install-linux/')
         elif OS_MACOSX:
            webbrowser.open('https://www.bitcoinarmory.com/install-macosx/')






      self.connect(self.dashBtns[DASHBTNS.Close][BTN], SIGNAL('clicked()'), \
                                                   self.closeExistingBitcoin)
      self.connect(self.dashBtns[DASHBTNS.Install][BTN], SIGNAL('clicked()'), \
                                                     self.openDLSatoshi)
      self.connect(self.dashBtns[DASHBTNS.Browse][BTN], SIGNAL('clicked()'), \
                                                             openBitcoinOrg)
      self.connect(self.dashBtns[DASHBTNS.Settings][BTN], SIGNAL('clicked()'), \
                                                           self.openSettings)
      #self.connect(self.dashBtns[DASHBTNS.Instruct][BTN], SIGNAL('clicked()'), \
                                                     #self.openInstructWindow)

      self.dashBtns[DASHBTNS.Close][LBL] = QRichLabel( \
           'Stop existing Bitcoin processes so that Armory can open its own')
      self.dashBtns[DASHBTNS.Browse][LBL]     = QRichLabel( \
           'Open browser to Bitcoin webpage to download and install Bitcoin software')
      self.dashBtns[DASHBTNS.Instruct][LBL] = QRichLabel( \
           'Instructions for manually installing Bitcoin for operating system')
      self.dashBtns[DASHBTNS.Settings][LBL]  = QRichLabel( \
           'Open Armory settings window to change Bitcoin software management')


      self.dashBtns[DASHBTNS.Browse][TTIP] = self.createToolTipWidget( \
           'Will open your default browser to http://www.bitcoin.org where you can '
           'download the latest version of Bitcoin-Qt, and get other information '
           'and links about Bitcoin, in general.')
      self.dashBtns[DASHBTNS.Instruct][TTIP] = self.createToolTipWidget( \
           'Instructions are specific to your operating system and include '
           'information to help you verify you are installing the correct software')
      self.dashBtns[DASHBTNS.Settings][TTIP] = self.createToolTipWidget(
           'Change Bitcoin-Qt/bitcoind management settings or point Armory to '
           'a non-standard Bitcoin installation')
      self.dashBtns[DASHBTNS.Close][TTIP] = self.createToolTipWidget( \
           'Armory has detected a running Bitcoin-Qt or bitcoind instance and '
           'will force it to exit')

      self.dashBtns[DASHBTNS.Install][BTN].setEnabled(False)
      self.dashBtns[DASHBTNS.Install][LBL] = QRichLabel('')
      self.dashBtns[DASHBTNS.Install][LBL].setText( \
          'This option is not yet available yet!', color='DisableFG')
      self.dashBtns[DASHBTNS.Install][TTIP] = QRichLabel('') # disabled

      #if OS_LINUX:
      if OS_WINDOWS:
         self.dashBtns[DASHBTNS.Install][BTN].setEnabled(True)
         self.dashBtns[DASHBTNS.Install][LBL] = QRichLabel('')
         self.dashBtns[DASHBTNS.Install][LBL].setText( \
            'Securely download Bitcoin software for Windows %s' % OS_VARIANT[0])
         self.dashBtns[DASHBTNS.Install][TTIP] = self.createToolTipWidget( \
            'The downloaded files are cryptographically verified.  '
            'Using this option will start the installer, you will '
            'have to click through it to complete installation.')

         #self.lblDashInstallForMe = QRichLabel( \
           #'Armory will download, verify, and start the Bitcoin installer for you')
         #self.ttipInstallForMe = self.createToolTipWidget( \
           #'Armory will download the latest version of the Bitcoin software '
           #'for Windows and verify its digital signatures.  You will have to '
           #'click through the installation options.<u></u>')
      elif OS_LINUX:
         # Only display the install button if using a debian-based distro
         dist = platform.linux_distribution()
         if dist[0] in ['Ubuntu','LinuxMint'] or 'debian' in dist:
            self.dashBtns[DASHBTNS.Install][BTN].setEnabled(True)
            self.dashBtns[DASHBTNS.Install][LBL] = QRichLabel( tr("""
               'Download Core Bitcoin for Ubuntu/Debian"""))
            self.dashBtns[DASHBTNS.Install][TTIP] = self.createToolTipWidget( tr("""
               'Will download and Bitcoin software and cryptographically verify it"""))
      elif OS_MACOSX:
         pass
      else:
         print 'Unrecognized OS!'


      self.frmDashMgmtButtons = QFrame()
      self.frmDashMgmtButtons.setFrameStyle(STYLE_SUNKEN)
      layoutButtons = QGridLayout()
      layoutButtons.addWidget(self.lblDashBtnDescr, 0,0, 1,3)
      for r in range(5):
         for c in range(3):
            if c==LBL:
               wMin = tightSizeNChar(self, 50)[0]
               self.dashBtns[r][c].setMinimumWidth(wMin)
            layoutButtons.addWidget(self.dashBtns[r][c],  r+1,c)

      self.frmDashMgmtButtons.setLayout(layoutButtons)
      self.frmDashMidButtons  = makeHorizFrame(['Stretch', \
                                              self.frmDashMgmtButtons,
                                              'Stretch'])

      dashLayout = QVBoxLayout()
      dashLayout.addWidget(self.frmDashMode)
      dashLayout.addWidget(self.lblDashDescr1)
      dashLayout.addWidget(self.frmDashMidButtons )
      dashLayout.addWidget(self.lblDashDescr2)
      frmInner = QFrame()
      frmInner.setLayout(dashLayout)

      self.dashScrollArea = QScrollArea()
      self.dashScrollArea.setWidgetResizable(True)
      self.dashScrollArea.setWidget(frmInner)
      scrollLayout = QVBoxLayout()
      scrollLayout.addWidget(self.dashScrollArea)
      self.tabDashboard.setLayout(scrollLayout)



   #############################################################################
   def setupAnnounceTab(self):

      self.lblAlertStr = QRichLabel(tr("""
         <font size=4><b>Announcements and alerts from <i>Armory Technologies,
         Inc.</i></b></font>"""), doWrap=False, hAlign=Qt.AlignHCenter)

      self.lblLastUpdated = QRichLabel('', doWrap=False)
      self.btnCheckForUpdates  = QPushButton(tr('Check for Updates'))
      self.connect(self.btnCheckForUpdates, SIGNAL(CLICKED), \
                              self.explicitCheckAnnouncements)

      frmLastUpdate = makeHorizFrame(['Stretch', \
                                      self.lblLastUpdated, \
                                      self.btnCheckForUpdates, \
                                      'Stretch'])

      self.icoArmorySWVersion = QLabel('')
      self.lblArmorySWVersion = QRichLabel('', doWrap=False)
      self.icoSatoshiSWVersion = QLabel('')
      self.lblSatoshiSWVersion = QRichLabel('', doWrap=False)

      self.btnSecureDLArmory  = QPushButton(tr('Secure Downloader'))
      self.btnSecureDLSatoshi = QPushButton(tr('Secure Downloader'))
      self.connect(self.btnSecureDLArmory, SIGNAL(CLICKED), self.openDLArmory)
      self.connect(self.btnSecureDLSatoshi, SIGNAL(CLICKED), self.openDLSatoshi)


      frmVersions = QFrame()
      layoutVersions = QGridLayout()
      layoutVersions.addWidget(self.icoArmorySWVersion, 0,0)
      layoutVersions.addWidget(self.lblArmorySWVersion, 0,1)
      layoutVersions.addWidget(self.btnSecureDLArmory,  0,2)
      layoutVersions.addWidget(self.icoSatoshiSWVersion, 1,0)
      layoutVersions.addWidget(self.lblSatoshiSWVersion, 1,1)
      layoutVersions.addWidget(self.btnSecureDLSatoshi,  1,2)
      frmVersions.setLayout(layoutVersions)
      frmVersions.setFrameStyle(STYLE_RAISED)

      lblVerHeader = QRichLabel(tr("""<font size=4><b>
         Software Version Updates:</b></font>"""), doWrap=False, \
         hAlign=Qt.AlignHCenter)
      lblTableHeader = QRichLabel(tr("""<font size=4><b>
         All Available Notifications:</b></font>"""), doWrap=False, \
         hAlign=Qt.AlignHCenter)


      # We need to generate popups when a widget is clicked, and be able
      # change that particular widget's target, when the table is updated.
      # Create one of these DlgGen objects for each of the 10 rows, simply
      # update it's nid and notifyMap when the table is updated
      class DlgGen():
         def setParams(self, parent, nid, notifyMap):
            self.parent = parent
            self.nid = nid
            self.notifyMap = notifyMap
         
         def __call__(self):
            return DlgNotificationWithDNAA(self.parent, self.parent, \
                                          self.nid, self.notifyMap).exec_()

      self.announceTableWidgets = \
         [[QLabel(''), QRichLabel(''), QLabelButton('+'), DlgGen()] \
                                                      for i in range(10)]



      layoutTable = QGridLayout()
      for i in range(10):
         for j in range(3):
            layoutTable.addWidget(self.announceTableWidgets[i][j], i,j)
         self.connect(self.announceTableWidgets[i][2], SIGNAL(CLICKED), \
                      self.announceTableWidgets[i][3])

      layoutTable.setColumnStretch(0,0)
      layoutTable.setColumnStretch(1,1)
      layoutTable.setColumnStretch(2,0)

      frmTable = QFrame()
      frmTable.setLayout(layoutTable)
      frmTable.setFrameStyle(STYLE_SUNKEN)

      self.updateAnnounceTable()


      frmEverything = makeVertFrame( [ self.lblAlertStr,
                                       frmLastUpdate,
                                       'Space(30)',
                                       lblTableHeader,
                                       frmTable,
                                       'Space(30)',
                                       lblVerHeader,
                                       frmVersions,
                                       'Stretch'])

      frmEverything.setMinimumWidth(300)
      frmEverything.setMaximumWidth(800)

      frmFinal = makeHorizFrame(['Stretch', frmEverything, 'Stretch'])

      self.announceScrollArea = QScrollArea()
      self.announceScrollArea.setWidgetResizable(True)
      self.announceScrollArea.setWidget(frmFinal)
      scrollLayout = QVBoxLayout()
      scrollLayout.addWidget(self.announceScrollArea)
      self.tabAnnounce.setLayout(scrollLayout)

   #############################################################################
   def openDLArmory(self):
      dl = self.announceFetcher.getAnnounceFile('downloads')
      cl = self.announceFetcher.getAnnounceFile('changelog')
      UpgradeDownloaderDialog(self, self, 'Armory', dl, cl).exec_()

   #############################################################################
   def openDLSatoshi(self):
      dl = self.announceFetcher.getAnnounceFile('downloads')
      cl = self.announceFetcher.getAnnounceFile('changelog')
      UpgradeDownloaderDialog(self, self, 'Satoshi', dl, cl).exec_()



   #############################################################################
   def updateAnnounceTab(self, *args):

      iconArmory   = ':/armory_icon_32x32.png'
      iconSatoshi  = ':/bitcoinlogo.png'
      iconInfoFile = ':/MsgBox_info48.png'
      iconGoodFile = ':/MsgBox_good48.png'
      iconWarnFile = ':/MsgBox_warning48.png'
      iconCritFile = ':/MsgBox_critical24.png'

      lastUpdate = self.announceFetcher.getLastSuccessfulFetchTime()
      noAnnounce = (lastUpdate == 0)

      if noAnnounce:
         self.lblLastUpdated.setText(tr("No announcement data was found!"))
         self.btnSecureDLArmory.setVisible(False)
         self.icoArmorySWVersion.setVisible(True)
         self.lblArmorySWVersion.setText(tr(""" You are running Armory
            version %s""") % getVersionString(BTCARMORY_VERSION))
      else:
         updTimeStr = unixTimeToFormatStr(lastUpdate)
         self.lblLastUpdated.setText(tr("<u>Last Updated</u>: %s") % updTimeStr)


      verStrToInt = lambda s: getVersionInt(readVersionString(s))

      # Notify of Armory updates
      self.icoArmorySWVersion.setPixmap(QPixmap(iconArmory).scaled(24,24))
      self.icoSatoshiSWVersion.setPixmap(QPixmap(iconSatoshi).scaled(24,24))

      try:
         armCurrent = verStrToInt(self.armoryVersions[0])
         armLatest  = verStrToInt(self.armoryVersions[1])
         if armCurrent >= armLatest:
            dispIcon = QPixmap(iconArmory).scaled(24,24)
            self.icoArmorySWVersion.setPixmap(dispIcon)
            self.btnSecureDLArmory.setVisible(False)
            self.lblArmorySWVersion.setText(tr("""
               You are using the latest version of Armory"""))
         else:
            dispIcon = QPixmap(iconWarnFile).scaled(24,24)
            self.icoArmorySWVersion.setPixmap(dispIcon)
            self.btnSecureDLArmory.setVisible(True)
            self.lblArmorySWVersion.setText(tr("""
               <b>There is a newer version of Armory available!</b>"""))
         self.btnSecureDLArmory.setVisible(True)
         self.icoArmorySWVersion.setVisible(True)
      except:
         #self.btnSecureDLArmory.setVisible(False)
         self.lblArmorySWVersion.setText(tr(""" You are running Armory
            version %s""") % getVersionString(BTCARMORY_VERSION))


      # Show CoreBTC updates
      try:
         satCurrent = verStrToInt(self.satoshiVersions[0])
         satLatest  = verStrToInt(self.satoshiVersions[1])
         if satCurrent >= satLatest:
            dispIcon = QPixmap(iconGoodFile).scaled(24,24)
            self.btnSecureDLSatoshi.setVisible(False)
            self.icoSatoshiSWVersion.setPixmap(dispIcon)
            self.lblSatoshiSWVersion.setText(tr(""" You are using
               the latest version of the core Bitcoin software"""))
         else:
            dispIcon = QPixmap(iconWarnFile).scaled(24,24)
            self.btnSecureDLSatoshi.setVisible(True)
            self.icoSatoshiSWVersion.setPixmap(dispIcon)
            self.lblSatoshiSWVersion.setText(tr("""
               <b>There is a newer version of the core Bitcoin software
               available!</b>"""))
      except:
         #self.btnSecureDLSatoshi.setVisible(False)
         if self.satoshiVersions[0]:
            self.lblSatoshiSWVersion.setText(tr(""" You are running
               core Bitcoin software version %s""") % self.satoshiVersions[0])
         else:
            self.lblSatoshiSWVersion.setText(tr("""No information is
            available for the core Bitcoin software"""))


      self.updateAnnounceTable()


   #############################################################################
   def updateAnnounceTable(self):

      # Default: Make everything non-visible except first row, middle column
      for i in range(10):
         for j in range(3):
            self.announceTableWidgets[i][j].setVisible(i==0 and j==1)

      if len(self.almostFullNotificationList)==0:
         self.announceTableWidgets[0][0].setText(tr("""
            There are no announcements or alerts to display"""))
         return


      alertsForSorting = []
      for nid,nmap in self.almostFullNotificationList.iteritems():
         alertsForSorting.append([nid, int(nmap['PRIORITY'])])

      sortedAlerts = sorted(alertsForSorting, key=lambda a: -a[1])[:10]

      i = 0
      for nid,priority in sortedAlerts:
         if priority>=4096:
            pixm = QPixmap(':/MsgBox_critical64.png')
         elif priority>=3072:
            pixm = QPixmap(':/MsgBox_warning48.png')
         elif priority>=2048:
            pixm = QPixmap(':/MsgBox_info48.png')
         else:
            pixm = QPixmap()


         shortDescr = self.almostFullNotificationList[nid]['SHORTDESCR']
         if priority>=4096:
            shortDescr = '<font color="%s">' + shortDescr + '</font>'
            shortDescr = shortDescr % htmlColor('TextWarn')

         self.announceTableWidgets[i][0].setPixmap(pixm.scaled(24,24))
         self.announceTableWidgets[i][1].setText(shortDescr)
         self.announceTableWidgets[i][2].setVisible(True)
         self.announceTableWidgets[i][3].setParams(self, nid, \
                                 self.almostFullNotificationList[nid])

         for j in range(3):
            self.announceTableWidgets[i][j].setVisible(True)

         i += 1





   #############################################################################
   def explicitCheckAnnouncements(self, waitTime=3):
      self.announceFetcher.fetchRightNow(waitTime)
      self.processAnnounceData()
      self.updateAnnounceTab()


   #############################################################################
   def installSatoshiClient(self, closeWhenDone=False):

      if closeWhenDone:
         # It's a long story why I need this, and only when closing...
         TheSDM.stopBitcoind()
         #self.resetBdmBeforeScan()
         self.switchNetworkMode(NETWORKMODE.Offline)
         from twisted.internet import reactor
         reactor.callLater(1, self.Heartbeat)

      if OS_LINUX:
         DlgInstallLinux(self,self).exec_()
      elif OS_WINDOWS:
         if not 'SATOSHI' in self.downloadDict or \
            not 'Windows' in self.downloadDict['SATOSHI']:
            QMessageBox.warning(self, 'Verification Unavaiable', \
               'Armory cannot verify the authenticity of any downloaded '
               'files.  You will need t download it yourself from '
               'bitcoin.org.', QMessageBox.Ok)
            self.dashBtns[DASHBTNS.Install][BTN].setEnabled(False)
            self.dashBtns[DASHBTNS.Install][LBL].setText( \
               'This option is currently unavailable.  Please visit bitcoin.org '
               'to download and install the software.', color='DisableFG')
            self.dashBtns[DASHBTNS.Install][TTIP] = self.createToolTipWidget( \
               'Armory has an internet connection but no way to verify '
               'the authenticity of the downloaded files.  You should '
               'download the installer yourself.')
            webbrowser.open('http://www.bitcoin.org/en/download')
            return

         print self.downloadDict['SATOSHI']['Windows']
         theLink = self.downloadDict['SATOSHI']['Windows'][0]
         theHash = self.downloadDict['SATOSHI']['Windows'][1]
         dlg = DlgDownloadFile(self, self, theLink, theHash, \
            'The Bitcoin installer will start when the download is finished '
            'and digital signatures are verified.  Please finish the installation '
            'when it appears.')
         dlg.exec_()
         fileData = dlg.dlFileData
         if len(fileData)==0 or dlg.dlVerifyFailed:
            QMessageBox.critical(self, 'Download Failed', \
               'The download failed.  Please visit www.bitcoin.org '
               'to download and install Bitcoin-Qt manually.', QMessageBox.Ok)
            webbrowser.open('http://www.bitcoin.org/en/download')
            return

         installerPath = os.path.join(ARMORY_HOME_DIR, os.path.basename(theLink))
         LOGINFO('Installer path: %s', installerPath)
         instFile = open(installerPath, 'wb')
         instFile.write(fileData)
         instFile.close()

         def startInstaller():
            execAndWait('"'+installerPath+'"', useStartInfo=False)
            self.startBitcoindIfNecessary()

         DlgExecLongProcess(startInstaller, tr("""
            Please Complete Bitcoin Installation<br> (installer should
            have opened in your taskbar)"""), self, self).exec_()
      elif OS_MACOSX:
         LOGERROR('Cannot install on OSX')


      if closeWhenDone:
         self.closeForReal(None)

   #############################################################################
   def closeExistingBitcoin(self):
      for proc in psutil.process_iter():
         if proc.name.lower() in ['bitcoind.exe','bitcoin-qt.exe',\
                                     'bitcoind','bitcoin-qt']:
            killProcess(proc.pid)
            time.sleep(2)
            return

      # If got here, never found it
      QMessageBox.warning(self, 'Not Found', \
         'Attempted to kill the running Bitcoin-Qt/bitcoind instance, '
         'but it was not found.  ', QMessageBox.Ok)

   #############################################################################
   def getPercentageFinished(self, maxblk, lastblk):
      curr = EstimateCumulativeBlockchainSize(lastblk)
      maxb = EstimateCumulativeBlockchainSize(maxblk)
      return float(curr)/float(maxb)

   #############################################################################
   def updateSyncProgress(self):

      if TheTDM.getTDMState()=='Downloading':

         dlSpeed  = TheTDM.getLastStats('downRate')
         timeEst  = TheTDM.getLastStats('timeEst')
         fracDone = TheTDM.getLastStats('fracDone')
         numSeeds = TheTDM.getLastStats('numSeeds')
         numPeers = TheTDM.getLastStats('numPeers')

         self.barProgressTorrent.setVisible(True)
         self.lblDashModeTorrent.setVisible(True)
         self.lblTimeLeftTorrent.setVisible(True)
         self.lblTorrentStats.setVisible(True)

         self.barProgressSync.setVisible(True)
         self.lblTimeLeftSync.setVisible(True)
         self.barProgressScan.setVisible(True)
         self.lblTimeLeftScan.setVisible(True)

         if not numSeeds:
            self.barProgressTorrent.setValue(0)
            self.lblTimeLeftTorrent.setText('')
            self.lblTorrentStats.setText('')

            self.lblDashModeTorrent.setText(tr('Initializing Torrent Engine'), \
                                          size=4, bold=True, color='Foreground')

            self.lblTorrentStats.setVisible(False)
         else:
            self.lblDashModeTorrent.setText(tr('Downloading via Armory CDN'), \
                                          size=4, bold=True, color='Foreground')

            if fracDone:
               self.barProgressTorrent.setValue(int(99.9*fracDone))

            if timeEst:
               self.lblTimeLeftTorrent.setText(secondsToHumanTime(timeEst))

            self.lblTorrentStats.setText(tr("""
               Bootstrap Torrent:  %s/sec from %d peers""") % \
               (bytesToHumanSize(dlSpeed), numSeeds+numPeers))

            self.lblTorrentStats.setVisible(True)



      elif TheBDM.getBDMState()=='Scanning':
         # Scan time is super-simple to predict: it's pretty much linear
         # with the number of bytes remaining.
         phase,pct,rate,tleft = TheBDM.predictLoadTime()
         if phase==1:
            self.lblDashModeScan.setText( 'Building Databases', \
                                        size=4, bold=True, color='Foreground')
         elif phase==3:
            self.lblDashModeScan.setText( 'Scanning Transaction History', \
                                        size=4, bold=True, color='Foreground')
         elif phase==4:
            self.lblDashModeScan.setText( 'Global Blockchain Index', \
                                        size=4, bold=True, color='Foreground')

         self.barProgressSync.setValue(100)
         self.lblTorrentStats.setText('')

         tleft15 = (int(tleft-1)/15 + 1)*15
         if tleft < 2:
            self.lblTimeLeftScan.setText('')
            self.barProgressScan.setValue(1)
         else:
            self.lblTimeLeftScan.setText(secondsToHumanTime(tleft15))
            self.barProgressScan.setValue(pct*100)

      elif TheSDM.getSDMState() in ['BitcoindInitializing','BitcoindSynchronizing']:
         ssdm = TheSDM.getSDMState()
         lastBlkNum  = self.getSettingOrSetDefault('LastBlkRecv',     0)
         lastBlkTime = self.getSettingOrSetDefault('LastBlkRecvTime', 0)

         # Get data from SDM if it has it
         info = TheSDM.getTopBlockInfo()
         if len(info['tophash'])>0:
            lastBlkNum  = info['numblks']
            lastBlkTime = info['toptime']

         # Use a reference point if we are starting from scratch
         refBlock = max(231747,      lastBlkNum)
         refTime  = max(1366171579,  lastBlkTime)

         #

         # Ten min/block is pretty accurate, even at genesis blk (about 1% slow)
         self.approxMaxBlock = refBlock + int((RightNow() - refTime) / (10*MINUTE))
         self.approxBlkLeft  = self.approxMaxBlock - lastBlkNum
         self.approxPctSoFar = self.getPercentageFinished(self.approxMaxBlock, \
                                                                  lastBlkNum)

         self.initSyncCircBuff.append([RightNow(), self.approxPctSoFar])
         if len(self.initSyncCircBuff)>30:
            # There's always a couple wacky measurements up front, start at 10
            t0,p0 = self.initSyncCircBuff[10]
            t1,p1 = self.initSyncCircBuff[-1]
            dt,dp = t1-t0, p1-p0
            if dt>600:
               self.initSyncCircBuff = self.initSyncCircBuff[1:]

            if dp>0 and dt>0:
               dpPerSec = dp / dt
               if lastBlkNum < 200000:
                  dpPerSec = dpPerSec / 2
               timeRemain = (1 - self.approxPctSoFar) / dpPerSec
               #timeRemain = min(timeRemain, 8*HOUR)
            else:
               timeRemain = None
         else:
            timeRemain = None


         intPct = int(100*self.approxPctSoFar)
         strPct = '%d%%' % intPct


         self.barProgressSync.setFormat('%p%')
         if ssdm == 'BitcoindReady':
            return (0,0,0.99)  # because it's probably not completely done...
            self.lblTimeLeftSync.setText('Almost Done...')
            self.barProgressSync.setValue(99)
         elif ssdm == 'BitcoindSynchronizing':
            sdmPercent = int(99.9*self.approxPctSoFar)
            if self.approxBlkLeft < 10000:
               if self.approxBlkLeft < 200:
                  self.lblTimeLeftSync.setText('%d blocks' % self.approxBlkLeft)
               else:
                  # If we're within 10k blocks, estimate based on blkspersec
                  if info['blkspersec'] > 0:
                     timeleft = int(self.approxBlkLeft/info['blkspersec'])
                     self.lblTimeLeftSync.setText(secondsToHumanTime(timeleft))
            else:
               # If we're more than 10k blocks behind...
               if timeRemain:
                  timeRemain = min(24*HOUR, timeRemain)
                  self.lblTimeLeftSync.setText(secondsToHumanTime(timeRemain))
               else:
                  self.lblTimeLeftSync.setText('')
         elif ssdm == 'BitcoindInitializing':
            sdmPercent = 0
            self.barProgressSync.setFormat('')
         else:
            LOGERROR('Should not predict sync info in non init/sync SDM state')
            return ('UNKNOWN','UNKNOWN', 'UNKNOWN')

         self.barProgressSync.setValue(sdmPercent)
      else:
         LOGWARN('Called updateSyncProgress while not sync\'ing')


   #############################################################################
   def GetDashFunctionalityText(self, func):
      """
      Outsourcing all the verbose dashboard text to here, to de-clutter the
      logic paths in the setDashboardDetails function
      """
      LOGINFO('Switching Armory functional mode to "%s"', func)
      if func.lower() == 'scanning':
         return ( \
         'The following functionality is available while scanning in offline mode:'
         '<ul>'
         '<li>Create new wallets</li>'
         '<li>Generate receiving addresses for your wallets</li>'
         '<li>Create backups of your wallets (printed or digital)</li>'
         '<li>Change wallet encryption settings</li>'
         '<li>Sign transactions created from an online system</li>'
         '<li>Sign messages</li>'
         '</ul>'
         '<br><br><b>NOTE:</b>  The Bitcoin network <u>will</u> process transactions '
         'to your addresses, even if you are offline.  It is perfectly '
         'okay to create and distribute payment addresses while Armory is offline, '
         'you just won\'t be able to verify those payments until the next time '
         'Armory is online.')
      elif func.lower() == 'offline':
         return ( \
         'The following functionality is available in offline mode:'
         '<ul>'
         '<li>Create, import or recover wallets</li>'
         '<li>Generate new receiving addresses for your wallets</li>'
         '<li>Create backups of your wallets (printed or digital)</li>'
         '<li>Import private keys to wallets</li>'
         '<li>Change wallet encryption settings</li>'
         '<li>Sign messages</li>'
         '<li><b>Sign transactions created from an online system</b></li>'
         '</ul>'
         '<br><br><b>NOTE:</b>  The Bitcoin network <u>will</u> process transactions '
         'to your addresses, regardless of whether you are online.  It is perfectly '
         'okay to create and distribute payment addresses while Armory is offline, '
         'you just won\'t be able to verify those payments until the next time '
         'Armory is online.')
      elif func.lower() == 'online':
         return ( \
         '<ul>'
         '<li>Create, import or recover Armory wallets</li>'
         '<li>Generate new addresses to receive coins</li>'
         '<li>Send bitcoins to other people</li>'
         '<li>Create one-time backups of your wallets (in printed or digital form)</li>'
         '<li>Click on "bitcoin:" links in your web browser '
            '(not supported on all operating systems)</li>'
         '<li>Import private keys to wallets</li>'
         '<li>Monitor payments to watching-only wallets and create '
            'unsigned transactions</li>'
         '<li>Sign messages</li>'
         '<li><b>Create transactions with watching-only wallets, '
            'to be signed by an offline wallets</b></li>'
         '</ul>')


   #############################################################################
   def GetDashStateText(self, mgmtMode, state):
      """
      Outsourcing all the verbose dashboard text to here, to de-clutter the
      logic paths in the setDashboardDetails function
      """
      LOGINFO('Switching Armory state text to Mgmt:%s, State:%s', mgmtMode, state)

      # A few states don't care which mgmtMode you are in...
      if state == 'NewUserInfo':
         return tr("""
         For more information about Armory, and even Bitcoin itself, you should
         visit the <a href="https://bitcoinarmory.com/faqs/">frequently
         asked questions page</a>.  If
         you are experiencing problems using this software, please visit the
         <a href="https://bitcoinarmory.com/troubleshooting/">Armory
         troubleshooting webpage</a>.  It will be updated frequently with
         solutions to common problems.
         <br><br>
         <b><u>IMPORTANT:</u></b> Make a backup of your wallet(s)!  Paper
         backups protect you <i>forever</i> against forgotten passwords,
         hard-drive failure, and make it easy for your family to recover
         your funds if something terrible happens to you.  <i>Each wallet
         only needs to be backed up once, ever!</i>  Without it, you are at
         risk of losing all of your Bitcoins!  For more information,
         visit the <a href="https://bitcoinarmory.com/armory-backups-are-forever/">Armory
         Backups page</a>.
         <br><br>
         To learn about improving your security through the use of offline
         wallets, visit the
         <a href="https://bitcoinarmory.com/using-our-wallet">Armory
         Quick Start Guide</a>, and the
         <a href="https://bitcoinarmory.com/using-our-wallet/#offlinewallet">Offline
         Wallet Tutorial</a>.<br><br> """)
      elif state == 'OnlineFull1':
         return ( \
         '<p><b>You now have access to all the features Armory has to offer!</b><br>'
         'To see your balances and transaction history, please click '
         'on the "Transactions" tab above this text.  <br>'
         'Here\'s some things you can do with Armory Bitcoin Client:'
         '<br>')
      elif state == 'OnlineFull2':
         return ( \
         ('If you experience any performance issues with Armory, '
         'please confirm that Bitcoin-Qt is running and <i>fully '
         'synchronized with the Bitcoin network</i>.  You will see '
         'a green checkmark in the bottom right corner of the '
         'Bitcoin-Qt window if it is synchronized.  If not, it is '
         'recommended you close Armory and restart it only when you '
         'see that checkmark.'
         '<br><br>'  if not self.doAutoBitcoind else '') + (
         '<b>Please backup your wallets!</b>  Armory wallets are '
         '"deterministic", meaning they only need to be backed up '
         'one time (unless you have imported external addresses/keys). '
         'Make a backup and keep it in a safe place!  All funds from '
         'Armory-generated addresses will always be recoverable with '
         'a paper backup, any time in the future.  Use the "Backup '
         'Individual Keys" option for each wallet to backup imported '
         'keys.</p>'))
      elif state == 'OnlineNeedSweep':
         return ( \
         'Armory is currently online, but you have requested a sweep operation '
         'on one or more private keys.  This requires searching the global '
         'transaction history for the available balance of the keys to be '
         'swept. '
         '<br><br>'
         'Press the button to start the blockchain scan, which '
         'will also put Armory into offline mode for a few minutes '
         'until the scan operation is complete')
      elif state == 'OnlineDirty':
         return ( \
         '<b>Wallet balances may '
         'be incorrect until the rescan operation is performed!</b>'
         '<br><br>'
         'Armory is currently online, but addresses/keys have been added '
         'without rescanning the blockchain.  You may continue using '
         'Armory in online mode, but any transactions associated with the '
         'new addresses will not appear in the ledger. '
         '<br><br>'
         'Pressing the button above will put Armory into offline mode '
         'for a few minutes until the scan operation is complete.')
      elif state == 'OfflineNoSatoshiNoInternet':
         return ( \
         'There is no connection to the internet, and there is no other '
         'Bitcoin software running.  Most likely '
         'you are here because this is a system dedicated '
         'to manage offline wallets! '
         '<br><br>'
         '<b>If you expected Armory to be in online mode</b>, '
         'please verify your internet connection is active, '
         'then restart Armory.  If you think the lack of internet '
         'connection is in error (such as if you are using Tor), '
         'then you can restart Armory with the "--skip-online-check" '
         'option, or change it in the Armory settings.'
         '<br><br>'
         'If you do not have Bitcoin-Qt installed, you can '
         'download it from <a href="http://www.bitcoin.org">'
         'http://www.bitcoin.org</a>.')

      # Branch the available display text based on which Satoshi-Management
      # mode Armory is using.  It probably wasn't necessary to branch the
      # the code like this, but it helped me organize the seemingly-endless
      # number of dashboard screens I need
      if mgmtMode.lower()=='user':
         if state == 'OfflineButOnlinePossible':
            return ( \
            'You are currently in offline mode, but can '
            'switch to online mode by pressing the button above.  However, '
            'it is not recommended that you switch until '
            'Bitcoin-Qt/bitcoind is fully synchronized with the bitcoin network.  '
            'You will see a green checkmark in the bottom-right corner of '
            'the Bitcoin-Qt window when it is finished.'
            '<br><br>'
            'Switching to online mode will give you access '
            'to more Armory functionality, including sending and receiving '
            'bitcoins and viewing the balances and transaction histories '
            'of each of your wallets.<br><br>')
         elif state == 'OfflineNoSatoshi':
            bitconf = os.path.join(BTC_HOME_DIR, 'bitcoin.conf')
            return ( \
            'You are currently in offline mode because '
            'Bitcoin-Qt is not running.  To switch to online '
            'mode, start Bitcoin-Qt and let it synchronize with the network '
            '-- you will see a green checkmark in the bottom-right corner when '
            'it is complete.  If Bitcoin-Qt is already running and you believe '
            'the lack of connection is an error (especially if using proxies), '
            'please see <a href="'
            'https://bitcointalk.org/index.php?topic=155717.msg1719077#msg1719077">'
            'this link</a> for options.'
            '<br><br>'
            '<b>If you prefer to have Armory do this for you</b>, '
            'then please check "Let Armory run '
            'Bitcoin-Qt in the background" under "File"->"Settings."'
            '<br><br>'
            'If you are new to Armory and/or Bitcoin-Qt, '
            'please visit the Armory '
            'webpage for more information.  Start at '
            '<a href="https://bitcoinarmory.com/armory-and-bitcoin-qt">'
            'Why Armory needs Bitcoin-Qt</a> or go straight to our <a '
            'href="https://bitcoinarmory.com/faqs/">'
            'frequently asked questions</a> page for more general information.  '
            'If you already know what you\'re doing and simply need '
            'to fetch the latest version of Bitcoin-Qt, you can download it from '
            '<a href="http://www.bitcoin.org">http://www.bitcoin.org</a>.')
         elif state == 'OfflineNoInternet':
            return ( \
            'You are currently in offline mode because '
            'Armory could not detect an internet connection.  '
            'If you think this is in error, then '
            'restart Armory using the " --skip-online-check" option, '
            'or adjust the Armory settings.  Then restart Armory.'
            '<br><br>'
            'If this is intended to be an offline computer, note '
            'that it is not necessary to have Bitcoin-Qt or bitcoind '
            'running.' )
         elif state == 'OfflineNoBlkFiles':
            return ( \
            'You are currently in offline mode because '
            'Armory could not find the blockchain files produced '
            'by Bitcoin-Qt.  Do you run Bitcoin-Qt (or bitcoind) '
            'from a non-standard directory?   Armory expects to '
            'find the blkXXXX.dat files in <br><br>%s<br><br> '
            'If you know where they are located, please restart '
            'Armory using the " --satoshi-datadir=[path]" '
            'to notify Armory where to find them.') % BLKFILE_DIR
         elif state == 'Disconnected':
            return ( \
            'Armory was previously online, but the connection to Bitcoin-Qt/'
            'bitcoind was interrupted.  You will not be able to send bitcoins '
            'or confirm receipt of bitcoins until the connection is '
            'reestablished.  br><br>Please check that Bitcoin-Qt is open '
            'and synchronized with the network.  Armory will <i>try to '
            'reconnect</i> automatically when the connection is available '
            'again.  If Bitcoin-Qt is available again, and reconnection does '
            'not happen, please restart Armory.<br><br>')
         elif state == 'ScanNoWallets':
            return ( \
            'Please wait while the global transaction history is scanned. '
            'Armory will go into online mode automatically, as soon as '
            'the scan is complete.')
         elif state == 'ScanWithWallets':
            return ( \
            'Armory is scanning the global transaction history to retrieve '
            'information about your wallets.  The "Transactions" tab will '
            'be updated with wallet balance and history as soon as the scan is '
            'complete.  You may manage your wallets while you wait.<br><br>')
         else:
            LOGERROR('Unrecognized dashboard state: Mgmt:%s, State:%s', \
                                                          mgmtMode, state)
            return ''
      elif mgmtMode.lower()=='auto':
         if state == 'OfflineBitcoindRunning':
            return ( \
            'It appears you are already running Bitcoin software '
            '(Bitcoin-Qt or bitcoind). '
            'Unlike previous versions of Armory, you should <u>not</u> run '
            'this software yourself --  Armory '
            'will run it in the background for you.  Either close the '
            'Bitcoin application or adjust your settings.  If you change '
            'your settings, then please restart Armory.')
         if state == 'OfflineNeedBitcoinInst':
            return ( \
            '<b>Only one more step to getting online with Armory!</b>   You '
            'must install the Bitcoin software from www.bitcoin.org in order '
            'for Armory to communicate with the Bitcoin network.  If the '
            'Bitcoin software is already installed and/or you would prefer '
            'to manage it yourself, please adjust your settings and '
            'restart Armory.')
         if state == 'InitializingLongTime':
            return tr("""
            <b>To maximize your security, the Bitcoin engine is downloading 
            and verifying the global transaction ledger.  <u>This will take 
            several hours, but only needs to be done once</u>!</b>  It is 
            usually best to leave it running over night for this 
            initialization process.  Subsequent loads will only take a few 
            minutes.
            <br><br>
            <b>Please Note:</b> Between Armory and the underlying Bitcoin 
            engine, you need to have 40-50 GB of spare disk space available
            to hold the global transaction history.  
            <br><br>
            While you wait, you can manage your wallets.  Make new wallets, 
            make digital or paper backups, create Bitcoin addresses to receive 
            payments, 
            sign messages, and/or import private keys.  You will always 
            receive Bitcoin payments regardless of whether you are online, 
            but you will have to verify that payment through another service 
            until Armory is finished this initialization.""")
         if state == 'InitializingDoneSoon':
            return ( \
            'The software is downloading and processing the latest activity '
            'on the network related to your wallet%s.  This should take only '
            'a few minutes.  While you wait, you can manage your wallets.  '
            '<br><br>'
            'Now would be a good time to make paper (or digital) backups of '
            'your wallet%s if you have not done so already!  You are protected '
            '<i>forever</i> from hard-drive loss, or forgetting you password. '
            'If you do not have a backup, you could lose all of your '
            'Bitcoins forever!  See the <a href="https://bitcoinarmory.com/">'
            'Armory Backups page</a> for more info.' % \
            (('' if len(self.walletMap)==1 else 's',)*2))
         if state == 'OnlineDisconnected':
            return ( \
            'Armory\'s communication with the Bitcoin network was interrupted. '
            'This usually does not happen unless you closed the process that '
            'Armory was using to communicate with the network. Armory requires '
            '%s to be running in the background, and this error pops up if it '
            'disappears.'
            '<br><br>You may continue in offline mode, or you can close '
            'all Bitcoin processes and restart Armory.' \
            % os.path.basename(TheSDM.executable))
         if state == 'OfflineBadConnection':
            return ( \
            'Armory has experienced an issue trying to communicate with the '
            'Bitcoin software.  The software is running in the background, '
            'but Armory cannot communicate with it through RPC as it expects '
            'to be able to.  If you changed any settings in the Bitcoin home '
            'directory, please make sure that RPC is enabled and that it is '
            'accepting connections from localhost.  '
            '<br><br>'
            'If you have not changed anything, please export the log file '
            '(from the "File" menu) and send it to support@bitcoinarmory.com')
         if state == 'OfflineSatoshiAvail':
            return ( \
            'Armory does not detect internet access, but it does detect '
            'running Bitcoin software.  Armory is in offline-mode. <br><br>'
            'If you are intending to run an offline system, you will not '
            'need to have the Bitcoin software installed on the offline '
            'computer.  It is only needed for the online computer. '
            'If you expected to be online and '
            'the absence of internet is an error, please restart Armory '
            'using the "--skip-online-check" option.  ')
         if state == 'OfflineForcedButSatoshiAvail':
            return ( \
            'Armory was started in offline-mode, but detected you are '
            'running Bitcoin software.  If you are intending to run an '
            'offline system, you will <u>not</u> need to have the Bitcoin '
            'software installed or running on the offline '
            'computer.  It is only required for being online. ')
         if state == 'OfflineBadDBEnv':
            return ( \
            'The Bitcoin software indicates there '
            'is a problem with its databases.  This can occur when '
            'Bitcoin-Qt/bitcoind is upgraded or downgraded, or sometimes '
            'just by chance after an unclean shutdown.'
            '<br><br>'
            'You can either revert your installed Bitcoin software to the '
            'last known working version (but not earlier than version 0.8.1) '
            'or delete everything <b>except</b> "wallet.dat" from the your Bitcoin '
            'home directory:<br><br>'
            '<font face="courier"><b>%s</b></font>'
            '<br><br>'
            'If you choose to delete the contents of the Bitcoin home '
            'directory, you will have to do a fresh download of the blockchain '
            'again, which will require a few hours the first '
            'time.' % self.satoshiHomePath)
         if state == 'OfflineBtcdCrashed':
            sout = '' if TheSDM.btcOut==None else str(TheSDM.btcOut)
            serr = '' if TheSDM.btcErr==None else str(TheSDM.btcErr)
            soutHtml = '<br><br>' + '<br>'.join(sout.strip().split('\n'))
            serrHtml = '<br><br>' + '<br>'.join(serr.strip().split('\n'))
            soutDisp = '<b><font face="courier">StdOut: %s</font></b>' % soutHtml
            serrDisp = '<b><font face="courier">StdErr: %s</font></b>' % serrHtml
            if len(sout)>0 or len(serr)>0:
               return  (tr("""
               There was an error starting the underlying Bitcoin engine.  
               This should not normally happen.  Usually it occurs when you 
               have been using Bitcoin-Qt prior to using Armory, especially 
               if you have upgraded or downgraded Bitcoin-Qt recently. 
               Output from bitcoind:<br>""") + \
               (soutDisp if len(sout)>0 else '') + \
               (serrDisp if len(serr)>0 else '') )
            else:
               return ( tr("""
                  There was an error starting the underlying Bitcoin engine.
                  This should not normally happen.  Usually it occurs when you
                  have been using Bitcoin-Qt prior to using Armory, especially
                  if you have upgraded or downgraded Bitcoin-Qt recently.
                  <br><br>
                  Unfortunately, this error is so strange, Armory does not
                  recognize it.  Please go to "Export Log File" from the "File"
                  menu and email at as an attachment to <a href="mailto:
                  support@bitcoinarmory.com?Subject=Bitcoind%20Crash">
                  support@bitcoinarmory.com</a>.  We apologize for the
                  inconvenience!"""))


   #############################################################################
   @TimeThisFunction
   def setDashboardDetails(self, INIT=False):
      """
      We've dumped all the dashboard text into the above 2 methods in order
      to declutter this method.
      """
      onlineAvail = self.onlineModeIsPossible()

      sdmState = TheSDM.getSDMState()
      bdmState = TheBDM.getBDMState()
      tdmState = TheTDM.getTDMState()
      descr  = ''
      descr1 = ''
      descr2 = ''

      # Methods for showing/hiding groups of widgets on the dashboard
      def setBtnRowVisible(r, visBool):
         for c in range(3):
            self.dashBtns[r][c].setVisible(visBool)

      def setSyncRowVisible(b):
         self.lblDashModeSync.setVisible(b)
         self.barProgressSync.setVisible(b)
         self.lblTimeLeftSync.setVisible(b)


      def setTorrentRowVisible(b):
         self.lblDashModeTorrent.setVisible(b)
         self.barProgressTorrent.setVisible(b)
         self.lblTimeLeftTorrent.setVisible(b)
         self.lblTorrentStats.setVisible(b)


      def setScanRowVisible(b):
         self.lblDashModeScan.setVisible(b)
         self.barProgressScan.setVisible(b)
         self.lblTimeLeftScan.setVisible(b)

      def setOnlyDashModeVisible():
         setTorrentRowVisible(False)
         setSyncRowVisible(False)
         setScanRowVisible(False)
         self.lblBusy.setVisible(False)
         self.btnModeSwitch.setVisible(False)
         self.lblDashModeSync.setVisible(True)

      def setBtnFrameVisible(b, descr=''):
         self.frmDashMidButtons.setVisible(b)
         self.lblDashBtnDescr.setVisible(len(descr)>0)
         self.lblDashBtnDescr.setText(descr)


      if INIT:
         setBtnFrameVisible(False)
         setBtnRowVisible(DASHBTNS.Install, False)
         setBtnRowVisible(DASHBTNS.Browse, False)
         setBtnRowVisible(DASHBTNS.Instruct, False)
         setBtnRowVisible(DASHBTNS.Settings, False)
         setBtnRowVisible(DASHBTNS.Close, False)
         setOnlyDashModeVisible()
         self.btnModeSwitch.setVisible(False)

      # This keeps popping up for some reason!
      self.lblTorrentStats.setVisible(False)

      if self.doAutoBitcoind and not sdmState=='BitcoindReady':
         # User is letting Armory manage the Satoshi client for them.

         if not sdmState==self.lastSDMState:

            self.lblBusy.setVisible(False)
            self.btnModeSwitch.setVisible(False)

            # There's a whole bunch of stuff that has to be hidden/shown
            # depending on the state... set some reasonable defaults here
            setBtnFrameVisible(False)
            setBtnRowVisible(DASHBTNS.Install, False)
            setBtnRowVisible(DASHBTNS.Browse, False)
            setBtnRowVisible(DASHBTNS.Instruct, False)
            setBtnRowVisible(DASHBTNS.Settings, True)
            setBtnRowVisible(DASHBTNS.Close, False)

            if not (self.forceOnline or self.internetAvail) or CLI_OPTIONS.offline:
               self.mainDisplayTabs.setTabEnabled(self.MAINTABS.Ledger, False)
               setOnlyDashModeVisible()
               self.lblDashModeSync.setText( 'Armory is <u>offline</u>', \
                                            size=4, color='TextWarn', bold=True)
               if satoshiIsAvailable():
                  self.frmDashMidButtons.setVisible(True)
                  setBtnRowVisible(DASHBTNS.Close, True)
                  if CLI_OPTIONS.offline:
                     # Forced offline but bitcoind is running
                     LOGINFO('Dashboard switched to auto-OfflineForcedButSatoshiAvail')
                     descr1 += self.GetDashStateText('Auto', 'OfflineForcedButSatoshiAvail')
                     descr2 += self.GetDashFunctionalityText('Offline')
                     self.lblDashDescr1.setText(descr1)
                     self.lblDashDescr2.setText(descr2)
                  else:
                     LOGINFO('Dashboard switched to auto-OfflineSatoshiAvail')
                     descr1 += self.GetDashStateText('Auto', 'OfflineSatoshiAvail')
                     descr2 += self.GetDashFunctionalityText('Offline')
                     self.lblDashDescr1.setText(descr1)
                     self.lblDashDescr2.setText(descr2)
               else:
                  LOGINFO('Dashboard switched to auto-OfflineNoSatoshiNoInternet')
                  setBtnFrameVisible(True, \
                     'In case you actually do have internet access, use can use '
                     'the following links to get Armory installed.  Or change '
                     'your settings.')
                  setBtnRowVisible(DASHBTNS.Browse, True)
                  setBtnRowVisible(DASHBTNS.Install, True)
                  setBtnRowVisible(DASHBTNS.Settings, True)
                  #setBtnRowVisible(DASHBTNS.Instruct, not OS_WINDOWS)
                  descr1 += self.GetDashStateText('Auto','OfflineNoSatoshiNoInternet')
                  descr2 += self.GetDashFunctionalityText('Offline')
                  self.lblDashDescr1.setText(descr1)
                  self.lblDashDescr2.setText(descr2)
            elif not TheSDM.isRunningBitcoind() and not TheTDM.isRunning():
               setOnlyDashModeVisible()
               self.mainDisplayTabs.setTabEnabled(self.MAINTABS.Ledger, False)
               self.lblDashModeSync.setText( 'Armory is <u>offline</u>', \
                                            size=4, color='TextWarn', bold=True)
               # Bitcoind is not being managed, but we want it to be
               if satoshiIsAvailable() or sdmState=='BitcoindAlreadyRunning':
                  # But bitcoind/-qt is already running
                  LOGINFO('Dashboard switched to auto-butSatoshiRunning')
                  self.lblDashModeSync.setText(' Please close Bitcoin-Qt', \
                                                         size=4, bold=True)
                  setBtnFrameVisible(True, '')
                  setBtnRowVisible(DASHBTNS.Close, True)
                  self.btnModeSwitch.setVisible(True)
                  self.btnModeSwitch.setText('Check Again')
                  #setBtnRowVisible(DASHBTNS.Close, True)
                  descr1 += self.GetDashStateText('Auto', 'OfflineBitcoindRunning')
                  descr2 += self.GetDashStateText('Auto', 'NewUserInfo')
                  descr2 += self.GetDashFunctionalityText('Offline')
                  self.lblDashDescr1.setText(descr1)
                  self.lblDashDescr2.setText(descr2)
                  #self.psutil_detect_bitcoin_exe_path()
               elif sdmState in ['BitcoindExeMissing', 'BitcoindHomeMissing']:
                  LOGINFO('Dashboard switched to auto-cannotFindExeHome')
                  if sdmState=='BitcoindExeMissing':
                     self.lblDashModeSync.setText('Cannot find Bitcoin Installation', \
                                                         size=4, bold=True)
                  else:
                     self.lblDashModeSync.setText('Cannot find Bitcoin Home Directory', \
                                                         size=4, bold=True)
                  setBtnRowVisible(DASHBTNS.Close, satoshiIsAvailable())
                  setBtnRowVisible(DASHBTNS.Install, True)
                  setBtnRowVisible(DASHBTNS.Browse, True)
                  setBtnRowVisible(DASHBTNS.Settings, True)
                  #setBtnRowVisible(DASHBTNS.Instruct, not OS_WINDOWS)
                  self.btnModeSwitch.setVisible(True)
                  self.btnModeSwitch.setText('Check Again')
                  setBtnFrameVisible(True)
                  descr1 += self.GetDashStateText('Auto', 'OfflineNeedBitcoinInst')
                  descr2 += self.GetDashStateText('Auto', 'NewUserInfo')
                  descr2 += self.GetDashFunctionalityText('Offline')
                  self.lblDashDescr1.setText(descr1)
                  self.lblDashDescr2.setText(descr2)
               elif sdmState in ['BitcoindDatabaseEnvError']:
                  LOGINFO('Dashboard switched to auto-BadDBEnv')
                  setOnlyDashModeVisible()
                  setBtnRowVisible(DASHBTNS.Install, True)
                  #setBtnRowVisible(DASHBTNS.Instruct, not OS_WINDOWS)
                  setBtnRowVisible(DASHBTNS.Settings, True)
                  self.lblDashModeSync.setText( 'Armory is <u>offline</u>', \
                                            size=4, color='TextWarn', bold=True)
                  descr1 += self.GetDashStateText('Auto', 'OfflineBadDBEnv')
                  descr2 += self.GetDashFunctionalityText('Offline')
                  self.lblDashDescr1.setText(descr1)
                  self.lblDashDescr2.setText(descr2)
                  setBtnFrameVisible(True, '')
               elif sdmState in ['BitcoindUnknownCrash']:
                  LOGERROR('Should not usually get here')
                  setOnlyDashModeVisible()
                  setBtnFrameVisible(True, \
                     'Try reinstalling the Bitcoin '
                     'software then restart Armory.  If you continue to have '
                     'problems, please contact Armory\'s core developer at '
                     '<a href="mailto:support@bitcoinarmory.com?Subject=Bitcoind%20Crash"'
                     '>support@bitcoinarmory.com</a>.')
                  setBtnRowVisible(DASHBTNS.Settings, True)
                  setBtnRowVisible(DASHBTNS.Install, True)
                  LOGINFO('Dashboard switched to auto-BtcdCrashed')
                  self.lblDashModeSync.setText( 'Armory is <u>offline</u>', \
                                            size=4, color='TextWarn', bold=True)
                  descr1 += self.GetDashStateText('Auto', 'OfflineBtcdCrashed')
                  descr2 += self.GetDashFunctionalityText('Offline')
                  self.lblDashDescr1.setText(descr1)
                  self.lblDashDescr2.setText(descr2)
                  self.lblDashDescr1.setTextInteractionFlags( \
                                          Qt.TextSelectableByMouse | \
                                          Qt.TextSelectableByKeyboard)
               elif sdmState in ['BitcoindNotAvailable']:
                  LOGERROR('BitcoindNotAvailable: should not happen...')
                  self.notAvailErrorCount += 1
                  #if self.notAvailErrorCount < 5:
                     #LOGERROR('Auto-mode-switch')
                     #self.executeModeSwitch()
                  descr1 += ''
                  descr2 += self.GetDashFunctionalityText('Offline')
                  self.lblDashDescr1.setText(descr1)
                  self.lblDashDescr2.setText(descr2)
               else:
                  setBtnFrameVisible(False)
                  descr1 += ''
                  descr2 += self.GetDashFunctionalityText('Offline')
                  self.lblDashDescr1.setText(descr1)
                  self.lblDashDescr2.setText(descr2)
            else:  # online detected/forced, and TheSDM has already been started
               if sdmState in ['BitcoindWrongPassword', 'BitcoindNotAvailable']:
                  setOnlyDashModeVisible()
                  self.mainDisplayTabs.setTabEnabled(self.MAINTABS.Ledger, False)
                  LOGINFO('Dashboard switched to auto-BadConnection')
                  self.lblDashModeSync.setText( 'Armory is <u>offline</u>', \
                                            size=4, color='TextWarn', bold=True)
                  descr1 += self.GetDashStateText('Auto', 'OfflineBadConnection')
                  descr2 += self.GetDashFunctionalityText('Offline')
                  self.lblDashDescr1.setText(descr1)
                  self.lblDashDescr2.setText(descr2)
               elif sdmState in ['BitcoindInitializing', \
                                 'BitcoindSynchronizing', \
                                 'TorrentSynchronizing']:
                  LOGINFO('Dashboard switched to auto-InitSync')
                  self.mainDisplayTabs.setTabEnabled(self.MAINTABS.Ledger, False)
                  self.updateSyncProgress()
                  setSyncRowVisible(True)
                  setScanRowVisible(True)
                  self.lblBusy.setVisible(True)

                  # If torrent ever ran, leave it visiable
                  if not TheTDM.isStarted():
                     setTorrentRowVisible(False)

                  if TheTDM.isRunning():
                     self.lblDashModeTorrent.setText('Downloading via Armory CDN', \
                                          size=4, bold=True, color='Foreground')
                     self.lblDashModeSync.setText( 'Synchronizing with Network', \
                                          size=4, bold=True, color='DisableFG')
                     self.lblTorrentStats.setVisible(False)
                  elif sdmState=='BitcoindInitializing':
                     self.lblDashModeTorrent.setText('Download via Armory CDN', \
                                          size=4, bold=True, color='DisableFG')
                     self.lblDashModeSync.setText( 'Initializing Bitcoin Engine', \
                                              size=4, bold=True, color='Foreground')
                     self.lblTorrentStats.setVisible(False)
                  else:
                     self.lblDashModeTorrent.setText('Download via Armory CDN', \
                                          size=4, bold=True, color='DisableFG')
                     self.lblDashModeSync.setText( 'Synchronizing with Network', \
                                              size=4, bold=True, color='Foreground')
                     self.lblTorrentStats.setVisible(False)
               

                  self.lblDashModeScan.setText( 'Build Databases and Scan', \
                                              size=4, bold=True, color='DisableFG')

                  # If more than 10 days behind, or still downloading torrent
                  if tdmState=='Downloading' or self.approxBlkLeft > 1440:
                     descr1 += self.GetDashStateText('Auto', 'InitializingLongTime')
                     descr2 += self.GetDashStateText('Auto', 'NewUserInfo')
                  else:
                     descr1 += self.GetDashStateText('Auto', 'InitializingDoneSoon')
                     descr2 += self.GetDashStateText('Auto', 'NewUserInfo')

                  setBtnRowVisible(DASHBTNS.Settings, True)
                  setBtnFrameVisible(True, \
                     'Since version 0.88, Armory runs bitcoind in the '
                     'background.  You can switch back to '
                     'the old way in the Settings dialog. ')

                  descr2 += self.GetDashFunctionalityText('Offline')
                  self.lblDashDescr1.setText(descr1)
                  self.lblDashDescr2.setText(descr2)
      else:
         # User is managing satoshi client, or bitcoind is already sync'd
         self.frmDashMidButtons.setVisible(False)
         if bdmState in ('Offline', 'Uninitialized'):
            if onlineAvail and not self.lastBDMState[1]==onlineAvail:
               LOGINFO('Dashboard switched to user-OfflineOnlinePoss')
               self.mainDisplayTabs.setTabEnabled(self.MAINTABS.Ledger, False)
               setOnlyDashModeVisible()
               self.lblBusy.setVisible(False)
               self.btnModeSwitch.setVisible(True)
               self.btnModeSwitch.setEnabled(True)
               self.btnModeSwitch.setText('Go Online!')
               self.lblDashModeSync.setText('Armory is <u>offline</u>', size=4, bold=True)
               descr  = self.GetDashStateText('User', 'OfflineButOnlinePossible')
               descr += self.GetDashFunctionalityText('Offline')
               self.lblDashDescr1.setText(descr)
            elif not onlineAvail and not self.lastBDMState[1]==onlineAvail:
               self.mainDisplayTabs.setTabEnabled(self.MAINTABS.Ledger, False)
               setOnlyDashModeVisible()
               self.lblBusy.setVisible(False)
               self.btnModeSwitch.setVisible(False)
               self.btnModeSwitch.setEnabled(False)
               self.lblDashModeSync.setText( 'Armory is <u>offline</u>', \
                                         size=4, color='TextWarn', bold=True)

               if not self.bitcoindIsAvailable():
                  if self.internetAvail:
                     descr = self.GetDashStateText('User','OfflineNoSatoshi')
                     setBtnRowVisible(DASHBTNS.Settings, True)
                     setBtnFrameVisible(True, \
                        'If you would like Armory to manage the Bitcoin software '
                        'for you (Bitcoin-Qt or bitcoind), then adjust your '
                        'Armory settings, then restart Armory.')
                  else:
                     descr = self.GetDashStateText('User','OfflineNoSatoshiNoInternet')
               elif not self.internetAvail:
                  descr = self.GetDashStateText('User', 'OfflineNoInternet')
               elif not self.checkHaveBlockfiles():
                  descr = self.GetDashStateText('User', 'OfflineNoBlkFiles')

               descr += '<br><br>'
               descr += self.GetDashFunctionalityText('Offline')
               self.lblDashDescr1.setText(descr)

         elif bdmState == 'BlockchainReady':
            setOnlyDashModeVisible()
            self.mainDisplayTabs.setTabEnabled(self.MAINTABS.Ledger, True)
            self.lblBusy.setVisible(False)
            if self.netMode == NETWORKMODE.Disconnected:
               self.btnModeSwitch.setVisible(False)
               self.lblDashModeSync.setText( 'Armory is disconnected', size=4, color='TextWarn', bold=True)
               descr  = self.GetDashStateText('User','Disconnected')
               descr += self.GetDashFunctionalityText('Offline')
               self.lblDashDescr1.setText(descr)
            elif TheBDM.isDirty():
               LOGINFO('Dashboard switched to online-but-dirty mode')
               self.btnModeSwitch.setVisible(True)
               self.btnModeSwitch.setText('Rescan Now')
               self.mainDisplayTabs.setCurrentIndex(self.MAINTABS.Dash)
               self.lblDashModeSync.setText( 'Armory is online, but needs to rescan ' \
                              'the blockchain</b>', size=4, color='TextWarn', bold=True)
               if len(self.sweepAfterScanList) > 0:
                  self.lblDashDescr1.setText( self.GetDashStateText('User', 'OnlineNeedSweep'))
               else:
                  self.lblDashDescr1.setText( self.GetDashStateText('User', 'OnlineDirty'))
            else:
               # Fully online mode
               LOGINFO('Dashboard switched to fully-online mode')
               self.btnModeSwitch.setVisible(False)
               self.lblDashModeSync.setText( 'Armory is online!', color='TextGreen', size=4, bold=True)
               self.mainDisplayTabs.setTabEnabled(self.MAINTABS.Ledger, True)
               descr  = self.GetDashStateText('User', 'OnlineFull1')
               descr += self.GetDashFunctionalityText('Online')
               descr += self.GetDashStateText('User', 'OnlineFull2')
               self.lblDashDescr1.setText(descr)
            #self.mainDisplayTabs.setCurrentIndex(self.MAINTABS.Dash)
         elif bdmState == 'Scanning':
            LOGINFO('Dashboard switched to "Scanning" mode')
            self.updateSyncProgress()
            self.lblDashModeScan.setVisible(True)
            self.barProgressScan.setVisible(True)
            self.lblTimeLeftScan.setVisible(True)
            self.lblBusy.setVisible(True)
            self.btnModeSwitch.setVisible(False)

            if TheSDM.getSDMState() == 'BitcoindReady':
               self.barProgressSync.setVisible(True)
               self.lblTimeLeftSync.setVisible(True)
               self.lblDashModeSync.setVisible(True)
               self.lblTimeLeftSync.setText('')
               self.lblDashModeSync.setText( 'Synchronizing with Network', \
                                       size=4, bold=True, color='DisableFG')
            else:
               self.barProgressSync.setVisible(False)
               self.lblTimeLeftSync.setVisible(False)
               self.lblDashModeSync.setVisible(False)

            if len(str(self.lblDashModeScan.text()).strip()) == 0:
               self.lblDashModeScan.setText( 'Preparing Databases', \
                                          size=4, bold=True, color='Foreground')
            self.mainDisplayTabs.setTabEnabled(self.MAINTABS.Ledger, False)

            if len(self.walletMap)==0:
               descr = self.GetDashStateText('User','ScanNoWallets')
            else:
               descr = self.GetDashStateText('User','ScanWithWallets')

            descr += self.GetDashStateText('Auto', 'NewUserInfo')
            descr += self.GetDashFunctionalityText('Scanning') + '<br>'
            self.lblDashDescr1.setText(descr)
            self.lblDashDescr2.setText('')
            self.mainDisplayTabs.setCurrentIndex(self.MAINTABS.Dash)
         else:
            LOGERROR('What the heck blockchain mode are we in?  %s', bdmState)

      self.lastBDMState = [bdmState, onlineAvail]
      self.lastSDMState =  sdmState
      self.lblDashModeSync.setContentsMargins(50,5,50,5)
      self.lblDashModeScan.setContentsMargins(50,5,50,5)
      vbar = self.dashScrollArea.verticalScrollBar()

      # On Macs, this causes the main window scroll area to keep bouncing back
      # to the top. Not setting the value seems to fix it. DR - 2014/02/12
      if not OS_MACOSX:
         vbar.setValue(vbar.minimum())

   #############################################################################
   def createToolTipWidget(self, tiptext, iconSz=2):
      """
      The <u></u> is to signal to Qt that it should be interpretted as HTML/Rich
      text even if no HTML tags are used.  This appears to be necessary for Qt
      to wrap the tooltip text
      """
      fgColor = htmlColor('ToolTipQ')
      lbl = QLabel('<font size=%d color=%s>(?)</font>' % (iconSz, fgColor))
      lbl.setToolTip('<u></u>' + tiptext)
      lbl.setMaximumWidth(relaxedSizeStr(lbl, '(?)')[0])
      def pressEv(ev):
         DlgTooltip(self, lbl, tiptext).exec_()
      lbl.mousePressEvent = pressEv
      return lbl



   #############################################################################
   @TimeThisFunction
   def checkNewZeroConf(self):
      while len(self.newZeroConfSinceLastUpdate)>0:
         rawTx = self.newZeroConfSinceLastUpdate.pop()
         for wltID in self.walletMap.keys():
            wlt = self.walletMap[wltID]
            le = wlt.cppWallet.calcLedgerEntryForTxStr(rawTx)
            if not le.getTxHash() == '\x00' * 32:
               LOGDEBUG('ZerConf tx for wallet: %s.  Adding to notify queue.' % wltID)
               notifyIn = self.getSettingOrSetDefault('NotifyBtcIn', not OS_MACOSX)
               notifyOut = self.getSettingOrSetDefault('NotifyBtcOut', not OS_MACOSX)
               if (le.getValue() <= 0 and notifyOut) or (le.getValue() > 0 and notifyIn):
                  self.notifyQueue.append([wltID, le, False]) # notifiedAlready=False
               self.createCombinedLedger()
               self.walletModel.reset()

   #############################################################################
   @TimeThisFunction
   def newBlockSyncRescanZC(self, prevLedgSize):
      didAffectUs = False
      for wltID in self.walletMap.keys():
         self.walletMap[wltID].syncWithBlockchainLite()
         TheBDM.rescanWalletZeroConf(self.walletMap[wltID].cppWallet)
         newLedgerSize = len(self.walletMap[wltID].getTxLedger())
         didAffectUs = prevLedgSize[wltID] != newLedgerSize

      return didAffectUs


   #############################################################################
   #############################################################################
   def Heartbeat(self, nextBeatSec=1):
      """
      This method is invoked when the app is initialized, and will
      run every second, or whatever is specified in the nextBeatSec
      argument.
      """

      # Special heartbeat functions are for special windows that may need
      # to update every, say, every 0.1s
      # is all that matters at that moment, like a download progress window.
      # This is "special" because you are putting all other processing on
      # hold while this special window is active
      # IMPORTANT: Make sure that the special heartbeat function returns
      #            a value below zero when it's done OR if it errors out!
      #            Otherwise, it should return the next heartbeat delay,
      #            which would probably be something like 0.1 for a rapidly
      #            updating progress counter
      for fn in self.extraHeartbeatSpecial:
         try:
            nextBeat = fn()
            if nextBeat>0:
               reactor.callLater(nextBeat, self.Heartbeat)
            else:
               self.extraHeartbeatSpecial = []
               reactor.callLater(1, self.Heartbeat)
         except:
            LOGEXCEPT('Error in special heartbeat function')
            self.extraHeartbeatSpecial = []
            reactor.callLater(1, self.Heartbeat)
         return


      # TorrentDownloadManager
      # SatoshiDaemonManager
      # BlockDataManager
      tdmState = TheTDM.getTDMState()
      sdmState = TheSDM.getSDMState()
      bdmState = TheBDM.getBDMState()
      #print '(SDM, BDM) State = (%s, %s)' % (sdmState, bdmState)

      self.processAnnounceData()

      try:
         for func in self.extraHeartbeatAlways:
            if isinstance(func, list):
               fnc = func[0]
               kargs = func[1]
               keep_running = func[2]
               if keep_running == False:
                  self.extraHeartbeatAlways.remove(func)
               fnc(*kargs)
            else:
               func()

         for idx,wltID in enumerate(self.walletIDList):
            self.walletMap[wltID].checkWalletLockTimeout()




         if self.doAutoBitcoind:
            if tdmState=='Downloading':
               self.updateSyncProgress()
               timeEst  = TheTDM.getLastStats('timeEst')
               if timeEst:
                  self.torrentCircBuffer.append(timeEst)
               bufsz = len(self.torrentCircBuffer)
               if bufsz > 5*MINUTE:
                  self.torrentCircBuffer.pop()
               if bufsz > 1*MINUTE:
                  if sum(self.torrentCircBuffer) / float(bufsz) > 1*DAY:
                     if (RightNow() - self.lastAskedUserStopTorrent) > 5*MINUTE:
                        self.lastAskedUserStopTorrent = RightNow()
                        reply = QMessageBox.warning(self, tr('Torrent'), tr("""
                           Armory is attempting to use BitTorrent to speed up
                           the initial synchronization, but it appears to be
                           downloading slowly or not at all.  Would you like 
                           to stop it?"""), QMessageBox.Yes |QMessageBox.No)
                        if reply==QMessageBox.Yes:
                           TheTDM.failedFunc('User selected shutdown torrent')

            if sdmState in ['BitcoindInitializing','BitcoindSynchronizing']:
               self.updateSyncProgress()
            elif sdmState == 'BitcoindReady':
               if bdmState == 'Uninitialized':
                  LOGINFO('Starting load blockchain')
                  self.loadBlockchainIfNecessary()
               elif bdmState == 'Offline':
                  LOGERROR('Bitcoind is ready, but we are offline... ?')
               elif bdmState=='Scanning':
                  self.updateSyncProgress()

            if not sdmState==self.lastSDMState or \
               not bdmState==self.lastBDMState[0]:
               self.setDashboardDetails()
         else:
            if bdmState in ('Offline','Uninitialized'):
               # This call seems out of place, but it's because if you are in offline
               # mode, it needs to check periodically for the existence of Bitcoin-Qt
               # so that it can enable the "Go Online" button
               self.setDashboardDetails()
               return
            elif bdmState=='Scanning':
               self.updateSyncProgress()


         if self.netMode==NETWORKMODE.Disconnected:
            if self.onlineModeIsPossible():
               self.switchNetworkMode(NETWORKMODE.Full)

         if not TheBDM.isDirty() == self.dirtyLastTime:
            self.setDashboardDetails()
         self.dirtyLastTime = TheBDM.isDirty()


         if bdmState=='BlockchainReady':

            #####
            # Blockchain just finished loading.  Do lots of stuff...
            if self.needUpdateAfterScan:
               LOGDEBUG('Running finishLoadBlockchain')
               self.finishLoadBlockchain()
               self.needUpdateAfterScan = False
               self.setDashboardDetails()

            #####
            # If we just rescanned to sweep an address, need to finish it
            if len(self.sweepAfterScanList)>0:
               LOGDEBUG('SweepAfterScanList is not empty -- exec finishSweepScan()')
               self.finishSweepScan()
               for addr in self.sweepAfterScanList:
                  addr.binPrivKey32_Plain.destroy()
               self.sweepAfterScanList = []
               self.setDashboardDetails()

            #####
            # If we had initiated any wallet restoration scans, we need to add
            # Those wallets to the display
            if len(self.newWalletList)>0:
               LOGDEBUG('Wallet restore completed.  Add to application.')
               while len(self.newWalletList)>0:
                  wlt,isFresh = self.newWalletList.pop()
                  print 'Registering %s wallet' % ('NEW' if isFresh else 'IMPORTED')
                  TheBDM.registerWallet(wlt.cppWallet, isFresh)
                  self.addWalletToApplication(wlt, walletIsNew=isFresh)
               self.setDashboardDetails()


            # Now we start the normal array of heartbeat operations
            newBlocks = TheBDM.readBlkFileUpdate(wait=True)
            self.currBlockNum = TheBDM.getTopBlockHeight()
            if isinstance(self.currBlockNum, int): BDMcurrentBlock[0] = self.currBlockNum

            if not newBlocks:
               newBlocks = 0


            # If we have new zero-conf transactions, scan them and update ledger
            if len(self.newZeroConfSinceLastUpdate)>0:
               self.newZeroConfSinceLastUpdate.reverse()
               for wltID in self.walletMap.keys():
                  wlt = self.walletMap[wltID]
                  TheBDM.rescanWalletZeroConf(wlt.cppWallet, wait=True)

            self.checkNewZeroConf()

            # Trigger any notifications, if we have them...
            self.doTheSystemTrayThing()

            if newBlocks>0 and not TheBDM.isDirty():

               # This says "after scan", but works when new blocks appear, too
               TheBDM.updateWalletsAfterScan(wait=True)

               prevLedgSize = dict([(wltID, len(self.walletMap[wltID].getTxLedger())) \
                                                   for wltID in self.walletMap.keys()])

               print 'New Block: ', self.currBlockNum

               self.ledgerModel.reset()

               LOGINFO('New Block! : %d', self.currBlockNum)
               didAffectUs = False

               # LITE sync means it won't rescan if addresses have been imported
               didAffectUs = self.newBlockSyncRescanZC(prevLedgSize)

               if didAffectUs:
                  LOGINFO('New Block contained a transaction relevant to us!')
                  self.walletListChanged()
                  self.notifyOnSurpriseTx(self.currBlockNum-newBlocks, \
                                          self.currBlockNum+1)

               self.createCombinedLedger()
               self.blkReceived  = RightNow()
               self.writeSetting('LastBlkRecvTime', self.blkReceived)
               self.writeSetting('LastBlkRecv',     self.currBlockNum)

               if self.netMode==NETWORKMODE.Full:
                  LOGINFO('Current block number: %d', self.currBlockNum)
                  self.lblArmoryStatus.setText(\
                     '<font color=%s>Connected (%s blocks)</font> ' % \
                     (htmlColor('TextGreen'), self.currBlockNum))

               # Update the wallet view to immediately reflect new balances
               self.walletModel.reset()

            blkRecvAgo  = RightNow() - self.blkReceived
            #blkStampAgo = RightNow() - TheBDM.getTopBlockHeader().getTimestamp()
            self.lblArmoryStatus.setToolTip('Last block received is %s ago' % \
                                                secondsToHumanTime(blkRecvAgo))


            for func in self.extraHeartbeatOnline:
               func()


      except:
         LOGEXCEPT('Error in heartbeat function')
         print sys.exc_info()
      finally:
         reactor.callLater(nextBeatSec, self.Heartbeat)


   #############################################################################
   def notifyOnSurpriseTx(self, blk0, blk1):
      # We usually see transactions as zero-conf first, then they show up in
      # a block. It is a "surprise" when the first time we see it is in a block
      notifiedAlready = set([ n[1].getTxHash() for n in self.notifyQueue ])
      for blk in range(blk0, blk1):
         for tx in TheBDM.getHeaderByHeight(blk).getTxRefPtrList():
            for wltID,wlt in self.walletMap.iteritems():
               le = wlt.cppWallet.calcLedgerEntryForTx(tx)
               if not le.getTxHash() in notifiedAlready:
                  notifyIn  = self.getSettingOrSetDefault('NotifyBtcIn',  not OS_MACOSX)
                  notifyOut = self.getSettingOrSetDefault('NotifyBtcOut', not OS_MACOSX)
                  if (le.getValue()<=0 and notifyOut) or (le.getValue>0 and notifyIn):
                     self.notifyQueue.append([wltID, le, False])
               else:
                  pass



   #############################################################################
   @TimeThisFunction
   def doTheSystemTrayThing(self):
      """
      I named this method as it is because this is not just "show a message."
      I need to display all relevant transactions, in sequence that they were
      received.  I will store them in self.notifyQueue, and this method will
      do nothing if it's empty.
      """
      if not TheBDM.getBDMState()=='BlockchainReady' or \
         RightNow()<self.notifyBlockedUntil:
         return

      # Input is:  [WltID, LedgerEntry, NotifiedAlready]
      txNotifyList = []
      for i in range(len(self.notifyQueue)):
         wltID, le, alreadyNotified = self.notifyQueue[i]
         if not self.walletMap.has_key(wltID):
            continue
         wlt = self.walletMap[wltID]

         # Skip the ones we've notified of already
         if alreadyNotified:
            continue

         # Notification is not actually for us
         if le.getTxHash()=='\x00'*32:
            continue

         self.notifyQueue[i][2] = True
         if le.isSentToSelf():
            amt = determineSentToSelfAmt(le, wlt)[0]
            self.sysTray.showMessage('Your bitcoins just did a lap!', \
               'Wallet "%s" (%s) just sent %s BTC to itself!' % \
               (wlt.labelName, wltID, coin2str(amt,maxZeros=1).strip()),
               QSystemTrayIcon.Information, 10000)
         else:
            txref = TheBDM.getTxByHash(le.getTxHash())
            nOut = txref.getNumTxOut()
            getScrAddr = lambda i: txref.getTxOutCopy(i).getScrAddressStr()
            recips = [scrAddr_to_addrStr(getScrAddr(j))    for j in range(nOut)]
            a160s  = [addrStr_to_hash160(recips[j])[1]     for j in range(nOut)]
            values = [txref.getTxOutCopy(j).getValue()     for j in range(nOut)]
            idxMine  = filter(lambda j:     wlt.hasAddr(a160s[j]), range(nOut))
            idxOther = filter(lambda j: not wlt.hasAddr(a160s[j]), range(nOut))
            mine  = [(recips[j],values[j]) for j in idxMine]
            other = [(recips[j],values[j]) for j in idxOther]
            dispLines = []
            title = ''

            # Collected everything we need to display, now construct it and do it
            if le.getValue()>0:
               # Received!
               title = 'Bitcoins Received!'
               totalStr = coin2str( sum([mine[i][1] for i in range(len(mine))]), maxZeros=1)
               dispLines.append(   'Amount: \t%s BTC' % totalStr.strip())
               if len(mine)==1:
                  dispLines.append('Address:\t%s' % mine[0][0])
                  addrComment = wlt.getComment(addrStr_to_hash160(mine[0][0])[1])
               else:
                  dispLines.append('<Received with Multiple Addresses>')
               dispLines.append(   'Wallet:\t"%s" (%s)' % (wlt.labelName, wltID))
            elif le.getValue()<0:
               # Sent!
               title = 'Bitcoins Sent!'
               totalStr = coin2str( sum([other[i][1] for i in range(len(other))]), maxZeros=1)
               dispLines.append(   'Amount: \t%s BTC' % totalStr.strip())
               if len(other)==1:
                  dispLines.append('Sent To:\t%s' % other[0][0])
                  addrComment = wlt.getComment(addrStr_to_hash160(other[0][0])[1])
               else:
                  dispLines.append('<Sent to Multiple Addresses>')
               dispLines.append('From:\tWallet "%s" (%s)' % (wlt.labelName, wltID))

            self.sysTray.showMessage(title, \
                                     '\n'.join(dispLines),  \
                                     QSystemTrayIcon.Information, \
                                     10000)
            LOGINFO(title)
            #LOGINFO('\n' + '\n'.join(dispLines))
            #qsnd = QSound('drip.wav')
            #qsnd.play()

         self.notifyBlockedUntil = RightNow() + 5
         return



   #############################################################################
   def closeEvent(self, event=None):
      moc = self.getSettingOrSetDefault('MinimizeOrClose', 'DontKnow')
      doClose, doMinimize = False, False
      if moc=='DontKnow':
         reply,remember = MsgBoxWithDNAA(MSGBOX.Question, 'Minimize or Close', \
            'Would you like to minimize Armory to the system tray instead '
            'of closing it?', dnaaMsg='Remember my answer', \
            yesStr='Minimize', noStr='Close')
         if reply==True:
            doMinimize = True
            if remember:
               self.writeSetting('MinimizeOrClose', 'Minimize')
         else:
            doClose = True;
            if remember:
               self.writeSetting('MinimizeOrClose', 'Close')

      if doMinimize or moc=='Minimize':
         self.minimizeArmory()
         if event:
            event.ignore()
      elif doClose or moc=='Close':
         self.doShutdown = True
         self.sysTray.hide()
         self.closeForReal(event)
      else:
         return  # how would we get here?



   #############################################################################
   def closeForReal(self, event=None):
      '''
      Unlike File->Quit or clicking the X on the window, which may actually
      minimize Armory, this method is for *really* closing Armory
      '''
      try:
         # Save the main window geometry in the settings file
         self.writeSetting('MainGeometry',   str(self.saveGeometry().toHex()))
         self.writeSetting('MainWalletCols', saveTableView(self.walletsView))
         self.writeSetting('MainLedgerCols', saveTableView(self.ledgerView))

         if TheBDM.getBDMState()=='Scanning':
            LOGINFO('BDM state is scanning -- force shutdown BDM')
            TheBDM.execCleanShutdown(wait=False)
         else:
            LOGINFO('BDM is safe for clean shutdown')
            TheBDM.execCleanShutdown(wait=True)

         # This will do nothing if bitcoind isn't running.
         TheSDM.stopBitcoind()
      except:
         # Don't want a strange error here interrupt shutdown
         LOGEXCEPT('Strange error during shutdown')



      from twisted.internet import reactor
      LOGINFO('Attempting to close the main window!')
      reactor.stop()
      if event:
         event.accept()



   #############################################################################
   def spawnTrigger(self, toSpawn):
      if isinstance(toSpawn, DlgProgress):
         super(DlgProgress, toSpawn).exec_()

   def initTrigger(self, toInit):
      if isinstance(toInit, DlgProgress):
         toInit.setup(self)
         toInit.status = 1

   #############################################################################
   @AllowAsync
   def CheckWalletConsistency(self, wallets, prgAt=None):

      from armoryengine.PyBtcWalletRecovery import WalletConsistencyCheck

      if prgAt:
         totalSize = 0
         walletSize = {}
         for wlt in wallets:
            statinfo = os.stat(wallets[wlt].walletPath)
            walletSize[wlt] = statinfo.st_size
            totalSize = totalSize + statinfo.st_size

      i=0
      dlgrdy = [0]
      nerrors = 0
      for wlt in wallets:
         if prgAt:
            prgAt[0] = i
            f = 10000*walletSize[wlt]/totalSize
            prgAt[1] = f
            i = f +i

         self.wltCstStatus = WalletConsistencyCheck(wallets[wlt], prgAt)
         if self.wltCstStatus != 0:
            self.WltCstError(wallets[wlt], self.wltCstStatus, dlgrdy)
            while not dlgrdy[0]:
               time.sleep(0.01)
            nerrors = nerrors +1

      prgAt[2] = 1

      #if self.UpdateWalletConsistencyPBar in self.extraHeartbeatAlways:
         #self.extraHeartbeatAlways.remove(self.UpdateWalletConsistencyPBar)

      dlgrdy[0] = 0
      while prgAt[2] != 2:
         time.sleep(0.1)
      if nerrors == 0:
         self.emit(SIGNAL('UWCS'), [1, 'No Wallet Errors Found', 10000, dlgrdy])
      else:
         while not dlgrdy:
            self.emit(SIGNAL('UWCS'), [1, 'Found Errors in your Wallets!!!', 0, dlgrdy])
            time.sleep(1)

         #make sure nothing is running right before forcing the fix your wallet dialog up
         self.checkRdyForFix()

   def checkRdyForFix(self):
      #check BDM first
      time.sleep(1)
      self.dlgCptWlt.emit(SIGNAL('Show'))
      dots = 0
      while 1:
         dotsstr = '.'*((dots % 3)+1)
         dots = dots +1
         if TheBDM.getBDMState() == 'Scanning':
            canFix = 'Currently Scanning Blockchain. Fixing will be available once Armory is done loading' + dotsstr +\
                     '<br>You can close this window, it will reappear once your wallets are ready to be fixed'
            self.dlgCptWlt.UpdateCanFix([canFix])
            time.sleep(1)
         else:
            break

      #check running dialogs

      self.dlgCptWlt.emit(SIGNAL('Show'))
      runningList = []
      while 1:
         listchanged = 0
         canFix = []
         for dlg in runningList:
            if dlg not in runningDialogsList:
               runningList.remove(dlg)
               listchanged = 1

         for dlg in runningDialogsList:
            if dlg.__class__.__name__ != 'DlgCorruptWallet':
               if dlg not in runningList:
                  runningList.append(dlg)
                  listchanged = 1

         if len(runningList):
            if listchanged:
               canFix.append('<u style="color: orange">The following windows need closed before you can Fix your wallets:</u>')
               canFix.extend([str(myobj.windowTitle()) for myobj in runningList])
               self.dlgCptWlt.UpdateCanFix(canFix)
            time.sleep(0.2)
         else:
            break


      canFix.append('Ready to fix your wallets!')
      self.dlgCptWlt.UpdateCanFix(canFix, True)
      self.dlgCptWlt.emit(SIGNAL('Exec'))

   def checkWallets(self):
      nwallets = len(self.walletMap)

      if nwallets > 0:
         self.prgAt = [0, 0, 0]

         self.pbarWalletProgress = QProgressBar()
         self.pbarWalletProgress.setMaximum(10000)
         self.pbarWalletProgress.setMaximumSize(300, 22)
         self.pbarWalletProgress.setStyleSheet('text-align: center; margin-bottom: 2px; margin-left: 10px;')
         self.pbarWalletProgress.setFormat('Wallet Consistency Check: %p%')
         self.pbarWalletProgress.setValue(0)
         self.statusBar().addWidget(self.pbarWalletProgress)

         self.connect(self, SIGNAL('UWCS'), self.UpdateWalletConsistencyStatus)
         self.connect(self, SIGNAL('PWCE'), self.PromptWltCstError)
         self.CheckWalletConsistency(self.walletMap, self.prgAt, async=True)
         self.UpdateConsistencyCheckMessage(async = True)
         #self.extraHeartbeatAlways.append(self.UpdateWalletConsistencyPBar)

   @AllowAsync
   def UpdateConsistencyCheckMessage(self):
      while self.prgAt[2] == 0:
         self.emit(SIGNAL('UWCS'), [0, self.prgAt[0]])
         time.sleep(0.5)

      self.emit(SIGNAL('UWCS'), [2])
      self.prgAt[2] = 2
   def UpdateWalletConsistencyStatus(self, msg):
      if msg[0] == 0:
         self.pbarWalletProgress.setValue(msg[1])
      elif msg[0] == 1:
         self.statusBar().showMessage(msg[1], msg[2])
         msg[3][0] = 1
      else:
         self.pbarWalletProgress.hide()

   def WltCstError(self, wlt, status, dlgrdy):
      self.emit(SIGNAL('PWCE'), dlgrdy, wlt, status)
      self.extraHeartbeatAlways.append([LOGERROR, ['Failed consistency check on wallet %s' % (wlt.uniqueIDB58)], False])

   def PromptWltCstError(self, dlgrdy, wallet=None, status='', mode=None):

      if not self.dlgCptWlt:
         self.dlgCptWlt = DlgCorruptWallet(wallet, status, self, self)
         dlgrdy[0] = 1
      else:
         self.dlgCptWlt.addStatus(wallet, status)

      if not mode:
         self.dlgCptWlt.show()
      else:
         self.dlgCptWlt.exec_()


############################################
class ArmoryInstanceListener(Protocol):
   def connectionMade(self):
      LOGINFO('Another Armory instance just tried to open.')
      self.factory.func_conn_made()

   def dataReceived(self, data):
      LOGINFO('Received data from alternate Armory instance')
      self.factory.func_recv_data(data)
      self.transport.loseConnection()

############################################
class ArmoryListenerFactory(ClientFactory):
   protocol = ArmoryInstanceListener
   def __init__(self, fn_conn_made, fn_recv_data):
      self.func_conn_made = fn_conn_made
      self.func_recv_data = fn_recv_data



############################################
def checkForAlreadyOpen():
   import socket
   LOGDEBUG('Checking for already open socket...')
   try:
      sock = socket.create_connection(('127.0.0.1',CLI_OPTIONS.interport), 0.1);
      # If we got here (no error), there's already another Armory open

      if OS_WINDOWS:
         # Windows can be tricky, sometimes holds sockets even after closing
         checkForAlreadyOpenError()

      LOGERROR('Socket already in use.  Sending CLI args to existing proc.')
      if CLI_ARGS:
         sock.send(CLI_ARGS[0])
      sock.close()
      LOGERROR('Exiting...')
      os._exit(0)
   except:
      # This is actually the normal condition:  we expect this to be the
      # first/only instance of Armory and opening the socket will err out
      pass



############################################
def checkForAlreadyOpenError():
   LOGINFO('Already open error checking')
   # Sometimes in Windows, Armory actually isn't open, because it holds
   # onto the socket even after it's closed.
   armoryExists = []
   bitcoindExists = []
   aexe = os.path.basename(sys.argv[0])
   bexe = 'bitcoind.exe' if OS_WINDOWS else 'bitcoind'
   for proc in psutil.process_iter():
      if aexe in proc.name:
         LOGINFO('Found armory PID: %d', proc.pid)
         armoryExists.append(proc.pid)
      if bexe in proc.name:
         LOGINFO('Found bitcoind PID: %d', proc.pid)
         if ('testnet' in proc.name) == USE_TESTNET:
            bitcoindExists.append(proc.pid)

   if len(armoryExists)>0:
      LOGINFO('Not an error!  Armory really is open')
      return
   elif len(bitcoindExists)>0:
      # Strange condition where bitcoind doesn't get killed by Armory/guardian
      # (I've only seen this happen on windows, though)
      LOGERROR('Found zombie bitcoind process...killing it')
      for pid in bitcoindExists:
         killProcess(pid)
      time.sleep(0.5)
      raise


############################################
if 1:

   import qt4reactor
   qt4reactor.install()

   if CLI_OPTIONS.interport > 1:
      checkForAlreadyOpen()

   pixLogo = QPixmap(':/splashlogo.png')
   if USE_TESTNET:
      pixLogo = QPixmap(':/splashlogo_testnet.png')
   SPLASH = QSplashScreen(pixLogo)
   SPLASH.setMask(pixLogo.mask())
   SPLASH.show()
   QAPP.processEvents()

   # Will make this customizable
   QAPP.setFont(GETFONT('var'))

   form = ArmoryMainWindow()
   form.show()

   SPLASH.finish(form)

   from twisted.internet import reactor
   def endProgram():
      print 'Resetting BlockDataMgr, freeing memory'
      LOGINFO('Resetting BlockDataMgr, freeing memory')
      TheBDM.Reset()
      TheBDM.execCleanShutdown(wait=False)
      if reactor.threadpool is not None:
         reactor.threadpool.stop()
      QAPP.quit()
      os._exit(0)

   QAPP.connect(form, SIGNAL("lastWindowClosed()"), endProgram)
   reactor.addSystemEventTrigger('before', 'shutdown', endProgram)
   QAPP.setQuitOnLastWindowClosed(True)
   reactor.runReturn()
   os._exit(QAPP.exec_())



<|MERGE_RESOLUTION|>--- conflicted
+++ resolved
@@ -1030,15 +1030,9 @@
          rtlength = ctypes.c_int()
          rtlength = GetModuleFileNameW(None, ctypes.byref(app_path), 1024)
          passstr = str(app_path.raw)
-<<<<<<< HEAD
          
          modulepathname += unicode(passstr[0:(rtlength*2)], encoding='utf16') + u'" "%1"'
          modulepathname = modulepathname.encode('utf8')
-=======
-
-         modulepathname += unicode(passstr[0:(rtlength*2)], encoding='utf16') + u'" %1'
-         #LOGWARN("running from: %s, key: %s", app_path, modulepathname)
->>>>>>> 4fd6aa3d
 
          rootKey = 'bitcoin\\shell\\open\\command'
          try:
@@ -1129,14 +1123,6 @@
                #ctypes.windll.Advapi32.RegSetValueEx(hKey, None, 0, REG_SZ, val, (len(val)+1))
                SetValueEx(registryKey, name, 0, REG_SZ, val)
                CloseKey(registryKey)
-<<<<<<< HEAD
-         
-         
-=======
-            #LOGWARN('app dir: %s', app_dir)
-
-
->>>>>>> 4fd6aa3d
 
    #############################################################################
    def execOfflineTx(self):
