--- conflicted
+++ resolved
@@ -5530,12 +5530,9 @@
 
             # Now we start the normal array of heartbeat operations
             newBlocks = TheBDM.readBlkFileUpdate(wait=True)
-<<<<<<< HEAD
             self.currBlockNum = TheBDM.queued( lambda : TheBDM.bdm.blockchain().top().getBlockHeight() )
-=======
             self.currBlockNum = TheBDM.getTopBlockHeight()
             if isinstance(self.currBlockNum, int): BDMcurrentBlock[0] = self.currBlockNum
->>>>>>> 9e036944
 
             if not newBlocks:
                newBlocks = 0
@@ -5546,13 +5543,8 @@
                self.newZeroConfSinceLastUpdate.reverse()
                for wltID in self.walletMap.keys():
                   wlt = self.walletMap[wltID]
-<<<<<<< HEAD
                   TheBDM.queued(lambda : TheBDM.bdm.rescanWalletZeroConf(wlt.cppWallet))
            
-=======
-                  TheBDM.rescanWalletZeroConf(wlt.cppWallet, wait=True)
-
->>>>>>> 9e036944
             self.checkNewZeroConf()
 
             # Trigger any notifications, if we have them...
