from armoryengine.BinaryUnpacker import BinaryUnpacker
from armoryengine.ArmoryUtils import UINT32_MAX, KeyDataError, \
                                     verifyChecksum, int_to_bitset, \
                                     KILOBYTE, RightNowStr
from armoryengine.BinaryPacker import UINT16, UINT32, UINT64, INT64, \
                                      BINARY_CHUNK
from armoryengine.PyBtcAddress import PyBtcAddress
from armoryengine.PyBtcWallet import (PyBtcWallet, WLT_DATATYPE_KEYDATA, \
                                      WLT_DATATYPE_ADDRCOMMENT, \
                                      WLT_DATATYPE_TXCOMMENT, \
                                      WLT_DATATYPE_OPEVAL, \
                                      WLT_DATATYPE_DELETED, WLT_UPDATE_ADD, \
                                      getSuffixedPath)
from CppBlockUtils import SecureBinaryData, CryptoECDSA, CryptoAES, BtcWallet 
import os
import shutil
from time import sleep, ctime
from armoryengine.ArmoryUtils import AllowAsync, emptyFunc, LOGEXCEPT

class InvalidEntry(Exception): pass

class PyBtcWalletRecovery(object):
   """
   Fail safe wallet recovery tool. Reads a wallet, verifies and extracts 
   sensitive data to a new file.
   """  
   
   def __init__(self):
      """
      Set of lists holding various errors at given indexes. Used at the end of 
      the recovery process to compile a wallet specific log of encountered
      inconsistencies
      """
      self.byteError = [] #byte errors
      self.brokenSequence = [] #inconsistent address entry order in the file
      self.sequenceGaps = [] #gaps in key pair chain
      self.forkedPublicKeyChain = [] #for public keys: (N-1)*chaincode != N
      self.chainCodeCorruption = [] #addr[N] chaincode != addr[0] chaincode
      self.invalidPubKey = [] #pub key isnt a valid EC point
      self.missingPubKey = [] #addr[N] has no pub key
      self.hashValMismatch = [] #addrStr20 doesnt match hashVal entry in file
      self.unmatchedPair = [] #private key doesnt yield public key
      self.importedErr = [] #all imported keys related errors
      self.forkedImports = [] #lists forked imports in wallet
      
      """
      Object wide identifiers. To make sure certain sensitive objects are 
      deleted after us, they are only defined within ProcessWallet's scope 
      """
      self.newwalletPath = None
      self.WO = 0
      self.UIreport = ''
      self.UID = ''
      self.labelName = ''
      self.WalletPath = ''
      
      """
      Modes:
         1) Stripped: Only recover the root key and chaincode (it all sits in 
         the header). As fail safe as it gets.

         2) Bare: Recover root key, chaincode and valid private/public key 
         pairs. Verify integrity of the wallet and consistency of all entries 
         encountered. Skips comments, unprocessed public keys and otherwise 
         corrupted data without attempting to fix it.

         3) Full: Recovers as much data as possible from the wallet.

         4) Meta: Get all labels and comment entries from the wallet, return as 
         list
         
         5) Check: checks wallet for consistency. Does not yield a recovered 
         file, does not enforce unlocking encrypted wallets.

         returned values:
         -1: invalid path or file isn't a wallet

         In meta mode, a dict is returned holding all comments and labels in 
         the wallet
      """
      
      self.smode = ''
      
   ###########################################################################
   def BuildLogFile(self, errorCode, Progress, returnError=False, nErrors=0):
      """
      The recovery function has ended and called this. Review the analyzed 
      data, build a log and return negative values if the recovery couldn't 
      complete
      """
      
      '''
      error codes:
      0 - no errors in wallet
      1 - found errors, fixed them
      <0 - error prcoessing wallet, read description below
      '''

      self.strOutput = []
      
      self.UIreport = self.UIreport + '<b>- Building log file...</b><br>'
      Progress(self.UIreport)

      if errorCode < 0:
         if errorCode == -1:
            errorstr = \
               'ERROR: Invalid path, or file is not a valid Armory wallet\r\n'
         elif errorCode == -2:
            errorstr = \
               'ERROR: file I/O failure. Do you have proper credentials?\r\n'
         elif errorCode == -3:
            errorstr = \
               'ERROR: This wallet file is for another network/blockchain\r\n'
         elif errorCode == -4:
            errorstr = \
               'ERROR: invalid or missing passphrase for encrypted wallet\r\n'
         elif errorCode == -10:
            errorstr = 'ERROR: no kdf parameters available\r\n'
         elif errorCode == -12:
            errorstr = 'ERROR: failed to unlock root key\r\n'

         self.strOutput.append('   %s' % (errorstr))

         self.UIreport = self.UIreport + errorstr
         Progress(self.UIreport)
         return self.FinalizeLog(errorCode, Progress, returnError)
      
            
      if returnError == 'Dict':
         errors = {}
         errors['byteError'] = self.byteError
         errors['brokenSequence'] = self.brokenSequence
         errors['sequenceGaps'] = self.sequenceGaps
         errors['forkedPublicKeyChain'] = self.forkedPublicKeyChain
         errors['chainCodeCorruption'] = self.chainCodeCorruption
         errors['invalidPubKey'] = self.invalidPubKey
         errors['missingPubKey'] = self.missingPubKey
         errors['hashValMismatch'] = self.hashValMismatch
         errors['unmatchedPair'] = self.unmatchedPair
         errors['misc'] = self.misc
         errors['importedErr'] = self.importedErr
         errors['forkedImports'] = self.forkedImports
         errors['nErrors'] = nErrors
         
         return errors
      
      
      if self.newwalletPath != None:
         self.LogPath = self.newwalletPath + ".log"
      else:
         self.LogPath = self.WalletPath + ".log"
      basename = os.path.basename(self.WalletPath)
      
      if self.smode == 'consistency check':
         self.strOutput.append('Checking wallet %s (ID: %s) on %s \r\n' % \
                              ('\'' + self.labelName + '\'' \
                               if len(self.labelName) != 0 else basename, \
                               self.UID, ctime()))
      else:
         self.strOutput.append('Analyzing wallet %s (ID: %s) on %s \r\n' % \
                              ('\'' + self.labelName + '\'' if \
                               len(self.labelName) != 0 else basename, \
                               self.UID, ctime()))
         self.strOutput.append('Using %s recovery mode\r\n' % (self.smode))

      if self.WO == 1:
         self.strOutput.append('Wallet is Watch Only\r\n')
      else:
         self.strOutput.append('Wallet contains private keys ')
         if self.useEnc == 0:
            self.strOutput.append('and doesn\'t use encryption\r\n')
         else:
            self.strOutput.append('and uses encryption')

      if self.smode == 'stripped' and self.WO == 0:
         self.strOutput.append('   Recovered root key and chaincode, stripped recovery done.')
         return self.FinalizeLog(errorCode, Progress, returnError)

      self.strOutput.append('The wallet file is %d bytes, of which %d bytes \were read\r\n' % \
                             (self.fileSize, self.dataLastOffset))
      self.strOutput.append('%d chain addresses, %d imported keys and %d comments were found\r\n' % \
                            (self.naddress, self.nImports, self.ncomments))

      nErrors = 0
      #### chained keys
      self.strOutput.append('Found %d chained address entries\r\n' \
                            % (self.naddress))

      if len(self.byteError) == 0:
         self.strOutput.append('No byte errors were found in the wallet file\r\n')
      else:
         nErrors = nErrors + len(self.byteError)
         self.strOutput.append('%d byte errors were found in the wallet file:\r\n' % (len(self.byteError)))
         for i in range(0, len(self.byteError)):
            self.strOutput.append('   chainIndex %s at file offset %s\r\n' \
                              % (self.byteError[i][0], self.byteError[i][1]))


      if len(self.brokenSequence) == 0:
         self.strOutput.append('All chained addresses were arranged sequentially in the wallet file\r\n')
      else:
         #nErrors = nErrors + len(self.brokenSequence)
         self.strOutput.append('The following %d addresses were not arranged sequentially in the wallet file:\r\n' % \
                               (len(self.brokenSequence)))
         for i in range(0, len(self.brokenSequence)):
            self.strOutput.append('   chainIndex %s at file offset %s\r\n' % \
                        (self.brokenSequence[i][0], self.brokenSequence[i][1]))

      if len(self.sequenceGaps) == 0:
         self.strOutput.append('There are no gaps in the address chain\r\n')
      else:
         nErrors = nErrors + len(self.sequenceGaps)
         self.strOutput.append('Found %d gaps in the address chain:\r\n' % \
                               (len(self.sequenceGaps)))
         for i in range(0, len(self.sequenceGaps)):
            self.strOutput.append('   from chainIndex %s to %s\r\n' % \
                           (self.sequenceGaps[i][0], self.sequenceGaps[i][1]))

      if len(self.forkedPublicKeyChain) == 0:
         self.strOutput.append('No chained address fork was found\r\n')
      else:
         nErrors = nErrors + len(self.forkedPublicKeyChain)
         self.strOutput.append('Found %d forks within the address chain:\r\n' \
                               % (len(self.forkedPublicKeyChain)))
         for i in range(0, len(self.forkedPublicKeyChain)):
            self.strOutput.append('   at chainIndex %s, file offset %s\r\n' \
                                  % (self.forkedPublicKeyChain[i][0], \
                                     self.forkedPublicKeyChain[i][1]))

      if len(self.chainCodeCorruption) == 0:
         self.strOutput.append('No chaincode corruption was found\r\n')
      else:
         nErrors = nErrors + len(self.chainCodeCorruption)
         self.strOutput.append(' \
            Found %d instances of chaincode corruption:\r\n' % \
            (len(self.chainCodeCorruption)))
         for i in range(0, len(self.chainCodeCorruption)):
            self.strOutput.append('   at chainIndex %s, file offset %s\r\n' % (self.chainCodeCorruption[i][0], \
                              self.chainCodeCorruption[i][1]))

      if len(self.invalidPubKey) == 0:
         self.strOutput.append('All chained public keys are valid EC points\r\n')
      else:
         nErrors = nErrors + len(self.invalidPubKey)
         self.strOutput.append('%d chained public keys are invalid EC points:\r\n' % (len(self.invalidPubKey)))
         for i in range(0, len(self.invalidPubKey)):
            self.strOutput.append('   at chainIndex %s, file offset %s' % \
                                  (self.invalidPubKey[i][0], \
                                   self.invalidPubKey[i][1]))

      if len(self.missingPubKey) == 0:
         self.strOutput.append('No chained public key is missing\r\n')
      else:
         nErrors = nErrors + len(self.missingPubKey)
         self.strOutput.append('%d chained public keys are missing:\r\n' % \
                               (len(self.missingPubKey)))
         for i in range(0, len(self.missingPubKey)):
            self.strOutput.append('   at chainIndex %s, file offset %s' % \
                                  (self.missingPubKey[i][0], \
                                   self.missingPubKey[i][1]))

      if len(self.hashValMismatch) == 0:
         self.strOutput.append('All entries were saved under their matching hashVal\r\n')
      else:
         nErrors = nErrors + len(self.hashValMismatch)
         self.strOutput.append('%d address entries were saved under an erroneous hashVal:\r\n' % \
                                (len(self.hashValMismatch)))
         for i in range(0, len(self.hashValMismatch)):
            self.strOutput.append('   at chainIndex %s, file offset %s\r\n' \
                                  % (self.hashValMismatch[i][0], \
                                     self.hashValMismatch[i][1]))

      if self.WO == 0:
         if len(self.unmatchedPair) == 0:
            self.strOutput.append('All chained public keys match their respective private keys\r\n')
         else:
            nErrors = nErrors + len(self.unmatchedPair)
            self.strOutput.append('%d public keys do not match their respective private key:\r\n' % \
                                  (len(self.unmatchedPair)))
            for i in range(0, len(self.unmatchedPair)):
               self.strOutput.append('   at chainIndex %s, file offset %s\r\n' \
                                     % (self.unmatchedPair[i][0], 
                                        self.unmatchedPair[i][1]))

      if len(self.misc) > 0:
         nErrors = nErrors + len(self.misc)
         self.strOutput.append('%d miscalleneous errors were found:\r\n' % \
                               (len(self.misc)))
         for i in range(0, len(self.misc)):
            self.strOutput.append('   %s\r\n' % self.misc[i])

      #### imported keys
      self.strOutput.append('Found %d imported address entries\r\n' % \
                            (self.nImports))

      if self.nImports > 0:
         if len(self.importedErr) == 0:
            self.strOutput.append('No errors were found within the imported address entries\r\n')
         else:
            nErrors = nErrors + len(self.importedErr)
            self.strOutput.append('%d errors were found within the imported address entries:\r\n' % \
                                  (len(self.importedErr)))
            for i in range(0, len(self.importedErr)):
               self.strOutput.append('   %s\r\n' % (self.importedErr[i]))

      ####TODO: comments error log
      self.strOutput.append('%d errors were found\r\n' % (nErrors))
      #self.UIreport += '<b%s>- %d errors were found</b><br>' % \
      #( ' style="color: red;"' if nErrors else '', nErrors)
      return self.FinalizeLog(errorCode, Progress, returnError)
      

   ############################################################################
   def FinalizeLog(self, errorcode, Progress, returnError=False):

      self.EndLog = ''

      if errorcode < 0:
         self.strOutput.append( \
                  'Recovery failed: error code %d\r\n\r\n\r\n' % (errorcode))

         self.EndLog = '<b>- Recovery failed: error code %d</b><br>' % \
                        (errorcode)
         Progress(self.UIreport + self.EndLog)
         return errorcode
      else:

         self.strOutput.append('Recovery done\r\n\r\n\r\n')            
         self.EndLog = self.EndLog + '<b>- Recovery done</b><br>'
         if self.newwalletPath: self.EndLog = self.EndLog + \
                        '<br>Recovered wallet saved at:<br>- %s<br>' % \
                        (self.newwalletPath)
         Progress(self.UIreport + self.EndLog)

         self.strOutput.append('\r\n\r\n\r\n')

      if not returnError:      
         self.EndLog = self.EndLog + '<br>Recovery log saved at:<br>- %s<br>' \
                                      % (self.LogPath)
         Progress(self.UIreport + self.EndLog, True)  
             
         self.logfile = open(self.LogPath, 'ab')
         
         for s in self.strOutput:
            self.logfile.write(s)
         
         self.logfile.close()

         return errorcode
      else:
         return [errorcode, self.strOutput]

   ############################################################################
   def RecoverWallet(self, WalletPath, Passphrase=None, Mode='Bare', 
                     returnError=False, Progress=emptyFunc):

      return self.ProcessWallet(WalletPath, None, Passphrase, Mode, None, 
                                returnError, async=True, Progress=Progress)

   ############################################################################
   @AllowAsync
   def ProcessWallet(self, WalletPath=None, Wallet=None, Passphrase=None, 
                     Mode='Bare', prgAt=None, 
                     returnError=False, Progress=emptyFunc):
      
      self.__init__()

      if not WalletPath:
         if not Wallet: return -1
         WalletPath = Wallet.walletPath
      
      self.WalletPath = WalletPath      
      
      RecoveredWallet = None
      SecurePassphrase = None
      
      self.naddress = 0
      #holds address chain sequentially, ordered by chainIndex, as lists: 
      #[addrEntry, hashVal, naddress, byteLocation, rawData]
      #validChainDict uses the same list format, and is used to hold computed
      #valid chain address entries
      addrDict = {} 
      validChainDict = {}

      self.nImports = 0
      #holds imported address, by order of apparition, as lists: 
      #[addrEntry, hashVal, byteLocation, rawData]
      importedDict = {} 

      self.ncomments = 0
      #holds all comments entries, as lists: [rawData, hashVal, dtype]
      commentDict = {} 
      
      #in meta mode, the wallet's short and long labels are saved in entries 
      #shortLabel and longLabel, pointing to a single str object

      rmode = 2
      self.smode = 'bare'
      if Mode == 'Stripped' or Mode == 1:
         rmode = 1
         self.smode = 'stripped'
      elif Mode == 'Full' or Mode == 3:
         rmode = 3
         self.smode = 'full'
      elif Mode == 'Meta' or Mode == 4:
         rmode = 4
         self.smode = 'meta'
         self.WO = 1
      elif Mode == 'Check' or Mode == 5:
         rmode = 5
         self.smode = 'consistency check'

      self.fileSize=0
      if not os.path.exists(WalletPath): 
         return self.BuildLogFile(-1, Progress, returnError)
      else: self.fileSize = os.path.getsize(WalletPath)

      toRecover = PyBtcWallet()
      toRecover.walletPath = WalletPath

      #consistency check
      try:
         toRecover.doWalletFileConsistencyCheck()
      except: 
         #I expect 99% of errors raised here would be by Python's "os" module
         #failing an I/O operations, mainly for lack of credentials.
         LOGEXCEPT('')
         return self.BuildLogFile(-2, Progress, returnError)

      #fetch wallet content
      wltfile = open(WalletPath, 'rb')
      wltdata = BinaryUnpacker(wltfile.read())
      wltfile.close()

      #unpack header
      try:
         returned = toRecover.unpackHeader(wltdata)
      except: 
         LOGEXCEPT('')
         #Raises here come from invalid header parsing, meaning the file isn't 
         #an Armory wallet to begin with, or the header is fubar 
         return self.BuildLogFile(-1, Progress, returnError) 

      self.UID = toRecover.uniqueIDB58
      self.labelName = toRecover.labelName
      #TODO: try to salvage broken header
      #      compare uniqueIDB58 with recovered wallet
      
      self.UIreport = '<b>Analyzing wallet:</b> %s<br>' % (toRecover.labelName \
                       if len(toRecover.labelName) != 0 \
                       else os.path.basename(WalletPath))
      Progress(self.UIreport)
      
      if returned < 0: return self.BuildLogFile(-3, Progress, returnError)

      self.useEnc=0
      rootAddr = toRecover.addrMap['ROOT']

      #check for private keys (watch only?)
      if toRecover.watchingOnly is True:
         self.WO = 1

      if self.WO == 0:
         #check if wallet is encrypted
         if toRecover.isLocked==True and rmode != 4:
            '''
            Passphrase can one of be 3 things:
               1) str
               2) SecureBinaryData
               3) a function that will return the passphrase (think user prompt)
            '''
            if isinstance(Passphrase, str):
               SecurePassphrase = SecureBinaryData(Passphrase)
               Passphrase = ''
            elif isinstance(Passphrase, SecureBinaryData):
                  SecurePassphrase = Passphrase.copy()
            elif hasattr(Passphrase, '__call__'):
               getPassphrase = Passphrase(toRecover)
               
               if isinstance(getPassphrase, SecureBinaryData):
                  SecurePassphrase = getPassphrase.copy()
                  getPassphrase.destroy()                       
               else:
                  if rmode==5: 
                     self.WO = 1
                  else: 
                     return self.BuildLogFile(-4, Progress, returnError)

            else:
               if rmode==5: self.WO = 1
               else: return self.BuildLogFile(-4, Progress, returnError)

         #if the wallet uses encryption, unlock ROOT and verify it
         if toRecover.isLocked and self.WO==0:
            self.useEnc=1
            if not toRecover.kdf:
               SecurePassphrase.destroy() 
               return self.BuildLogFile(-10, Progress, returnError)

            secureKdfOutput = toRecover.kdf.DeriveKey(SecurePassphrase)

            if not toRecover.verifyEncryptionKey(secureKdfOutput):
               SecurePassphrase.destroy()
               secureKdfOutput.destroy()
               return self.BuildLogFile(-4, Progress, returnError)

            #DlgUnlockWallet may have filled kdfKey. Since this code can be 
            #called with no UI and just the passphrase, gotta make sure this 
            #member is cleaned up before setting it
            if isinstance(toRecover.kdfKey, SecureBinaryData): 
               toRecover.kdfKey.destroy()
            toRecover.kdfKey = secureKdfOutput

            try:
               rootAddr.unlock(toRecover.kdfKey)
            except:
               LOGEXCEPT('')
               SecurePassphrase.destroy()
               return self.BuildLogFile(-12, Progress, returnError)
         else:
            SecurePassphrase = None

         #stripped recovery, we're done
         if rmode == 1:
            RecoveredWallet = self.createRecoveredWallet(toRecover, rootAddr, \
                                       SecurePassphrase, Progress, returnError)
            rootAddr.binPrivKey32_Plain.destroy()   
            if SecurePassphrase: SecurePassphrase.destroy()
            
            if not isinstance(RecoveredWallet, PyBtcWallet):  
               return RecoveredWallet
            
            if isinstance(toRecover.kdfKey, SecureBinaryData): 
               toRecover.kdfKey.destroy()
            if isinstance(RecoveredWallet.kdfKey, SecureBinaryData): 
               RecoveredWallet.kdfKey.destroy()
            
            #stripped recovery, we are done
            return self.BuildLogFile(1, Progress, returnError) 

      if rmode == 4:
         commentDict["shortLabel"] = toRecover.labelName
         commentDict["longLabel"]  = toRecover.labelDescr

      '''
      address entries may not be saved sequentially. To check the address 
      chain is valid, all addresses will be unserialized and saved by 
      chainIndex in addrDict. Then all addresses will be checked for 
      consistency and proper chaining. Imported private keys and comments 
      will be added at the tail of the file.
      '''
         
      UIupdate = ""
      self.misc = [] #miscellaneous errors
      self.rawError = [] #raw binary errors'
      
      if prgAt:
         prgAt_in = prgAt[0]
         prgAt[0] = prgAt_in +prgAt[1]*0.01 

      
      #move on to wallet body
      toRecover.lastComputedChainIndex = -UINT32_MAX
      toRecover.lastComputedChainAddr160  = None
      while wltdata.getRemainingSize()>0:
         byteLocation = wltdata.getPosition()


         UIupdate =  '<b>- Reading wallet:</b>   %0.1f/%0.1f kB<br>' % \
            (float(byteLocation)/KILOBYTE, float(self.fileSize)/KILOBYTE)
         if Progress(self.UIreport + UIupdate) == 0:
            if SecurePassphrase: SecurePassphrase.destroy()
            if toRecover.kdfKey: toRecover.kdfKey.destroy()
            rootAddr.binPrivKey32_Plain.destroy()
            return 0

         newAddr = None
         try:
            dtype, hashVal, rawData = toRecover.unpackNextEntry(wltdata)
         except NotImplementedError:
            self.misc.append('Found OPEVAL data entry at offest: %d' % \
                             (byteLocation))
            pass
         except:
            LOGEXCEPT('')
            #Error in the binary file content. Try to skip an entry size amount
            #of bytes to find a valid entry.
            self.rawError.append('Raw binary error found at offset: %d' \
                                  % (byteLocation))

            dtype, hashVal, rawData, dataList = self.LookForFurtherEntry( \
                                                      wltdata, byteLocation)

            if dtype is None:
               #could not find anymore valid data
               self.rawError.append('Could not find anymore valid data past \
                                                offset: %d' % (byteLocation))
               break

            byteLocation = dataList[1]
            self.rawError.append('   Found a valid data entry at offset: %d' \
                                 % (byteLocation))

            if dataList[0] == 0:
               #found an address entry, but it has checksum errors
               newAddr = dataList[2]

         if dtype==WLT_DATATYPE_KEYDATA:
            if rmode != 4:
               if newAddr is None:
                  newAddr = PyBtcAddress()
                  try:
                     newAddr.unserialize(rawData)
                  except:
                     LOGEXCEPT('')
                     #unserialize error, try to recover the entry
                     self.rawError.append('   Found checksum errors in address \
                     entry starting at offset: %d' % (byteLocation))
                     
                     try:
                        newAddr, chksumError = \
                              self.addrEntry_unserialize_recover(rawData)
                        self.rawError.append('   Recovered damaged entry')
                     except:
                        LOGEXCEPT('')
                        #failed to recover the entry
                        self.rawError.append( \
                              '   Could not recover damaged entry')
                        newAddr = None

               if newAddr is not None:
                  newAddr.walletByteLoc = byteLocation + 21

                  if newAddr.useEncryption:
                     newAddr.isLocked = True

                  #save address entry count in the file, to check 
                  #for entry sequence
                  if newAddr.chainIndex > -2 :
                     addrDict[newAddr.chainIndex] = \
                        [newAddr, hashVal, self.naddress, byteLocation, rawData]
                     self.naddress = self.naddress +1
                  else:
                     importedDict[self.nImports] = \
                        [newAddr, hashVal, byteLocation, rawData]
                     self.nImports = self.nImports +1

            else: self.naddress = self.naddress +1


         elif dtype in (WLT_DATATYPE_ADDRCOMMENT, WLT_DATATYPE_TXCOMMENT):
            if rmode > 2:
               commentDict[self.ncomments] = [rawData, hashVal, dtype]
               self.ncomments = self.ncomments +1

         elif dtype==WLT_DATATYPE_OPEVAL:
            self.misc.append('Found OPEVAL data entry at offest: %d' % \
                             (byteLocation))
            pass
         elif dtype==WLT_DATATYPE_DELETED:
            pass
         else:
            self.misc.append('Found unknown data entry type at offset: %d' % \
                             (byteLocation))
            #TODO: try same trick as recovering from unpack errors?

      self.dataLastOffset = wltdata.getPosition()
      UIupdate = '<b>- Reading wallet:</b>   %0.1f/%0.1f kB<br>' % \
         (float(self.dataLastOffset)/KILOBYTE, float(self.fileSize)/KILOBYTE)
      self.UIreport = self.UIreport + UIupdate

      #verify the root address is derived from the root key
      if self.WO == 0:
         testroot = PyBtcAddress().createFromPlainKeyData( \
                                   rootAddr.binPrivKey32_Plain, None, None, \
                                   generateIVIfNecessary=True)
         if rootAddr.addrStr20 != testroot.addrStr20:
            self.rawError.append( \
                           '   root address was not derived from the root key')
   
   
         #verify chainIndex 0 was derived from the root address
         firstAddr = rootAddr.extendAddressChain(toRecover.kdfKey)
         if firstAddr.addrStr20 != addrDict[0][0].addrStr20:
            self.rawError.append('   chainIndex 0 was not derived from the \
                                  root address')

         testroot.binPrivKey32_Plain.destroy()

      if rmode != 4:
         currSequence = addrDict[0][2]
         chaincode = addrDict[0][0].chaincode.toHexStr()
      else:
         currSequence = None
         chaincode = None
         commentDict['naddress'] = self.naddress
         self.naddress = 0
         commentDict['ncomments'] = self.ncomments

      if prgAt:
         prgTotal = len(addrDict) + len(importedDict) + len(commentDict)



      #chained key pairs. for rmode is 4, no need to skip this part, 
      #naddress will be 0
      n=0
      for i in addrDict:
         entrylist = []
         entrylist = list(addrDict[i])
         newAddr = entrylist[0]
         rawData = entrylist[4]
         byteLocation = entrylist[3]

         n = n+1
         UIupdate = '<b>- Processing address entries:</b>   %d/%d<br>' % \
                     (n, self.naddress)
         if Progress(self.UIreport + UIupdate) == 0:
            if SecurePassphrase: SecurePassphrase.destroy()
            if toRecover.kdfKey: toRecover.kdfKey.destroy()
            rootAddr.binPrivKey32_Plain.destroy()
            return 0
         if prgAt:
            prgAt[0] = prgAt_in + (0.01 + 0.99*n/prgTotal)*prgAt[1]
         
         # Fix byte errors in the address data
         fixedAddrData = newAddr.serialize()
         if not rawData==fixedAddrData:
            self.byteError.append([newAddr.chainIndex, byteLocation])
            newAddr = PyBtcAddress()
            newAddr.unserialize(fixedAddrData)
            entrylist[0] = newAddr
            addrDict[i] = entrylist

         #check public key is a valid EC point
         if newAddr.hasPubKey():
            if not CryptoECDSA().VerifyPublicKeyValid(newAddr.binPublicKey65):
               self.invalidPubKey.append([newAddr.chainIndex, byteLocation])
         else: self.missingPubKey.append([newAddr.chainIndex, byteLocation])

         #check chaincode consistency
         newCC = newAddr.chaincode.toHexStr()
         if newCC != chaincode:
            self.chainCodeCorruption.append([newAddr.chainIndex, byteLocation])

         #check the address entry sequence
         nextSequence = entrylist[2]
         if nextSequence != currSequence:
            if (nextSequence - currSequence) != 1:
               self.brokenSequence.append([newAddr.chainIndex, byteLocation])
         currSequence = nextSequence

         #check for gaps in the sequence
         isPubForked = False
         if newAddr.chainIndex > 0:
            seq = newAddr.chainIndex -1
            prevEntry = []
            while seq > -1:
               if seq in addrDict: break
               seq = seq -1

            prevEntry = list(addrDict[seq])
            prevAddr = prevEntry[0]

            gap = newAddr.chainIndex - seq
            if gap > 1:
               self.sequenceGaps.append([seq, newAddr.chainIndex])

            #check public address chain
            if newAddr.hasPubKey():
               cid = 0
               extended = prevAddr.binPublicKey65
               while cid < gap:
                  extended = CryptoECDSA().ComputeChainedPublicKey( \
                                                extended, prevAddr.chaincode)
                  cid = cid +1

               if extended.toHexStr() != newAddr.binPublicKey65.toHexStr():
                  self.forkedPublicKeyChain.append([newAddr.chainIndex, \
                                                    byteLocation])
                  isPubForked = True


         if self.WO == 0:
            #not a watch only wallet, check private/public key chaining and 
            #integrity

            if newAddr.useEncryption != toRecover.useEncryption:
               if newAddr.useEncryption:
                  self.misc.append('Encrypted address entry in a non encrypted \
                                    wallet at chainIndex %d in wallet %s' % \
                                    (newAddr.chainIndex, os.path.basename( \
                                     WalletPath)))
               else:
                  self.misc.append('Unencrypted address entry in an encrypted \
                                    wallet at chainIndex %d in wallet %s' % \
                                    (newAddr.chainIndex, os.path.basename( \
                                     WalletPath)))                  
            
            keymismatch=0
            """
            0: public key matches private key
            1: public key doesn't match private key
            2: private key is missing (encrypted)
            3: public key is missing
            4: private key is missing (unencrypted)
            """
            if not newAddr.hasPrivKey():
               #entry has no private key
               keymismatch=2
                  
               if not newAddr.useEncryption:
                  #uncomputed private key in a non encrypted wallet? 
                  #definitely not supposed to happen
                  keymismatch = 4 
                  self.misc.append('Uncomputed private key in unencrypted ' +
                                   'wallet at chainIndex %d in wallet %s' \
                                    % (newAddr.chainIndex, os.path.basename \
                                    (WalletPath)))
               else:
                  self.misc.append('Missing private key is not flagged for' +
                                   'computation at chainIndex %d in wallet %s'\
                                    % (newAddr.chainIndex, os.path.basename \
                                    (WalletPath)))
                                       
            else:
               if newAddr.createPrivKeyNextUnlock:
                  #have to build the private key on unlock; we can use prevAddr
                  #for that purpose, used to chain the public key off of
                  newAddr.createPrivKeyNextUnlock_IVandKey[0] = \
                                             prevAddr.binInitVect16.copy()
                  newAddr.createPrivKeyNextUnlock_IVandKey[1] = \
                                             prevAddr.binPrivKey32_Encr.copy()
   
                  newAddr.createPrivKeyNextUnlock_ChainDepth = \
                                       newAddr.chainIndex - prevAddr.chainIndex


            #unlock if necessary
            if keymismatch == 0:
               if newAddr.isLocked:
                  try:
                     newAddr.unlock(toRecover.kdfKey)
                     keymismatch = 0
                  except KeyDataError:
                     keymismatch = 1
            
            isPrivForked = False
            validAddr = None
            if newAddr.chainIndex > 0 and keymismatch != 2:
               #if the wallet has the private key, derive it from the 
               #chainIndex and compare. If they mismatch, save the bad 
               #private key as index -3 in the saved wallet. Additionally, 
               #derive the private key in case it is missing (keymismatch==4)
               
               gap = newAddr.chainIndex
               prevkey = None
               
               if prevAddr.useEncryption:
                  if prevAddr.binPrivKey32_Encr.getSize() == 32:
                     gap = newAddr.chainIndex - prevAddr.chainIndex
                     prevkey = CryptoAES().DecryptCFB( \
                                     prevAddr.binPrivKey32_Encr, \
                                     SecureBinaryData(toRecover.kdfKey), \
                                     prevAddr.binInitVect16)
               else:
                  if prevAddr.binPrivKey32_Plain.getSize() == 32:
                     gap = newAddr.chainIndex - prevAddr.chainIndex
                     prevkey = prevAddr.binPrivKey32_Plain
                  
               if gap == newAddr.chainIndex:
                  #coudln't get a private key from prevAddr, 
                  #derive from root addr
                  prevAddr = addrDict[0][0]
                  
                  if prevAddr.useEncryption:
                     prevkey = CryptoAES().DecryptCFB( \
                                     prevAddr.binPrivKey32_Encr, \
                                     SecureBinaryData(toRecover.kdfKey), \
                                     prevAddr.binInitVect16)
                  else:
                     prevkey = prevAddr.binPrivKey32_Plain                  
                  
               for t in range(0, gap):
                  prevkey = prevAddr.safeExtendPrivateKey( \
                                                prevkey, \
                                                prevAddr.chaincode)                  
               
               if keymismatch != 4:
                  if prevkey.toHexStr() != \
                     newAddr.binPrivKey32_Plain.toHexStr():
                     """
                     Special case: The private key saved in the wallet doesn't 
                     match the extended private key.
                     
                     2 things to do:
                     1) Save the current address entry as an import, 
                        as -chainIndex -3
                     2) After the address entry has been analyzed, replace it 
                        with a valid one, to keep on checking the chain.
                     """
                     isPrivForked = True
                     validAddr = newAddr.copy()
                     validAddr.binPrivKey32_Plain = prevkey.copy()
                     validAddr.binPublicKey65 = CryptoECDSA().ComputePublicKey(\
                                                   validAddr.binPrivKey32_Plain)
                     validAddr.chainCode = prevAddr.chaincode.copy()
                     validAddr.keyChanged = True
                     
                     if validAddr.useEncryption:
                        validAddr.lock()
                     
                     if isPubForked is not True:
                        self.forkedPublicKeyChain.append([newAddr.chainIndex, \
                                                    byteLocation])                        
               
                  if isPrivForked is False:
                     chID = newAddr.chainIndex
                     validchID = 0
                     for ids in range(chID -1, 0, -1):
                        if ids in validChainDict:
                           validchID = ids 
                           break 
                     
                     validChainAddr = validChainDict[validchID]
                     if validChainAddr.useEncryption:
                        validPrivKey = CryptoAES().DecryptCFB( \
                                     validChainAddr.binPrivKey32_Encr, \
                                     SecureBinaryData(toRecover.kdfKey), \
                                     validChainAddr.binInitVect16)
                     else: 
                        validPrivKey = validChainAddr.binPrivKey32_Plain.copy()
                                     
                     gap = chID - validchID
                     for t in range(0, gap):
                        validPrivKey = validChainAddr.safeExtendPrivateKey( \
                                                      validPrivKey, \
                                                      validChainAddr.chaincode)
                        
                     if prevkey.toHexStr() != validPrivKey.toHexStr():
                        isPrivForked = True
                        validAddr = newAddr.copy()
                        validAddr.binPrivKey32_Plain = validPrivKey.copy()
                        validAddr.binPublicKey65 = \
                                 CryptoECDSA().ComputePublicKey( \
                                 validAddr.binPrivKey32_Plain)
                                 
                        validAddr.chainCode = validChainAddr.chaincode.copy()
                        validAddr.keyChanged = True
                        
                        if validAddr.useEncryption:
                           validAddr.lock()
                                                                                                 
                     validPrivKey.destroy()   
                                       
               else:
                  newAddr.binPrivKey32_Plain = prevkey.copy()

               prevkey.destroy()
            
            if validAddr is None:
               validChainDict[i] = newAddr
            else:
               validChainDict[i] = validAddr
            
            
            #deal with mismatch scenarios
            if keymismatch == 1:
               self.unmatchedPair.append([newAddr.chainIndex, byteLocation])

            #TODO: needs better handling for keymismatch == 2
            elif keymismatch == 2:
               self.misc.append('no private key at chainIndex %d in wallet %s'\
                                 % (newAddr.chainIndex, WalletPath))

            elif keymismatch == 3:
               newAddr.binPublicKey65 = \
                     CryptoECDSA().ComputePublicKey(newAddr.binPrivKey32_Plain)
               newAddr.addrStr20 = newAddr.binPublicKey65.getHash160()

            #if we have clear possible mismatches (or there were none), 
            #proceed to consistency checks
            if keymismatch == 0:
               if not CryptoECDSA().CheckPubPrivKeyMatch( \
                                    newAddr.binPrivKey32_Plain, \
                                    newAddr.binPublicKey65):
                  self.unmatchedPair.append([newAddr.chainIndex, byteLocation])

            if newAddr.addrStr20 != entrylist[1]:
               self.hashValMismatch.append([newAddr.chainIndex, byteLocation])
               

            
            if isPrivForked:
               forkedImport = newAddr.copy()
               forkedImport.chainIndex = -3 -newAddr.chainIndex
               
               if forkedImport.useEncryption:
                  forkedImport.lock()
                                             
               importedDict[self.nImports] = [forkedImport, 0, 0, 0]
               self.nImports = self.nImports +1
                      
            if newAddr.useEncryption:
               newAddr.lock()      
               
      if self.naddress > 0: self.UIreport = self.UIreport + UIupdate

      #imported addresses
      if self.WO == 0:
         for i in range(0, self.nImports):
            entrylist = []
            entrylist = list(importedDict[i])
            newAddr = entrylist[0]
            rawData = entrylist[3]
   
            UIupdate = '<b>- Processing imported address entries:</b> \
                          %d/%d<br>' % (i +1, self.nImports)
            if Progress(self.UIreport + UIupdate) == 0:
               if SecurePassphrase: SecurePassphrase.destroy()
               if toRecover.kdfKey: toRecover.kdfKey.destroy()
               rootAddr.binPrivKey32_Plain.destroy()
               return 0
            if prgAt:
               prgAt[0] = prgAt_in + (0.01 + 0.99*(newAddr.chainIndex +1) \
                                      /prgTotal)*prgAt[1]            
      
            if newAddr.chainIndex < -2:
               self.forkedImports.append(newAddr.addrStr20)
            elif newAddr.chainIndex == -2:   
               # Fix byte errors in the address data
               fixedAddrData = newAddr.serialize()
               if not rawData==fixedAddrData:
                  self.importedErr.append('found byte error in imported \
                           address %d at file offset %d' % (i, entrylist[2]))
                  newAddr = PyBtcAddress()
                  newAddr.unserialize(fixedAddrData)
                  entrylist[0] = newAddr
                  importedDict[i] = entrylist
                  
               #marked forked imports

      
               #check public key is a valid EC point
               if newAddr.hasPubKey():
                  if not CryptoECDSA().VerifyPublicKeyValid( \
                                                      newAddr.binPublicKey65):
                     self.importedErr.append('invalid pub key for imported \
                        address %d at file offset %d\r\n' % (i, entrylist[2]))
               else:
                  self.importedErr.append('missing pub key for imported \
                        address %d at file offset %d\r\n' % (i, entrylist[2]))
      
               #if there a private key in the entry, check for consistency
               if not newAddr.hasPrivKey():
                  self.importedErr.append('missing private key for imported \
                        address %d at file offset %d\r\n' % (i, entrylist[2]))
               else:
                  
                  if newAddr.useEncryption != toRecover.useEncryption:
                     if newAddr.useEncryption:
                        self.importedErr.append('Encrypted address entry in \
                           a non encrypted wallet for imported address %d at \
                           file offset %d\r\n' % (i, entrylist[2]))
                     else:
                        self.importedErr.append('Unencrypted address entry in \
                           an encrypted wallet for imported address %d at file \
                           offset %d\r\n' % (i, entrylist[2]))                 
                     
                  keymismatch = 0
                  if newAddr.isLocked:
                     try:
                        newAddr.unlock(toRecover.kdfKey)
                     except KeyDataError:
                        keymismatch = 1
                        self.importedErr.append('pub key doesnt match private \
                           key for imported address %d at file offset %d\r\n' \
                           % (i, entrylist[2]))
      
      
                  if keymismatch == 0:
                     #pubkey is present, check against priv key
                     if not CryptoECDSA().CheckPubPrivKeyMatch( \
                           newAddr.binPrivKey32_Plain, newAddr.binPublicKey65):
                        keymismatch = 1
                        self.importedErr.append('pub key doesnt match private \
                           key for imported address %d at file offset %d\r\n' \
                           % (i, entrylist[2]))
      
                  if keymismatch == 1:
                     #compute missing/invalid pubkey
                     newAddr.binPublicKey65 = CryptoECDSA().ComputePublicKey( \
                                                    newAddr.binPrivKey32_Plain)
      
                  #check hashVal
                  if newAddr.addrStr20 != entrylist[1]:
                     newAddr.addrStr20 = newAddr.binPublicKey65.getHash160()
                     self.importedErr.append('hashVal doesnt match addrStr20 \
                              for imported address %d at file offset %d\r\n' \
                              % (i, entrylist[2]))
      
                  #if the entry was encrypted, lock it back with the new wallet
                  #kdfkey
                  if newAddr.useEncryption:
                     newAddr.lock()
                  

      if self.nImports > 0: self.UIreport = self.UIreport + UIupdate
      #TODO: check comments consistency
      
      nerrors = len(self.rawError) + len(self.byteError) + \
      len(self.sequenceGaps) + len(self.forkedPublicKeyChain) + \
      len(self.chainCodeCorruption) + len(self.invalidPubKey) + \
      len(self.missingPubKey) + len(self.hashValMismatch) + \
      len(self.unmatchedPair) + len(self.importedErr) + len(self.misc)
         
      if nerrors:
         if self.WO==0 or rmode == 3:
            if rmode < 4:
               
               #create recovered wallet
               RecoveredWallet = self.createRecoveredWallet(toRecover, \
                           rootAddr, SecurePassphrase, Progress, returnError)
               if SecurePassphrase: RecoveredWallet.kdfKey = \
                           RecoveredWallet.kdf.DeriveKey(SecurePassphrase)               
               rootAddr.binPrivKey32_Plain.destroy()
               
               if not isinstance(RecoveredWallet, PyBtcWallet):
                  if SecurePassphrase: SecurePassphrase.destroy()
                  if toRecover.kdfKey: toRecover.kdfKey.destroy() 
                  return RecoveredWallet
                              
               #build address pool
               for i in range(1, self.naddress):
                  UIupdate = '<b>- Building address chain:</b>   %d/%d<br>' % \
                             (i+1, self.naddress)
                  if Progress(self.UIreport + UIupdate) == 0:
                     if SecurePassphrase: SecurePassphrase.destroy()
                     if toRecover.kdfKey: toRecover.kdfKey.destroy()
                     if RecoveredWallet.kdfKey: RecoveredWallet.kdfKey.destroy()
                     return 0
   
                  #TODO: check this builds the proper address chain, 
                  #and saves encrypted private keys
                  RecoveredWallet.computeNextAddress(None, False, True)
   
               if Progress and self.naddress > 0: 
                  self.UIreport = self.UIreport + UIupdate
   
               #save imported addresses
               for i in range(0, self.nImports):
                  UIupdate = '<b>- Saving imported addresses:</b>   %d/%d<br>' \
                              % (i+1, self.nImports)
                  if Progress(self.UIreport + UIupdate) == 0:
                     if SecurePassphrase: SecurePassphrase.destroy()
                     if toRecover.kdfKey: toRecover.kdfKey.destroy()
                     if RecoveredWallet.kdfKey: RecoveredWallet.kdfKey.destroy()
                     return 0
   
                  entrylist = []
                  entrylist = list(importedDict[i])
                  newAddr = entrylist[0]
                  
                  if newAddr.isLocked:
                     newAddr.unlock(toRecover.kdfKey)
                     newAddr.keyChanged = 1
                     newAddr.lock(RecoveredWallet.kdfKey)
                                          
                  RecoveredWallet.walletFileSafeUpdate([[WLT_UPDATE_ADD, \
                           WLT_DATATYPE_KEYDATA, newAddr.addrStr20, newAddr]])
   
               if Progress and self.nImports > 0: self.UIreport = \
                                                      self.UIreport + UIupdate
   
               #save comments
               if rmode == 3:
                  for i in range(0, self.ncomments):
                     UIupdate = '<b>- Saving comment entries:</b>   %d/%d<br>' \
                                 % (i+1, self.ncomments)
                     if Progress.UpdateText(self.UIreport + UIupdate) == 0:
                        if SecurePassphrase: SecurePassphrase.destroy()
                        if toRecover.kdfKey: toRecover.kdfKey.destroy()
                        if RecoveredWallet.kdfKey: 
                           RecoveredWallet.kdfKey.destroy()                           
                        return 0
   
                     entrylist = []
                     entrylist = list(commentDict[i])
                     RecoveredWallet.walletFileSafeUpdate([[WLT_UPDATE_ADD, \
                                    entrylist[2], entrylist[1], entrylist[0]]])
   
                  if Progress and self.ncomments > 0: self.UIreport = \
                                                      self.UIreport + UIupdate
   
      if isinstance(rootAddr.binPrivKey32_Plain, SecureBinaryData): 
         rootAddr.binPrivKey32_Plain.destroy()
      
      #TODO: nothing to process anymore at this point. if the recovery mode 
      #is 4 (meta), just return the comments dict
      if isinstance(toRecover.kdfKey, SecureBinaryData): 
         toRecover.kdfKey.destroy()
      if RecoveredWallet is not None:
         if isinstance(RecoveredWallet.kdfKey, SecureBinaryData): 
            RecoveredWallet.kdfKey.destroy()

      if SecurePassphrase: SecurePassphrase.destroy()

      if rmode != 4:
         if nerrors == 0:
            return self.BuildLogFile(0, Progress, returnError, nerrors)
         else:
            return self.BuildLogFile(1, Progress, returnError, nerrors)
      else:
         return commentDict

   ############################################################################
   def createRecoveredWallet(self, toRecover, rootAddr, SecurePassphrase, 
                             Progress, returnError):
      self.newwalletPath = os.path.join(os.path.dirname(toRecover.walletPath), 
                           'armory_%s_RECOVERED%s.wallet' % \
                           (toRecover.uniqueIDB58, '.watchonly' \
                            if self.WO == 1 else ''))
      
      if os.path.exists(self.newwalletPath):
         try: 
            os.remove(self.newwalletPath)
         except: 
            LOGEXCEPT('')
            return self.BuildLogFile(-2, Progress, returnError)

      try:
         if self.WO == 0:
            RecoveredWallet = PyBtcWallet()
            RecoveredWallet.createNewWallet( \
                           newWalletFilePath=self.newwalletPath, \
                           securePassphrase=SecurePassphrase, \
                           plainRootKey=rootAddr.binPrivKey32_Plain, \
                           chaincode=rootAddr.chaincode, \
                           #not registering with the BDM, 
                           #so no addresses are computed
                           doRegisterWithBDM=False, \
                           shortLabel=toRecover.labelName, \
                           longLabel=toRecover.labelDescr)
         else:
            RecoveredWallet = self.createNewWO(toRecover, \
                                               self.newwalletPath, rootAddr)
      except:
         LOGEXCEPT('')
         #failed to create new file
         return self.BuildLogFile(-2, Progress, returnError) 
      
      return RecoveredWallet
      
   def LookForFurtherEntry(self, rawdata, loc):
      """
      Attempts to find valid data entries in wallet file by skipping known byte
      widths.

      The process:
      1) Assume an address entry with invalid data type key and/or the hash160. 
      Read ahead and try to unserialize a valid PyBtcAddress
      2) Assume a corrupt address entry. Move 1+20+237 bytes ahead, try to 
      unpack the next entry

      At this point all entries are of random length. The most accurate way to
      define them as valid is to try and unpack the next entry, or check end of
      file has been hit gracefully

      3) Try for address comment
      4) Try for transaction comment
      5) Try for deleted entry

      6) At this point, can still try for random byte search. Essentially, push
      an incremental amount of bytes until a valid entry or the end of the file
      is hit. Simplest way around it is to recursively call this member with an
      incremented loc



      About address entries: currently, the code tries to fully unserialize 
      tentative address entries. It will most likely raise at the slightest 
      error. However, that doesn't mean the entry is entirely bogus, or not an 
      address entry at all. Individual data packets should be checked against 
      their checksum for validity in a full implementation of the raw data 
      recovery layer of this tool. Other entries do not carry checksums and 
      thus appear opaque to this recovery layer.

      TODO:
         1) verify each checksum data block in address entries
         2) same with the file header
      """

      #check loc against data end.
      if loc >= rawdata.getSize():
         return None, None, None, [0]

      #reset to last known good offset
      rawdata.resetPosition(loc)

      #try for address entry: push 1 byte for the key, 20 for the public key 
      #hash, try to unpack the next 237 bytes as an address entry
      try:
         rawdata.advance(1)
         hash160 = rawdata.get(BINARY_CHUNK, 20)
         chunk = rawdata.get(BINARY_CHUNK, self.pybtcaddrSize)

         newAddr, chksumError = self.addrEntry_unserialize_recover(chunk)
         #if we got this far, no exception was raised, return the valid entry
         #and hash, but invalid key

         if chksumError != 0:
            #had some checksum errors, pass the data on
            return 0, hash160, chunk, [0, loc, newAddr, chksumError]

         return 0, hash160, chunk, [1, loc]
      except:
         LOGEXCEPT('')
         #unserialize error, move on
         rawdata.resetPosition(loc)

      #try for next entry
      try:
         rawdata.advance(1+20+237)
         dtype, hash, chunk = PyBtcWallet().unpackNextEntry(rawdata)
         if dtype>-1 and dtype<5:
            return dtype, hash, chunk, [1, loc +1+20+237]
         else:
            rawdata.resetPosition(loc)
      except:
         LOGEXCEPT('')
         rawdata.resetPosition(loc)

      #try for addr comment: push 1 byte for the key, 20 for the hash160, 
      #2 for the N and N for the comment
      try:
         rawdata.advance(1)
         hash160 = rawdata.get(BINARY_CHUNK, 20)
         chunk_length = rawdata.get(UINT16)
         chunk = rawdata.get(BINARY_CHUNK, chunk_length)

         #test the next entry
         dtype, hash, chunk2 = PyBtcWallet().unpackNextEntry(rawdata)
         if dtype>-1 and dtype<5:
            #good entry, return it
            return 1, hash160, chunk, [1, loc]
         else:
            rawdata.resetPosition(loc)
      except:
         LOGEXCEPT('')
         rawdata.resetPosition(loc)

      #try for txn comment: push 1 byte for the key, 32 for the txnhash, 
      #2 for N, and N for the comment
      try:
         rawdata.advance(1)
         hash256 = rawdata.get(BINARY_CHUNK, 32)
         chunk_length = rawdata.get(UINT16)
         chunk = rawdata.get(BINARY_CHUNK, chunk_length)

         #test the next entry
         dtype, hash, chunk2 = PyBtcWallet().unpackNextEntry(rawdata)
         if dtype>-1 and dtype<5:
            #good entry, return it
            return 2, hash256, chunk, [1, loc]
         else:
            rawdata.resetPosition(loc)
      except:
         LOGEXCEPT('')
         rawdata.resetPosition(loc)

      #try for deleted entry: 1 byte for the key, 2 bytes for N, N bytes
      #worth of 0s
      try:
         rawdata.advance(1)
         chunk_length = rawdata.get(UINT16)
         chunk = rawdata.get(BINARY_CHUNK, chunk_length)

         #test the next entry
         dtype, hash, chunk2 = PyBtcWallet().unpackNextEntry(rawdata)
         if dtype>-1 and dtype<5:
            baddata = 0
            for i in len(chunk):
               if i != 0:
                  baddata = 1
                  break

            if baddata != 0:
               return 4, None, chunk, [1, loc]

         rawdata.resetPosition(loc)
      except:
         LOGEXCEPT('')
         rawdata.resetPosition(loc)

      #couldn't find any valid entries, push loc by 1 and try again
      loc = loc +1
      return self.LookForFurtherEntry(rawdata, loc)

   ############################################################################
   def addrEntry_unserialize_recover(self, toUnpack):
      """
      Unserialze a raw address entry, test all checksum carrying members

      On errors, flags chksumError bits as follows:

         bit 0: addrStr20 error

         bit 1: private key error
         bit 2: contains a valid private key even though containsPrivKey is 0

         bit 3: iv error
         bit 4: contains a valid iv even though useEncryption is 0

         bit 5: pubkey error
         bit 6: contains a valid pubkey even though containsPubKey is 0

         bit 7: chaincode error
      """

      if isinstance(toUnpack, BinaryUnpacker):
         serializedData = toUnpack
      else:
         serializedData = BinaryUnpacker( toUnpack )


      def chkzero(a):
         """
         Due to fixed-width fields, we will get lots of zero-bytes
         even when the binary data container was empty
         """
         if a.count('\x00')==len(a):
            return ''
         else:
            return a

      chksumError = 0

      # Start with a fresh new address
      retAddr = PyBtcAddress()

      retAddr.addrStr20 = serializedData.get(BINARY_CHUNK, 20)
      chkAddr20      = serializedData.get(BINARY_CHUNK,  4)

      addrVerInt     = serializedData.get(UINT32)
      flags          = serializedData.get(UINT64)
      retAddr.addrStr20 = verifyChecksum(self.addrStr20, chkAddr20)
      flags = int_to_bitset(flags, widthBytes=8)

      # Interpret the flags
      containsPrivKey              = (flags[0]=='1')
      containsPubKey               = (flags[1]=='1')
      retAddr.useEncryption           = (flags[2]=='1')
      retAddr.createPrivKeyNextUnlock = (flags[3]=='1')

      if len(self.addrStr20)==0:
         chksumError |= 1



      # Write out address-chaining parameters (for deterministic wallets)
      retAddr.chaincode   = chkzero(serializedData.get(BINARY_CHUNK, 32))
      chkChaincode        =         serializedData.get(BINARY_CHUNK,  4)
      retAddr.chainIndex  =         serializedData.get(INT64)
      depth               =         serializedData.get(INT64)
      retAddr.createPrivKeyNextUnlock_ChainDepth = depth

      # Correct errors, convert to secure container
      retAddr.chaincode = SecureBinaryData(verifyChecksum(retAddr.chaincode, \
                                                          chkChaincode))
      if retAddr.chaincode.getSize == 0:
         chksumError |= 128


      # Write out whatever is appropriate for private-key data
      # Binary-unpacker will write all 0x00 bytes if empty values are given
      iv      = chkzero(serializedData.get(BINARY_CHUNK, 16))
      chkIv   =         serializedData.get(BINARY_CHUNK,  4)
      privKey = chkzero(serializedData.get(BINARY_CHUNK, 32))
      chkPriv =         serializedData.get(BINARY_CHUNK,  4)
      iv      = SecureBinaryData(verifyChecksum(iv, chkIv))
      privKey = SecureBinaryData(verifyChecksum(privKey, chkPriv))


      # If this is SUPPOSED to contain a private key...
      if containsPrivKey:
         if privKey.getSize()==0:
            chksumError |= 2
            containsPrivKey = 0
      else:
         if privKey.getSize()==32:
            chksumError |= 4
            containsPrivKey = 1

      if retAddr.useEncryption:
         if iv.getSize()==0:
            chksumError |= 8
            retAddr.useEncryption = 0
      else:
         if iv.getSize()==16:
            chksumError |= 16
            retAddr.useEncryption = 1

      if retAddr.useEncryption:
         if retAddr.createPrivKeyNextUnlock:
            retAddr.createPrivKeyNextUnlock_IVandKey[0] = iv.copy()
            retAddr.createPrivKeyNextUnlock_IVandKey[1] = privKey.copy()
         else:
            retAddr.binInitVect16     = iv.copy()
            retAddr.binPrivKey32_Encr = privKey.copy()
      else:
         retAddr.binInitVect16      = iv.copy()
         retAddr.binPrivKey32_Plain = privKey.copy()

      pubKey = chkzero(serializedData.get(BINARY_CHUNK, 65))
      chkPub =         serializedData.get(BINARY_CHUNK, 4)
      pubKey = SecureBinaryData(verifyChecksum(pubKey, chkPub))

      if containsPubKey:
         if not pubKey.getSize()==65:
            chksumError |= 32
            if retAddr.binPrivKey32_Plain.getSize()==32:
               pubKey = CryptoECDSA().ComputePublicKey(
                                      retAddr.binPrivKey32_Plain)
      else:
         if pubKey.getSize()==65:
            chksumError |= 64

      retAddr.binPublicKey65 = pubKey

      retAddr.timeRange[0] = serializedData.get(UINT64)
      retAddr.timeRange[1] = serializedData.get(UINT64)
      retAddr.blkRange[0]  = serializedData.get(UINT32)
      retAddr.blkRange[1]  = serializedData.get(UINT32)

      retAddr.isInitialized = True

      if (chksumError and 171) == 171:
         raise InvalidEntry

      if chksumError != 0:
         #write out errors to the list
         self.rawError.append('   Encountered checksum errors in follolwing \
                               address entry members:')

         if chksumError and 1:
            self.rawError.append('      - addrStr20')
         if chksumError and 2:
            self.rawError.append('      - private key')
         if chksumError and 4:
            self.rawError.append('      - hasPrivatKey flag')
         if chksumError and 8:
            self.rawError.append('      - Encryption IV')
         if chksumError and 16:
            self.rawError.append('      - useEncryption flag')
         if chksumError and 32:
            self.rawError.append('      - public key')
         if chksumError and 64:
            self.rawError.append('      - hasPublicKey flag')
         if chksumError and 128:
            self.rawError.append('      - chaincode')

      return retAddr, chksumError

   ############################################################################
   def createNewWO(self, toRecover, newPath, rootAddr):
      newWO = PyBtcWallet()
      
      newWO.version = toRecover.version
      newWO.magicBytes = toRecover.magicBytes
      newWO.wltCreateDate = toRecover.wltCreateDate
      newWO.uniqueIDBin = toRecover.uniqueIDBin
      newWO.useEncryption = False
      newWO.watchingOnly = True
      newWO.walletPath = newPath
           
      if toRecover.labelName:
         newWO.labelName = toRecover.labelName[:32]
      if toRecover.labelDescr:
         newWO.labelDescr = toRecover.labelDescr[:256]
      
         
      newAddr = rootAddr.copy()
      newAddr.binPrivKey32_Encr = SecureBinaryData()
      newAddr.binPrivKey32_Plain = SecureBinaryData()
      newAddr.useEncryption = False
      newAddr.createPrivKeyNextUnlock = False
      
      newWO.addrMap['ROOT'] = newAddr
      firstAddr = newAddr.extendAddressChain()
      newWO.addrMap[firstAddr.getAddr160()] = firstAddr
      
      newWO.lastComputedChainAddr160 = firstAddr.getAddr160()
      newWO.lastComputedChainIndex  = firstAddr.chainIndex
      newWO.highestUsedChainIndex   = toRecover.highestUsedChainIndex
      newWO.cppWallet = BtcWallet()
      
      newWO.writeFreshWalletFile(newPath)
      
      return newWO
 
#############################################################################
def WalletConsistencyCheck(wallet, prgAt=None):
   """
   Checks consistency of non encrypted wallet data
   Returns 0 if no error was found, otherwise a 
   string list of the scan full log
   """

   return PyBtcWalletRecovery().ProcessWallet(None, wallet, None, 5, 
                                              prgAt, True)

#############################################################################
<<<<<<< HEAD
# We don't have access to the qtdefines:tr function, but we still want
# the capability to print multi-line strings within the code.  This simply
# strips each line and then concatenates them together
def tr_(s):
   return ' '.join([line.strip() for line in s.split('\n')])

#############################################################################
@AllowAsync
@ProgressCallback
def FixWallets(wallets, dlg, Progress=None): 
=======
def FixWallet(wltPath, wlt, mode=3, DoNotMove=False, 
              Passphrase=None, Progress=emptyFunc):
>>>>>>> 7d26c1a9
   
   '''
   return code:
   0 - no wallet errors found, nothing to fix
   1 - errors found, wallet fixed
   str - errors found, couldnt fix wallet, returning the error as a str
   '''
   
<<<<<<< HEAD
   #fix the wallets
   fixedWlt = []
   wlterror = []

   for wlt in wallets:
      if dlg: 
         status = [0]         
         dlg.sigSetNewProgress(status)
         while not status[0]:
            sleep(0.01)
         
      fixer = PyBtcWalletRecovery()
      frt = fixer.ProcessWallet(None, wlt, dlg, 3,  
                                dlg.parent if dlg.parent else None,
                                None, False, Progress=Progress)
=======
   fixer = PyBtcWalletRecovery()
   frt = fixer.ProcessWallet(wltPath, wlt, Passphrase, mode, Progress=Progress)
>>>>>>> 7d26c1a9

   # Shorten a bunch of statements
   datestr = RightNowStr('%Y-%m-%d-%H%M')
   if wlt:
      homedir = os.path.dirname(wlt.walletPath)
      wltID   = wlt.uniqueIDB58
   else:
      homedir = os.path.dirname(wltPath)
      wltID   = fixer.UID
   
      
   if frt == 0:
      Progress(fixer.UIreport + fixer.EndLog) 
      return 0, 0
                 
   elif frt == 1 or (isinstance(frt, dict) and frt['nErrors'] != 0):
      Progress(fixer.UIreport)
      
      if DoNotMove:
         Progress(fixer.UIreport + fixer.EndLog)
         return 1, 0
      else:   
         #move the old wallets and log files to another folder
         corruptFolder = os.path.join(homedir, wltID, datestr)
         if not os.path.exists(corruptFolder):
            os.makedirs(corruptFolder)

         logsToCopy = ['armorylog.txt', 'armorycpplog.txt', 'multipliers.txt']
         wltCopyName = 'armory_%s_ORIGINAL_%s.wallet' % (wltID, '.watchonly')
         wltLogName  = 'armory_%s_LOGFILE_%s.log' % \
                                 (wltID, '.watchonly' if fixer.WO==1 else '')
   
         corruptWltPath = os.path.join(corruptFolder, wltCopyName)
         recoverLogPath = os.path.join(corruptFolder, wltLogName)
            
         try:
   
            if not fixer.WO:
               #wallet has private keys, make a WO version and delete it
               wlt.forkOnlineWallet(corruptWltPath, wlt.labelName, 
                                    wlt.labelDescr)
               os.remove(wlt.walletPath)
            else:
               os.rename(wlt.walletPath, corruptWltPath)
   
                  
            if os.path.exists(fixer.LogPath):
               os.rename(fixer.LogPath, os.path.join(corruptFolder, 
                                                        wltLogName))
               
            if os.path.exists(fixer.newwalletPath):
               os.rename(fixer.newwalletPath, wlt.walletPath)
               
            #remove backups
            origBackup = getSuffixedPath(wlt.walletPath, 'backup')
            if os.path.exists(origBackup):
               os.remove(origBackup)
   
            newBackup = getSuffixedPath(fixer.newwalletPath, 'backup')
            if os.path.exists(newBackup):
               os.remove(newBackup)
               
            # Copy all the relevant log files
            for fn in logsToCopy:
               fullpath = os.path.join(homedir, fn)
               if os.path.exists(fullpath):
                  shutil.copy(fullpath,  corruptFolder)
   
               
            fixer.EndLog = ("""
                  <br><b>Wallet analysis and restoration complete.</b><br>
                  The inconsistent wallet and log files were moved to:
<<<<<<< HEAD
                  <br>%s/<br><br>""") % corruptFolder
                              
=======
                  <br>%s/<br><br>""") % (wltID, corruptFolder)
                                 
>>>>>>> 7d26c1a9
            Progress(fixer.UIreport + fixer.EndLog)
            return 1, corruptFolder 
      
         except Exception as e:
            #failed to move files around, most likely a credential error
<<<<<<< HEAD
            LOGEXCEPT(str(e))
            fixedWlt.remove(wlt.walletPath)
=======
>>>>>>> 7d26c1a9
            errStr = '<br><b>An error occurred moving wallet files:</b> %s' % e
            Progress(fixer.UIreport + errStr)
            
            return -1, fixer.UIreport + errStr
   else:
      Progress(fixer.UIreport + fixer.EndLog)
      return fixer.UIreport + fixer.EndLog

#############################################################################
@AllowAsync
def FixWallets(wallets, dlg, Progress=emptyFunc): 
   
   #It's the caller's responsibility to unload the wallets from his app
   
   #fix the wallets
   fixedWlt = []
   wlterror = []
   goodWallets = []
   logsSaved = []   

   for wlt in wallets:
      if dlg: 
         status = [0]         
         dlg.sigSetNewProgress(status)
         while not status[0]:
            sleep(0.01)
         
      wltStatus, extraData = FixWallet('', wlt, Passphrase=dlg.AskUnlock,
                                       Progress=Progress)

      if wltStatus == 0:
         goodWallets.append(wlt.uniqueIDB58)
         fixedWlt.append(wlt.walletPath)
                 
      elif wltStatus == 1:
         fixedWlt.append(wlt.walletPath)
         logsSaved.append([wlt.uniqueIDB58, extraData])
      elif wltStatus == -1:
         wlterror.append([wlt.uniqueIDB58, extraData])
   
   if dlg:                  
      dlg.setRecoveryDone(wlterror, goodWallets, fixedWlt) 
            
      #load the new wallets
      dlg.loadFixedWallets(fixedWlt)
      
   else:
      return wlterror
   
###############################################################################
@AllowAsync
def ParseWallet(wltPath, wlt, mode, dlg, Progress=emptyFunc): 
   fixedWlt = []
   wlterror = []
   goodWallets = []
   
   wltStatus, extraData = FixWallet(wltPath, wlt, mode, True, 
                                    Passphrase=dlg.AskUnlock, 
                                    Progress=Progress)
   if wltStatus == 0:
      goodWallets.append(1)
      fixedWlt.append(1)
                 
   elif wltStatus == 1:
      fixedWlt.append(1)
   elif wltStatus == -1:
      wlterror.append(extraData)
   
   if dlg:                  
      dlg.setRecoveryDone(wlterror, goodWallets, fixedWlt) 

###############################################################################

"""
TODO: setup an array of tests:
2) broken header
3) oversized comment entries
4) comments for non existant addr or txn entries

possible wallet corruption vectors:
1) PyBtcAddress.unlock verifies consistency between private and public key, \
   unless SkipCheck is forced to false. Look for this scenario
"""<|MERGE_RESOLUTION|>--- conflicted
+++ resolved
@@ -15,7 +15,13 @@
 import os
 import shutil
 from time import sleep, ctime
-from armoryengine.ArmoryUtils import AllowAsync, emptyFunc, LOGEXCEPT
+from armoryengine.ArmoryUtils import AllowAsync, emptyFunc, LOGEXCEPT, enum
+
+
+
+#                      0          1        2       3       4        5 
+RECOVERMODE = enum('NotSet', 'Stripped', 'Bare', 'Full', 'Meta', 'Check')
+
 
 class InvalidEntry(Exception): pass
 
@@ -48,7 +54,7 @@
       deleted after us, they are only defined within ProcessWallet's scope 
       """
       self.newwalletPath = None
-      self.WO = 0
+      self.WO = False
       self.UIreport = ''
       self.UID = ''
       self.labelName = ''
@@ -79,7 +85,7 @@
          the wallet
       """
       
-      self.smode = ''
+      self.smode = RECOVERMODE.NotSet
       
    ###########################################################################
    def BuildLogFile(self, errorCode, Progress, returnError=False, nErrors=0):
@@ -151,7 +157,7 @@
          self.LogPath = self.WalletPath + ".log"
       basename = os.path.basename(self.WalletPath)
       
-      if self.smode == 'consistency check':
+      if self.smode == RECOVERMODE.Check:
          self.strOutput.append('Checking wallet %s (ID: %s) on %s \r\n' % \
                               ('\'' + self.labelName + '\'' \
                                if len(self.labelName) != 0 else basename, \
@@ -161,9 +167,9 @@
                               ('\'' + self.labelName + '\'' if \
                                len(self.labelName) != 0 else basename, \
                                self.UID, ctime()))
-         self.strOutput.append('Using %s recovery mode\r\n' % (self.smode))
-
-      if self.WO == 1:
+         self.strOutput.append('Using recovery mode: %d\r\n' % (self.smode))
+
+      if self.WO:
          self.strOutput.append('Wallet is Watch Only\r\n')
       else:
          self.strOutput.append('Wallet contains private keys ')
@@ -172,7 +178,7 @@
          else:
             self.strOutput.append('and uses encryption')
 
-      if self.smode == 'stripped' and self.WO == 0:
+      if self.smode == RECOVERMODE.Stripped and not self.WO:
          self.strOutput.append('   Recovered root key and chaincode, stripped recovery done.')
          return self.FinalizeLog(errorCode, Progress, returnError)
 
@@ -270,7 +276,7 @@
                                   % (self.hashValMismatch[i][0], \
                                      self.hashValMismatch[i][1]))
 
-      if self.WO == 0:
+      if not self.WO:
          if len(self.unmatchedPair) == 0:
             self.strOutput.append('All chained public keys match their respective private keys\r\n')
          else:
@@ -351,7 +357,7 @@
          return [errorcode, self.strOutput]
 
    ############################################################################
-   def RecoverWallet(self, WalletPath, Passphrase=None, Mode='Bare', 
+   def RecoverWallet(self, WalletPath, Passphrase=None, Mode=RECOVERMODE.Bare,
                      returnError=False, Progress=emptyFunc):
 
       return self.ProcessWallet(WalletPath, None, Passphrase, Mode, None, 
@@ -360,7 +366,7 @@
    ############################################################################
    @AllowAsync
    def ProcessWallet(self, WalletPath=None, Wallet=None, Passphrase=None, 
-                     Mode='Bare', prgAt=None, 
+                     Mode=RECOVERMODE.Stripped, prgAt=None, 
                      returnError=False, Progress=emptyFunc):
       
       self.__init__()
@@ -394,21 +400,10 @@
       #in meta mode, the wallet's short and long labels are saved in entries 
       #shortLabel and longLabel, pointing to a single str object
 
-      rmode = 2
-      self.smode = 'bare'
-      if Mode == 'Stripped' or Mode == 1:
-         rmode = 1
-         self.smode = 'stripped'
-      elif Mode == 'Full' or Mode == 3:
-         rmode = 3
-         self.smode = 'full'
-      elif Mode == 'Meta' or Mode == 4:
-         rmode = 4
-         self.smode = 'meta'
-         self.WO = 1
-      elif Mode == 'Check' or Mode == 5:
-         rmode = 5
-         self.smode = 'consistency check'
+      rmode      = Mode
+      self.smode = Mode
+      if Mode == RECOVERMODE.Meta:
+         self.WO = True
 
       self.fileSize=0
       if not os.path.exists(WalletPath): 
@@ -458,11 +453,11 @@
 
       #check for private keys (watch only?)
       if toRecover.watchingOnly is True:
-         self.WO = 1
-
-      if self.WO == 0:
+         self.WO = True
+
+      if not self.WO:
          #check if wallet is encrypted
-         if toRecover.isLocked==True and rmode != 4:
+         if toRecover.isLocked==True and rmode != RECOVERMODE.Meta:
             '''
             Passphrase can one of be 3 things:
                1) str
@@ -481,17 +476,18 @@
                   SecurePassphrase = getPassphrase.copy()
                   getPassphrase.destroy()                       
                else:
-                  if rmode==5: 
-                     self.WO = 1
+                  if rmode==RECOVERMODE.Check: 
+                     self.WO = True
                   else: 
                      return self.BuildLogFile(-4, Progress, returnError)
-
             else:
-               if rmode==5: self.WO = 1
-               else: return self.BuildLogFile(-4, Progress, returnError)
+               if rmode==RECOVERMODE.Check:
+                  self.WO = True
+               else: 
+                  return self.BuildLogFile(-4, Progress, returnError)
 
          #if the wallet uses encryption, unlock ROOT and verify it
-         if toRecover.isLocked and self.WO==0:
+         if toRecover.isLocked and not self.WO:
             self.useEnc=1
             if not toRecover.kdf:
                SecurePassphrase.destroy() 
@@ -521,7 +517,7 @@
             SecurePassphrase = None
 
          #stripped recovery, we're done
-         if rmode == 1:
+         if rmode == RECOVERMODE.Stripped:
             RecoveredWallet = self.createRecoveredWallet(toRecover, rootAddr, \
                                        SecurePassphrase, Progress, returnError)
             rootAddr.binPrivKey32_Plain.destroy()   
@@ -538,7 +534,7 @@
             #stripped recovery, we are done
             return self.BuildLogFile(1, Progress, returnError) 
 
-      if rmode == 4:
+      if rmode == RECOVERMODE.Meta:
          commentDict["shortLabel"] = toRecover.labelName
          commentDict["longLabel"]  = toRecover.labelDescr
 
@@ -606,7 +602,7 @@
                newAddr = dataList[2]
 
          if dtype==WLT_DATATYPE_KEYDATA:
-            if rmode != 4:
+            if rmode != RECOVERMODE.Meta:
                if newAddr is None:
                   newAddr = PyBtcAddress()
                   try:
@@ -649,7 +645,8 @@
 
 
          elif dtype in (WLT_DATATYPE_ADDRCOMMENT, WLT_DATATYPE_TXCOMMENT):
-            if rmode > 2:
+            #if rmode > 2:
+            if rmode in [RECOVERMODE.Full, RECOVERMODE.Meta, RECOVERMODE.Check]:
                commentDict[self.ncomments] = [rawData, hashVal, dtype]
                self.ncomments = self.ncomments +1
 
@@ -670,7 +667,7 @@
       self.UIreport = self.UIreport + UIupdate
 
       #verify the root address is derived from the root key
-      if self.WO == 0:
+      if not self.WO:
          testroot = PyBtcAddress().createFromPlainKeyData( \
                                    rootAddr.binPrivKey32_Plain, None, None, \
                                    generateIVIfNecessary=True)
@@ -687,7 +684,7 @@
 
          testroot.binPrivKey32_Plain.destroy()
 
-      if rmode != 4:
+      if rmode != RECOVERMODE.Meta:
          currSequence = addrDict[0][2]
          chaincode = addrDict[0][0].chaincode.toHexStr()
       else:
@@ -781,7 +778,7 @@
                   isPubForked = True
 
 
-         if self.WO == 0:
+         if not self.WO:
             #not a watch only wallet, check private/public key chaining and 
             #integrity
 
@@ -1007,7 +1004,7 @@
       if self.naddress > 0: self.UIreport = self.UIreport + UIupdate
 
       #imported addresses
-      if self.WO == 0:
+      if not self.WO:
          for i in range(0, self.nImports):
             entrylist = []
             entrylist = list(importedDict[i])
@@ -1115,8 +1112,8 @@
       len(self.unmatchedPair) + len(self.importedErr) + len(self.misc)
          
       if nerrors:
-         if self.WO==0 or rmode == 3:
-            if rmode < 4:
+         if not self.WO or rmode == RECOVERMODE.Full:
+            if rmode < RECOVERMODE.Meta:
                
                #create recovered wallet
                RecoveredWallet = self.createRecoveredWallet(toRecover, \
@@ -1173,7 +1170,7 @@
                                                       self.UIreport + UIupdate
    
                #save comments
-               if rmode == 3:
+               if rmode == RECOVERMODE.Full:
                   for i in range(0, self.ncomments):
                      UIupdate = '<b>- Saving comment entries:</b>   %d/%d<br>' \
                                  % (i+1, self.ncomments)
@@ -1205,7 +1202,7 @@
 
       if SecurePassphrase: SecurePassphrase.destroy()
 
-      if rmode != 4:
+      if rmode != RECOVERMODE.Meta:
          if nerrors == 0:
             return self.BuildLogFile(0, Progress, returnError, nerrors)
          else:
@@ -1219,7 +1216,7 @@
       self.newwalletPath = os.path.join(os.path.dirname(toRecover.walletPath), 
                            'armory_%s_RECOVERED%s.wallet' % \
                            (toRecover.uniqueIDB58, '.watchonly' \
-                            if self.WO == 1 else ''))
+                            if self.WO else ''))
       
       if os.path.exists(self.newwalletPath):
          try: 
@@ -1229,7 +1226,7 @@
             return self.BuildLogFile(-2, Progress, returnError)
 
       try:
-         if self.WO == 0:
+         if not self.WO:
             RecoveredWallet = PyBtcWallet()
             RecoveredWallet.createNewWallet( \
                            newWalletFilePath=self.newwalletPath, \
@@ -1606,11 +1603,10 @@
    string list of the scan full log
    """
 
-   return PyBtcWalletRecovery().ProcessWallet(None, wallet, None, 5, 
-                                              prgAt, True)
+   return PyBtcWalletRecovery().ProcessWallet(None, wallet, None, 
+                                    RECOVERMODE.Check, prgAt, True)
 
 #############################################################################
-<<<<<<< HEAD
 # We don't have access to the qtdefines:tr function, but we still want
 # the capability to print multi-line strings within the code.  This simply
 # strips each line and then concatenates them together
@@ -1619,12 +1615,8 @@
 
 #############################################################################
 @AllowAsync
-@ProgressCallback
-def FixWallets(wallets, dlg, Progress=None): 
-=======
-def FixWallet(wltPath, wlt, mode=3, DoNotMove=False, 
+def FixWallet(wltPath, wlt, mode=RECOVERMODE.Full, DoNotMove=False, 
               Passphrase=None, Progress=emptyFunc):
->>>>>>> 7d26c1a9
    
    '''
    return code:
@@ -1632,27 +1624,8 @@
    1 - errors found, wallet fixed
    str - errors found, couldnt fix wallet, returning the error as a str
    '''
-   
-<<<<<<< HEAD
-   #fix the wallets
-   fixedWlt = []
-   wlterror = []
-
-   for wlt in wallets:
-      if dlg: 
-         status = [0]         
-         dlg.sigSetNewProgress(status)
-         while not status[0]:
-            sleep(0.01)
-         
-      fixer = PyBtcWalletRecovery()
-      frt = fixer.ProcessWallet(None, wlt, dlg, 3,  
-                                dlg.parent if dlg.parent else None,
-                                None, False, Progress=Progress)
-=======
    fixer = PyBtcWalletRecovery()
    frt = fixer.ProcessWallet(wltPath, wlt, Passphrase, mode, Progress=Progress)
->>>>>>> 7d26c1a9
 
    # Shorten a bunch of statements
    datestr = RightNowStr('%Y-%m-%d-%H%M')
@@ -1683,7 +1656,7 @@
          logsToCopy = ['armorylog.txt', 'armorycpplog.txt', 'multipliers.txt']
          wltCopyName = 'armory_%s_ORIGINAL_%s.wallet' % (wltID, '.watchonly')
          wltLogName  = 'armory_%s_LOGFILE_%s.log' % \
-                                 (wltID, '.watchonly' if fixer.WO==1 else '')
+                                 (wltID, '.watchonly' if fixer.WO else '')
    
          corruptWltPath = os.path.join(corruptFolder, wltCopyName)
          recoverLogPath = os.path.join(corruptFolder, wltLogName)
@@ -1725,30 +1698,21 @@
             fixer.EndLog = ("""
                   <br><b>Wallet analysis and restoration complete.</b><br>
                   The inconsistent wallet and log files were moved to:
-<<<<<<< HEAD
                   <br>%s/<br><br>""") % corruptFolder
-                              
-=======
-                  <br>%s/<br><br>""") % (wltID, corruptFolder)
                                  
->>>>>>> 7d26c1a9
             Progress(fixer.UIreport + fixer.EndLog)
             return 1, corruptFolder 
       
          except Exception as e:
             #failed to move files around, most likely a credential error
-<<<<<<< HEAD
             LOGEXCEPT(str(e))
-            fixedWlt.remove(wlt.walletPath)
-=======
->>>>>>> 7d26c1a9
             errStr = '<br><b>An error occurred moving wallet files:</b> %s' % e
             Progress(fixer.UIreport + errStr)
             
             return -1, fixer.UIreport + errStr
    else:
       Progress(fixer.UIreport + fixer.EndLog)
-      return fixer.UIreport + fixer.EndLog
+      return -1, fixer.UIreport + fixer.EndLog
 
 #############################################################################
 @AllowAsync
