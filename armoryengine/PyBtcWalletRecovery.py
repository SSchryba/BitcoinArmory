--- conflicted
+++ resolved
@@ -255,16 +255,9 @@
                self.strOutput.append('   %s\r\n' % (self.importedErr[i]))
 
       ####TODO: comments error log
-
-<<<<<<< HEAD
       self.strOutput.append('%d errors were found\r\n' % (nErrors))
       self.UIreport = self.UIreport + '<b%s>- %d errors were found</b><br>' % ( ' style="color: red;"' if nErrors else '', nErrors)
-      return self.EndLog(0, ProgDlg, returnError)
-=======
-      self.strOutput.append('%d errors where found\r\n' % (nErrors))
-      self.UIreport = self.UIreport + '<b%s>- %d errors where found</b><br>' % ( ' style="color: red;"' if nErrors else '', nErrors)
       return self.FinalizeLog(0, ProgDlg, returnError)
->>>>>>> 8281df1f
       
 
    #############################################################################
@@ -384,14 +377,10 @@
       #consistency check
       try:
          toRecover.doWalletFileConsistencyCheck()
-<<<<<<< HEAD
-      except: #I expect 99% of errors raised here would be by the Python 'os' import failing an I/O operations, mainly for lack of credentials.
-         LOGEXCEPT('')
-=======
       except: 
          #I expect 99% of errors raised here would be by Python's "os" module
          #failing an I/O operations, mainly for lack of credentials.
->>>>>>> 8281df1f
+         LOGEXCEPT('')
          return self.BuildLogFile(-2, ProgDlg, returnError)
 
       #fetch wallet content
@@ -402,16 +391,11 @@
       #unpack header
       try:
          returned = toRecover.unpackHeader(wltdata)
-<<<<<<< HEAD
       except: 
          LOGEXCEPT('')
-         return self.BuildLogFile(-1, ProgDlg, returnError) #Raises here come from invalid header parsing, meaning the file isn't an Armory wallet to begin with, or the header is fubar
-=======
-      except:
          #Raises here come from invalid header parsing, meaning the file isn't 
          #an Armory wallet to begin with, or the header is fubar 
          return self.BuildLogFile(-1, ProgDlg, returnError) 
->>>>>>> 8281df1f
 
       self.UID = toRecover.uniqueIDB58
       self.labelName = toRecover.labelName
@@ -419,13 +403,7 @@
       #      compare uniqueIDB58 with recovered wallet
       
       if ProgDlg:
-<<<<<<< HEAD
          self.UIreport = '<b>Analyzing wallet:</b> %s<br>' % (toRecover.labelName if len(toRecover.labelName) != 0 else os.path.basename(WalletPath))
-=======
-         self.UIreport = '<b>Recovering wallet:</b> %s<br>' % \
-                         (toRecover.labelName if len(toRecover.labelName) \
-                         != 0 else os.path.basename(WalletPath))
->>>>>>> 8281df1f
          ProgDlg.UpdateText(self.UIreport)
       
       if returned < 0: return self.BuildLogFile(-3, ProgDlg, returnError)
