################################################################################
#
# Copyright (C) 2011-2014, Armory Technologies, Inc.
# Distributed under the GNU Affero General Public License (AGPL v3)
# See LICENSE or http://www.gnu.org/licenses/agpl.html
#
################################################################################
#
# Project:    Armory
# Author:     Alan Reiner
# Website:    www.bitcoinarmory.com
# Orig Date:  20 November, 2011
#
################################################################################
import ast
from datetime import datetime
from email.MIMEMultipart import MIMEMultipart
from email.MIMEBase import MIMEBase
from email.MIMEText import MIMEText
from email.Utils import COMMASPACE, formatdate
from email import Encoders
import hashlib
import inspect
import locale
import logging
import math
import multiprocessing
import optparse
import os
import platform
import random
import signal
import smtplib
from struct import pack, unpack
from itertools import izip
#from subprocess import PIPE
import sys
import threading
import time
import traceback
import shutil
import base64
import socket

#from psutil import Popen
import psutil

from CppBlockUtils import KdfRomix, CryptoAES
from qrcodenative import QRCode, QRErrorCorrectLevel


<<<<<<< HEAD
cppPushTrigger = []


# Version Numbers 
BTCARMORY_VERSION    = (0, 91, 99, 3)  # (Major, Minor, Bugfix, AutoIncrement) 
=======
# Version Numbers
BTCARMORY_VERSION    = (0, 92,  0, 0)  # (Major, Minor, Bugfix, AutoIncrement)
>>>>>>> 3e2aaa16
PYBTCWALLET_VERSION  = (1, 35,  0, 0)  # (Major, Minor, Bugfix, AutoIncrement)

ARMORY_DONATION_ADDR = '1ArmoryXcfq7TnCSuZa9fQjRYwJ4bkRKfv'
ARMORY_DONATION_PUBKEY = ( '04'
      '11d14f8498d11c33d08b0cd7b312fb2e6fc9aebd479f8e9ab62b5333b2c395c5'
      'f7437cab5633b5894c4a5c2132716bc36b7571cbe492a7222442b75df75b9a84')
ARMORY_INFO_SIGN_ADDR = '1NWvhByxfTXPYNT4zMBmEY3VL8QJQtQoei'
ARMORY_INFO_SIGN_PUBLICKEY = ('04'
      'af4abc4b24ef57547dd13a1110e331645f2ad2b99dfe1189abb40a5b24e4ebd8'
      'de0c1c372cc46bbee0ce3d1d49312e416a1fa9c7bb3e32a7eb3867d1c6d1f715')
SATOSHI_PUBLIC_KEY = ( '04'
      'fc9702847840aaf195de8442ebecedf5b095cdbb9bc716bda9110971b28a49e0'
      'ead8564ff0db22209e0374782c093bb899692d524e9d6a6956e7c5ecbcd68284')


indent = ' '*3
haveGUI = [False, None]

parser = optparse.OptionParser(usage="%prog [options]\n")
parser.add_option("--settings",        dest="settingsPath",default='DEFAULT', type="str",          help="load Armory with a specific settings file")
parser.add_option("--datadir",         dest="datadir",     default='DEFAULT', type="str",          help="Change the directory that Armory calls home")
parser.add_option("--satoshi-datadir", dest="satoshiHome", default='DEFAULT', type='str',          help="The Bitcoin-Qt/bitcoind home directory")
parser.add_option("--satoshi-port",    dest="satoshiPort", default='DEFAULT', type="str",          help="For Bitcoin-Qt instances operating on a non-standard port")
parser.add_option("--satoshi-rpcport", dest="satoshiRpcport",default='DEFAULT',type="str",         help="RPC port Bitcoin-Qt instances operating on a non-standard port")
#parser.add_option("--bitcoind-path",   dest="bitcoindPath",default='DEFAULT', type="str",         help="Path to the location of bitcoind on your system")
parser.add_option("--dbdir",           dest="leveldbDir",  default='DEFAULT', type='str',          help="Location to store blocks database (defaults to --datadir)")
parser.add_option("--rpcport",         dest="rpcport",     default='DEFAULT', type="str",          help="RPC port for running armoryd.py")
parser.add_option("--testnet",         dest="testnet",     default=False,     action="store_true", help="Use the testnet protocol")
parser.add_option("--offline",         dest="offline",     default=False,     action="store_true", help="Force Armory to run in offline mode")
parser.add_option("--nettimeout",      dest="nettimeout",  default=2,         type="int",          help="Timeout for detecting internet connection at startup")
parser.add_option("--interport",       dest="interport",   default=-1,        type="int",          help="Port for inter-process communication between Armory instances")
parser.add_option("--debug",           dest="doDebug",     default=False,     action="store_true", help="Increase amount of debugging output")
parser.add_option("--nologging",       dest="logDisable",  default=False,     action="store_true", help="Disable all logging")
parser.add_option("--netlog",          dest="netlog",      default=False,     action="store_true", help="Log networking messages sent and received by Armory")
parser.add_option("--logfile",         dest="logFile",     default='DEFAULT', type='str',          help="Specify a non-default location to send logging information")
parser.add_option("--mtdebug",         dest="mtdebug",     default=False,     action="store_true", help="Log multi-threaded call sequences")
parser.add_option("--skip-online-check", dest="forceOnline", default=False,   action="store_true", help="Go into online mode, even if internet connection isn't detected")
parser.add_option("--skip-version-check", dest="skipVerCheck", default=False, action="store_true", help="Do not contact bitcoinarmory.com to check for new versions")
parser.add_option("--skip-announce-check", dest="skipAnnounceCheck", default=False, action="store_true", help="Do not query for Armory announcements")
parser.add_option("--keypool",         dest="keypool",     default=100, type="int",                help="Default number of addresses to lookahead in Armory wallets")
parser.add_option("--redownload",      dest="redownload",  default=False,     action="store_true", help="Delete Bitcoin-Qt/bitcoind databases; redownload")
parser.add_option("--rebuild",         dest="rebuild",     default=False,     action="store_true", help="Rebuild blockchain database and rescan")
parser.add_option("--rescan",          dest="rescan",      default=False,     action="store_true", help="Rescan existing blockchain DB")
parser.add_option("--maxfiles",        dest="maxOpenFiles",default=0,         type="int",          help="Set maximum allowed open files for LevelDB databases")
parser.add_option("--disable-torrent", dest="disableTorrent", default=False,     action="store_true", help="Only download blockchain data via P2P network (slow)")
parser.add_option("--test-announce", dest="testAnnounceCode", default=False,     action="store_true", help="Only used for developers needing to test announcement code with non-offline keys")
#parser.add_option("--rebuildwithblocksize", dest="newBlockSize",default='32kB', type="str",          help="Rebuild databases with new blocksize")
parser.add_option("--nospendzeroconfchange",dest="ignoreAllZC",default=False, action="store_true", help="All zero-conf funds will be unspendable, including sent-to-self coins")
parser.add_option("--multisigfile",  dest="multisigFile",  default='DEFAULT', type='str',          help="File to store information about multi-signature transactions")
parser.add_option("--force-wallet-check", dest="forceWalletCheck", default=False, action="store_true", help="Force the wallet sanity check on startup")
parser.add_option("--disable-modules", dest="disableModules", default=False, action="store_true", help="Disable looking for modules in the execution directory")
parser.add_option("--disable-conf-permis", dest="disableConfPermis", default=False, action="store_true", help="Disable forcing permissions on bitcoin.conf")

# Pre-10.9 OS X sometimes passes a process serial number as -psn_0_xxxxxx. Nuke!
if sys.platform == 'darwin':
   parser.add_option('-p', '--psn')

# These are arguments passed by running unit-tests that need to be handled
parser.add_option("--port", dest="port", default=None, type="int", help="Unit Test Argument - Do not consume")
parser.add_option("--verbosity", dest="verbosity", default=None, type="int", help="Unit Test Argument - Do not consume")
parser.add_option("--coverage_output_dir", dest="coverageOutputDir", default=None, type="str", help="Unit Test Argument - Do not consume")
parser.add_option("--coverage_include", dest="coverageInclude", default=None, type="str", help="Unit Test Argument - Do not consume")

# Some useful constants to be used throughout everything
BASE58CHARS  = '123456789ABCDEFGHJKLMNPQRSTUVWXYZabcdefghijkmnopqrstuvwxyz'
BASE16CHARS  = '0123 4567 89ab cdef'.replace(' ','')
LITTLEENDIAN  = '<'
BIGENDIAN     = '>'
NETWORKENDIAN = '!'
ONE_BTC       = long(100000000)
DONATION       = long(5000000)
CENT          = long(1000000)
UNINITIALIZED = None
UNKNOWN       = -2
MIN_TX_FEE    = 10000
MIN_RELAY_TX_FEE = 10000
MT_WAIT_TIMEOUT_SEC = 20;

UINT8_MAX  = 2**8-1
UINT16_MAX = 2**16-1
UINT32_MAX = 2**32-1
UINT64_MAX = 2**64-1

RightNow = time.time
SECOND   = 1
MINUTE   = 60
HOUR     = 3600
DAY      = 24*HOUR
WEEK     = 7*DAY
MONTH    = 30*DAY
YEAR     = 365*DAY

UNCOMP_PK_LEN = 65
COMP_PK_LEN   = 33

KILOBYTE = 1024.0
MEGABYTE = 1024*KILOBYTE
GIGABYTE = 1024*MEGABYTE
TERABYTE = 1024*GIGABYTE
PETABYTE = 1024*TERABYTE

LB_MAXM = 7
LB_MAXN = 7

# Set the default-default
DEFAULT_DATE_FORMAT = '%Y-%b-%d %I:%M%p'
FORMAT_SYMBOLS = [ \
   ['%y', 'year, two digit (00-99)'], \
   ['%Y', 'year, four digit'], \
   ['%b', 'month name (abbrev)'], \
   ['%B', 'month name (full)'], \
   ['%m', 'month number (01-12)'], \
   ['%d', 'day of month (01-31)'], \
   ['%H', 'hour 24h (00-23)'], \
   ['%I', 'hour 12h (01-12)'], \
   ['%M', 'minute (00-59)'], \
   ['%p', 'morning/night (am,pm)'], \
   ['%a', 'day of week (abbrev)'], \
   ['%A', 'day of week (full)'], \
   ['%%', 'percent symbol'] ]


class UnserializeError(Exception): pass
class BadAddressError(Exception): pass
class VerifyScriptError(Exception): pass
class FileExistsError(Exception): pass
class ECDSA_Error(Exception): pass
class UnitializedBlockDataError(Exception): pass
class WalletLockError(Exception): pass
class SignatureError(Exception): pass
class KeyDataError(Exception): pass
class ChecksumError(Exception): pass
class WalletAddressError(Exception): pass
class PassphraseError(Exception): pass
class EncryptionError(Exception): pass
class InterruptTestError(Exception): pass
class NetworkIDError(Exception): pass
class WalletExistsError(Exception): pass
class ConnectionError(Exception): pass
class BlockchainUnavailableError(Exception): pass
class InvalidHashError(Exception): pass
class InvalidScriptError(Exception): pass
class BadURIError(Exception): pass
class CompressedKeyError(Exception): pass
class TooMuchPrecisionError(Exception): pass
class NegativeValueError(Exception): pass
class FiniteFieldError(Exception): pass
class BitcoindError(Exception): pass
class ShouldNotGetHereError(Exception): pass
class BadInputError(Exception): pass
class UstxError(Exception): pass
class P2SHNotSupportedError(Exception): pass

# Get the host operating system
opsys = platform.system()
OS_WINDOWS = 'win32'  in opsys.lower() or 'windows' in opsys.lower()
OS_LINUX   = 'nix'    in opsys.lower() or 'nux'     in opsys.lower()
OS_MACOSX  = 'darwin' in opsys.lower() or 'osx'     in opsys.lower()


if getattr(sys, 'frozen', False):
   sys.argv = [arg.decode('utf8') for arg in sys.argv]

CLI_OPTIONS = None
CLI_ARGS = None
(CLI_OPTIONS, CLI_ARGS) = parser.parse_args()


# This is probably an abuse of the CLI_OPTIONS structure, but not
# automatically expanding "~" symbols is killing me
for opt,val in CLI_OPTIONS.__dict__.iteritems():
   if not isinstance(val, basestring) or not val.startswith('~'):
      continue

   if os.path.exists(os.path.expanduser(val)):
      CLI_OPTIONS.__dict__[opt] = os.path.expanduser(val)
   else:
      # If the path doesn't exist, it still won't exist when we don't
      # modify it, and I'd like to modify as few vars as possible
      pass


# Use CLI args to determine testnet or not
USE_TESTNET = CLI_OPTIONS.testnet
#USE_TESTNET = True

# Set default port for inter-process communication
if CLI_OPTIONS.interport < 0:
   CLI_OPTIONS.interport = 8223 + (1 if USE_TESTNET else 0)


# Pass this bool to all getSpendable* methods, and it will consider
# all zero-conf UTXOs as unspendable, including sent-to-self (change)
IGNOREZC  = CLI_OPTIONS.ignoreAllZC


# Figure out the default directories for Satoshi client, and BicoinArmory
OS_NAME          = ''
OS_VARIANT       = ''
USER_HOME_DIR    = ''
BTC_HOME_DIR     = ''
ARMORY_HOME_DIR  = ''
LEVELDB_DIR      = ''
SUBDIR = 'testnet3' if USE_TESTNET else ''
if OS_WINDOWS:
   OS_NAME         = 'Windows'
   OS_VARIANT      = platform.win32_ver()
   
   import ctypes
   buffer = ctypes.create_unicode_buffer(u'\0' * 260)
   rt = ctypes.windll.shell32.SHGetFolderPathW(0, 26, 0, 0, ctypes.byref(buffer))
   USER_HOME_DIR = unicode(buffer.value)
               
   BTC_HOME_DIR    = os.path.join(USER_HOME_DIR, 'Bitcoin', SUBDIR)
   ARMORY_HOME_DIR = os.path.join(USER_HOME_DIR, 'Armory', SUBDIR)
   BLKFILE_DIR     = os.path.join(BTC_HOME_DIR, 'blocks')
   BLKFILE_1stFILE = os.path.join(BLKFILE_DIR, 'blk00000.dat')
elif OS_LINUX:
   OS_NAME         = 'Linux'
   OS_VARIANT      = platform.linux_distribution()
   USER_HOME_DIR   = os.getenv('HOME')
   BTC_HOME_DIR    = os.path.join(USER_HOME_DIR, '.bitcoin', SUBDIR)
   ARMORY_HOME_DIR = os.path.join(USER_HOME_DIR, '.armory', SUBDIR)
   BLKFILE_DIR     = os.path.join(BTC_HOME_DIR, 'blocks')
   BLKFILE_1stFILE = os.path.join(BLKFILE_DIR, 'blk00000.dat')
elif OS_MACOSX:
   platform.mac_ver()
   OS_NAME         = 'MacOSX'
   OS_VARIANT      = platform.mac_ver()
   USER_HOME_DIR   = os.path.expanduser('~/Library/Application Support')
   BTC_HOME_DIR    = os.path.join(USER_HOME_DIR, 'Bitcoin', SUBDIR)
   ARMORY_HOME_DIR = os.path.join(USER_HOME_DIR, 'Armory', SUBDIR)
   BLKFILE_DIR     = os.path.join(BTC_HOME_DIR, 'blocks')
   BLKFILE_1stFILE = os.path.join(BLKFILE_DIR, 'blk00000.dat')
else:
   print '***Unknown operating system!'
   print '***Cannot determine default directory locations'

# Get the host operating system
opsys = platform.system()
OS_WINDOWS = 'win32'  in opsys.lower() or 'windows' in opsys.lower()
OS_LINUX   = 'nix'    in opsys.lower() or 'nux'     in opsys.lower()
OS_MACOSX  = 'darwin' in opsys.lower() or 'osx'     in opsys.lower()

BLOCKCHAINS = {}
BLOCKCHAINS['\xf9\xbe\xb4\xd9'] = "Main Network"
BLOCKCHAINS['\xfa\xbf\xb5\xda'] = "Old Test Network"
BLOCKCHAINS['\x0b\x11\x09\x07'] = "Test Network (testnet3)"

NETWORKS = {}
NETWORKS['\x00'] = "Main Network"
NETWORKS['\x05'] = "Main Network"
NETWORKS['\x6f'] = "Test Network"
NETWORKS['\xc4'] = "Test Network"
NETWORKS['\x34'] = "Namecoin Network"

# We disable wallet checks on ARM for the sake of resources (unless forced)
DO_WALLET_CHECK = CLI_OPTIONS.forceWalletCheck or \
                  not platform.machine().lower().startswith('arm')

# Version Handling Code
def getVersionString(vquad, numPieces=4):
   vstr = '%d.%02d' % vquad[:2]
   if (vquad[2] > 0 or vquad[3] > 0) and numPieces>2:
      vstr += '.%d' % vquad[2]
   if vquad[3] > 0 and numPieces>3:
      vstr += '.%d' % vquad[3]
   return vstr

def getVersionInt(vquad, numPieces=4):
   vint  = int(vquad[0] * 1e7)
   vint += int(vquad[1] * 1e5)
   if numPieces>2:
      vint += int(vquad[2] * 1e3)
   if numPieces>3:
      vint += int(vquad[3])
   return vint

def readVersionString(verStr):
   verList = [int(piece) for piece in verStr.split('.')]
   while len(verList)<4:
      verList.append(0)
   return tuple(verList)

def readVersionInt(verInt):
   verStr = str(verInt).rjust(10,'0')
   verList = []
   verList.append( int(verStr[       -3:]) )
   verList.append( int(verStr[    -5:-3 ]) )
   verList.append( int(verStr[ -7:-5    ]) )
   verList.append( int(verStr[:-7       ]) )
   return tuple(verList[::-1])

# Allow user to override default bitcoin-qt/bitcoind home directory
if not CLI_OPTIONS.satoshiHome.lower()=='default':
   success = True
   if USE_TESTNET:
      testnetTry = os.path.join(CLI_OPTIONS.satoshiHome, 'testnet3')
      if os.path.exists(testnetTry):
         CLI_OPTIONS.satoshiHome = testnetTry

   if not os.path.exists(CLI_OPTIONS.satoshiHome):
      print 'Directory "%s" does not exist!  Using default!' % \
                                                CLI_OPTIONS.satoshiHome
   else:
      BTC_HOME_DIR = CLI_OPTIONS.satoshiHome





# Allow user to override default Armory home directory
if not CLI_OPTIONS.datadir.lower()=='default':
   if not os.path.exists(CLI_OPTIONS.datadir):
      print 'Directory "%s" does not exist!  Using default!' % \
                                                CLI_OPTIONS.datadir
   else:
      ARMORY_HOME_DIR = CLI_OPTIONS.datadir

# Same for the directory that holds the LevelDB databases
LEVELDB_DIR     = os.path.join(ARMORY_HOME_DIR, 'databases')

if not CLI_OPTIONS.leveldbDir.lower()=='default':
   if not os.path.exists(CLI_OPTIONS.leveldbDir):
      print 'Directory "%s" does not exist!  Using default!' % \
                                                CLI_OPTIONS.leveldbDir
      os.makedirs(CLI_OPTIONS.leveldbDir)
   else:
      LEVELDB_DIR  = CLI_OPTIONS.leveldbDir


# Change the log file to use
ARMORY_LOG_FILE = os.path.join(ARMORY_HOME_DIR, 'armorylog.txt')
ARMCPP_LOG_FILE = os.path.join(ARMORY_HOME_DIR, 'armorycpplog.txt')
if not sys.argv[0] in ['ArmoryQt.py', 'ArmoryQt.exe', 'Armory.exe']:
   basename = os.path.basename(sys.argv[0])
   CLI_OPTIONS.logFile = os.path.join(ARMORY_HOME_DIR, '%s.log.txt' % basename)


# Change the settings file to use
if CLI_OPTIONS.settingsPath.lower()=='default':
   CLI_OPTIONS.settingsPath = os.path.join(ARMORY_HOME_DIR, 'ArmorySettings.txt')

# Change the log file to use
if CLI_OPTIONS.logFile.lower()=='default':
   if sys.argv[0] in ['ArmoryQt.py', 'ArmoryQt.exe', 'Armory.exe']:
      CLI_OPTIONS.logFile = os.path.join(ARMORY_HOME_DIR, 'armorylog.txt')
   else:
      basename = os.path.basename(sys.argv[0])
      CLI_OPTIONS.logFile = os.path.join(ARMORY_HOME_DIR, '%s.log.txt' % basename)


SETTINGS_PATH   = CLI_OPTIONS.settingsPath
MULT_LOG_FILE   = os.path.join(ARMORY_HOME_DIR, 'multipliers.txt')
MULTISIG_FILE_NAME   = 'multisigs.txt'
MULTISIG_FILE   = os.path.join(ARMORY_HOME_DIR, MULTISIG_FILE_NAME)


if not CLI_OPTIONS.multisigFile.lower()=='default':
   if not os.path.exists(CLI_OPTIONS.multisigFile):
      print 'Multisig file "%s" does not exist!' % CLI_OPTIONS.multisigFile
   else:
      MULTISIG_FILE  = CLI_OPTIONS.multisigFile



# If this is the first Armory has been run, create directories
if ARMORY_HOME_DIR and not os.path.exists(ARMORY_HOME_DIR):
   os.makedirs(ARMORY_HOME_DIR)


if not os.path.exists(LEVELDB_DIR):
   os.makedirs(LEVELDB_DIR)

##### MAIN NETWORK IS DEFAULT #####
if not USE_TESTNET:
   # TODO:  The testnet genesis tx hash can't be the same...?
   BITCOIN_PORT = 8333
   BITCOIN_RPC_PORT = 8332
   ARMORY_RPC_PORT = 8225
   MAGIC_BYTES = '\xf9\xbe\xb4\xd9'
   GENESIS_BLOCK_HASH_HEX  = '6fe28c0ab6f1b372c1a6a246ae63f74f931e8365e15a089c68d6190000000000'
   GENESIS_BLOCK_HASH      = 'o\xe2\x8c\n\xb6\xf1\xb3r\xc1\xa6\xa2F\xaec\xf7O\x93\x1e\x83e\xe1Z\x08\x9ch\xd6\x19\x00\x00\x00\x00\x00'
   GENESIS_TX_HASH_HEX     = '3ba3edfd7a7b12b27ac72c3e67768f617fc81bc3888a51323a9fb8aa4b1e5e4a'
   GENESIS_TX_HASH         = ';\xa3\xed\xfdz{\x12\xb2z\xc7,>gv\x8fa\x7f\xc8\x1b\xc3\x88\x8aQ2:\x9f\xb8\xaaK\x1e^J'
   ADDRBYTE = '\x00'
   P2SHBYTE = '\x05'
   PRIVKEYBYTE = '\x80'

   # This will usually just be used in the GUI to make links for the user
   BLOCKEXPLORE_NAME     = 'blockchain.info'
   BLOCKEXPLORE_URL_TX   = 'https://blockchain.info/tx/%s'
   BLOCKEXPLORE_URL_ADDR = 'https://blockchain.info/address/%s'
else:
   BITCOIN_PORT = 18333
   BITCOIN_RPC_PORT = 18332
   ARMORY_RPC_PORT     = 18225
   MAGIC_BYTES  = '\x0b\x11\x09\x07'
   GENESIS_BLOCK_HASH_HEX  = '43497fd7f826957108f4a30fd9cec3aeba79972084e90ead01ea330900000000'
   GENESIS_BLOCK_HASH      = 'CI\x7f\xd7\xf8&\x95q\x08\xf4\xa3\x0f\xd9\xce\xc3\xae\xbay\x97 \x84\xe9\x0e\xad\x01\xea3\t\x00\x00\x00\x00'
   GENESIS_TX_HASH_HEX     = '3ba3edfd7a7b12b27ac72c3e67768f617fc81bc3888a51323a9fb8aa4b1e5e4a'
   GENESIS_TX_HASH         = ';\xa3\xed\xfdz{\x12\xb2z\xc7,>gv\x8fa\x7f\xc8\x1b\xc3\x88\x8aQ2:\x9f\xb8\xaaK\x1e^J'
   ADDRBYTE = '\x6f'
   P2SHBYTE = '\xc4'
   PRIVKEYBYTE = '\xef'

   # 
   BLOCKEXPLORE_NAME     = 'blockexplorer.com'
   BLOCKEXPLORE_URL_TX   = 'http://blockexplorer.com/testnet/tx/%s'
   BLOCKEXPLORE_URL_ADDR = 'http://blockexplorer.com/testnet/address/%s'

# These are the same regardless of network
# They are the way data is stored in the database which is network agnostic
SCRADDR_P2PKH_BYTE    = '\x00'
SCRADDR_P2SH_BYTE     = '\x05'
SCRADDR_MULTISIG_BYTE = '\xfe'
SCRADDR_NONSTD_BYTE   = '\xff'
SCRADDR_BYTE_LIST     = [SCRADDR_P2PKH_BYTE, \
                         SCRADDR_P2SH_BYTE, \
                         SCRADDR_MULTISIG_BYTE, \
                         SCRADDR_NONSTD_BYTE]

# Copied from cppForSwig/BtcUtils.h::getTxOutScriptTypeInt(script)
CPP_TXOUT_STDHASH160   = 0
CPP_TXOUT_STDPUBKEY65  = 1
CPP_TXOUT_STDPUBKEY33  = 2
CPP_TXOUT_MULTISIG     = 3
CPP_TXOUT_P2SH         = 4
CPP_TXOUT_NONSTANDARD  = 5
CPP_TXOUT_HAS_ADDRSTR  = [CPP_TXOUT_STDHASH160, \
                          CPP_TXOUT_STDPUBKEY65,
                          CPP_TXOUT_STDPUBKEY33,
                          CPP_TXOUT_P2SH]
CPP_TXOUT_STDSINGLESIG = [CPP_TXOUT_STDHASH160, \
                          CPP_TXOUT_STDPUBKEY65,
                          CPP_TXOUT_STDPUBKEY33]

CPP_TXOUT_SCRIPT_NAMES = ['']*6
CPP_TXOUT_SCRIPT_NAMES[CPP_TXOUT_STDHASH160]  = 'Standard (PKH)'
CPP_TXOUT_SCRIPT_NAMES[CPP_TXOUT_STDPUBKEY65] = 'Standard (PK65)'
CPP_TXOUT_SCRIPT_NAMES[CPP_TXOUT_STDPUBKEY33] = 'Standard (PK33)'
CPP_TXOUT_SCRIPT_NAMES[CPP_TXOUT_MULTISIG]    = 'Multi-Signature'
CPP_TXOUT_SCRIPT_NAMES[CPP_TXOUT_P2SH]        = 'Standard (P2SH)'
CPP_TXOUT_SCRIPT_NAMES[CPP_TXOUT_NONSTANDARD] = 'Non-Standard'

# Copied from cppForSwig/BtcUtils.h::getTxInScriptTypeInt(script)
CPP_TXIN_STDUNCOMPR    = 0
CPP_TXIN_STDCOMPR      = 1
CPP_TXIN_COINBASE      = 2
CPP_TXIN_SPENDPUBKEY   = 3
CPP_TXIN_SPENDMULTI    = 4
CPP_TXIN_SPENDP2SH     = 5
CPP_TXIN_NONSTANDARD   = 6

CPP_TXIN_SCRIPT_NAMES = ['']*7
CPP_TXIN_SCRIPT_NAMES[CPP_TXIN_STDUNCOMPR]  = 'Sig + PubKey65'
CPP_TXIN_SCRIPT_NAMES[CPP_TXIN_STDCOMPR]    = 'Sig + PubKey33'
CPP_TXIN_SCRIPT_NAMES[CPP_TXIN_COINBASE]    = 'Coinbase'
CPP_TXIN_SCRIPT_NAMES[CPP_TXIN_SPENDPUBKEY] = 'Plain Signature'
CPP_TXIN_SCRIPT_NAMES[CPP_TXIN_SPENDMULTI]  = 'Spend Multisig'
CPP_TXIN_SCRIPT_NAMES[CPP_TXIN_SPENDP2SH]   = 'Spend P2SH'
CPP_TXIN_SCRIPT_NAMES[CPP_TXIN_NONSTANDARD] = 'Non-Standard'




################################################################################
if not CLI_OPTIONS.satoshiPort == 'DEFAULT':
   try:
      BITCOIN_PORT = int(CLI_OPTIONS.satoshiPort)
   except:
      raise TypeError('Invalid port for Bitcoin-Qt, using ' + str(BITCOIN_PORT))

if not CLI_OPTIONS.satoshiRpcport == 'DEFAULT':
   try:
      BITCOIN_RPC_PORT = int(CLI_OPTIONS.satoshiRpcport)
   except:
      raise TypeError('Invalid rpc port for Bitcoin-Qt, using ' + str(BITCOIN_RPC_PORT))

if not CLI_OPTIONS.rpcport == 'DEFAULT':
   try:
      ARMORY_RPC_PORT = int(CLI_OPTIONS.rpcport)
   except:
      raise TypeError('Invalid RPC port for armoryd ' + str(ARMORY_RPC_PORT))



if sys.argv[0]=='ArmoryQt.py':
   print '********************************************************************************'
   print 'Loading Armory Engine:'
   print '   Armory Version:      ', getVersionString(BTCARMORY_VERSION)
   print '   PyBtcWallet  Version:', getVersionString(PYBTCWALLET_VERSION)
   print 'Detected Operating system:', OS_NAME
   print '   OS Variant            :', OS_VARIANT
   print '   User home-directory   :', USER_HOME_DIR
   print '   Satoshi BTC directory :', BTC_HOME_DIR
   print '   Armory home dir       :', ARMORY_HOME_DIR
   print '   LevelDB directory     :', LEVELDB_DIR
   print '   Armory settings file  :', SETTINGS_PATH
   print '   Armory log file       :', ARMORY_LOG_FILE
   print '   Do wallet checking    :', DO_WALLET_CHECK



################################################################################
def launchProcess(cmd, useStartInfo=True, *args, **kwargs):
   LOGINFO('Executing popen: %s', str(cmd))
   if not OS_WINDOWS:
      from subprocess import Popen, PIPE
      return Popen(cmd, stdin=PIPE, stdout=PIPE, stderr=PIPE, *args, **kwargs)
   else:
      from subprocess_win import Popen, PIPE, STARTUPINFO, STARTF_USESHOWWINDOW

      if useStartInfo:
         startinfo = STARTUPINFO()
         startinfo.dwFlags |= STARTF_USESHOWWINDOW
         return Popen(cmd, \
                     *args, \
                     stdin=PIPE, \
                     stdout=PIPE, \
                     stderr=PIPE, \
                     startupinfo=startinfo, \
                     **kwargs)
      else:
         return Popen(cmd, \
                     *args, \
                     stdin=PIPE, \
                     stdout=PIPE, \
                     stderr=PIPE, \
                     **kwargs)


################################################################################
def killProcess(pid, sig='default'):
   # I had to do this, because killing a process in Windows has issues
   # when using py2exe (yes, os.kill does not work, for the same reason
   # I had to pass stdin/stdout/stderr everywhere...
   LOGWARN('Killing process pid=%d', pid)
   if not OS_WINDOWS:
      import os
      sig = signal.SIGKILL if sig=='default' else sig
      os.kill(pid, sig)
   else:
      import sys, os.path, ctypes, ctypes.wintypes
      k32 = ctypes.WinDLL('kernel32.dll')
      k32.OpenProcess.restype = ctypes.wintypes.HANDLE
      k32.TerminateProcess.restype = ctypes.wintypes.BOOL
      hProcess = k32.OpenProcess(1, False, pid)
      k32.TerminateProcess(hProcess, 1)
      k32.CloseHandle(hProcess)



################################################################################
def subprocess_check_output(*popenargs, **kwargs):
   """
   Run command with arguments and return its output as a byte string.
   Backported from Python 2.7, because it's stupid useful, short, and
   won't exist on systems using Python 2.6 or earlier
   """
   from subprocess import CalledProcessError
   process = launchProcess(*popenargs, **kwargs)
   output, unused_err = process.communicate()
   retcode = process.poll()
   if retcode:
      cmd = kwargs.get("args")
      if cmd is None:
         cmd = popenargs[0]
      error = CalledProcessError(retcode, cmd)
      error.output = output
      raise error
   return output


################################################################################
def killProcessTree(pid):
   # In this case, Windows is easier because we know it has the get_children
   # call, because have bundled a recent version of psutil.  Linux, however,
   # does not have that function call in earlier versions.
   from subprocess import Popen, PIPE
   if not OS_LINUX:
      for child in psutil.Process(pid).get_children():
         killProcess(child.pid)
   else:
      proc = Popen("ps -o pid --ppid %d --noheaders" % pid, shell=True, stdout=PIPE)
      out,err = proc.communicate()
      for pid_str in out.split("\n")[:-1]:
         killProcess(int(pid_str))


################################################################################
# Similar to subprocess_check_output, but used for long-running commands
def execAndWait(cli_str, timeout=0, useStartInfo=True):
   """
   There may actually still be references to this function where check_output
   would've been more appropriate.  But I didn't know about check_output at
   the time...
   """

   process = launchProcess(cli_str, shell=True, useStartInfo=useStartInfo)
   pid = process.pid
   start = RightNow()
   while process.poll() == None:
      time.sleep(0.1)
      if timeout>0 and (RightNow() - start)>timeout:
         print 'Process exceeded timeout, killing it'
         killProcess(pid)
   out,err = process.communicate()
   return [out,err]




#########  INITIALIZE LOGGING UTILITIES  ##########
#
# Setup logging to write INFO+ to file, and WARNING+ to console
# In debug mode, will write DEBUG+ to file and INFO+ to console
#

# Want to get the line in which an error was triggered, but by wrapping
# the logger function (as I will below), the displayed "file:linenum"
# references the logger function, not the function that called it.
# So I use traceback to find the file and line number two up in the
# stack trace, and return that to be displayed instead of default
# [Is this a hack?  Yes and no.  I see no other way to do this]
def getCallerLine():
   stkTwoUp = traceback.extract_stack()[-3]
   filename,method = stkTwoUp[0], stkTwoUp[1]
   return '%s:%d' % (os.path.basename(filename),method)

# When there's an error in the logging function, it's impossible to find!
# These wrappers will print the full stack so that it's possible to find
# which line triggered the error
def LOGDEBUG(msg, *a):
   try:
      logstr = msg if len(a)==0 else (msg%a)
      callerStr = getCallerLine() + ' - '
      logging.debug(callerStr + logstr)
   except TypeError:
      traceback.print_stack()
      raise

def LOGINFO(msg, *a):
   try:
      logstr = msg if len(a)==0 else (msg%a)
      callerStr = getCallerLine() + ' - '
      logging.info(callerStr + logstr)
   except TypeError:
      traceback.print_stack()
      raise
def LOGWARN(msg, *a):
   try:
      logstr = msg if len(a)==0 else (msg%a)
      callerStr = getCallerLine() + ' - '
      logging.warn(callerStr + logstr)
   except TypeError:
      traceback.print_stack()
      raise
def LOGERROR(msg, *a):
   try:
      logstr = msg if len(a)==0 else (msg%a)
      callerStr = getCallerLine() + ' - '
      logging.error(callerStr + logstr)
   except TypeError:
      traceback.print_stack()
      raise
def LOGCRIT(msg, *a):
   try:
      logstr = msg if len(a)==0 else (msg%a)
      callerStr = getCallerLine() + ' - '
      logging.critical(callerStr + logstr)
   except TypeError:
      traceback.print_stack()
      raise
def LOGEXCEPT(msg, *a):
   try:
      logstr = msg if len(a)==0 else (msg%a)
      callerStr = getCallerLine() + ' - '
      logging.exception(callerStr + logstr)
   except TypeError:
      traceback.print_stack()
      raise



def chopLogFile(filename, size):
   if not os.path.exists(filename):
      print 'Log file doesn\'t exist [yet]'
      return

   logfile = open(filename, 'r')
   allLines = logfile.readlines()
   logfile.close()

   nBytes,nLines = 0,0;
   for line in allLines[::-1]:
      nBytes += len(line)
      nLines += 1
      if nBytes>size:
         break

   logfile = open(filename, 'w')
   for line in allLines[-nLines:]:
      logfile.write(line)
   logfile.close()


# Cut down the log file to just the most recent 1 MB
chopLogFile(ARMORY_LOG_FILE, 1024*1024)


# Now set loglevels
DEFAULT_CONSOLE_LOGTHRESH = logging.WARNING
DEFAULT_FILE_LOGTHRESH    = logging.INFO

DEFAULT_PPRINT_LOGLEVEL   = logging.DEBUG
DEFAULT_RAWDATA_LOGLEVEL  = logging.DEBUG

rootLogger = logging.getLogger('')
if CLI_OPTIONS.doDebug or CLI_OPTIONS.netlog or CLI_OPTIONS.mtdebug:
   # Drop it all one level: console will see INFO, file will see DEBUG
   DEFAULT_CONSOLE_LOGTHRESH  -= 20
   DEFAULT_FILE_LOGTHRESH     -= 20

if CLI_OPTIONS.logDisable:
   DEFAULT_CONSOLE_LOGTHRESH  += 100
   DEFAULT_FILE_LOGTHRESH     += 100


DateFormat = '%Y-%m-%d %H:%M'
logging.getLogger('').setLevel(logging.DEBUG)
fileFormatter  = logging.Formatter('%(asctime)s (%(levelname)s) -- %(message)s', \
                                     datefmt=DateFormat)
fileHandler = logging.FileHandler(ARMORY_LOG_FILE)
fileHandler.setLevel(DEFAULT_FILE_LOGTHRESH)
fileHandler.setFormatter(fileFormatter)
logging.getLogger('').addHandler(fileHandler)

consoleFormatter = logging.Formatter('(%(levelname)s) %(message)s')
consoleHandler = logging.StreamHandler()
consoleHandler.setLevel(DEFAULT_CONSOLE_LOGTHRESH)
consoleHandler.setFormatter( consoleFormatter )
logging.getLogger('').addHandler(consoleHandler)



class stringAggregator(object):
   def __init__(self):
      self.theStr = ''
   def getStr(self):
      return self.theStr
   def write(self, theStr):
      self.theStr += theStr


# A method to redirect pprint() calls to the log file
# Need a way to take a pprint-able object, and redirect its output to file
# Do this by swapping out sys.stdout temporarily, execute theObj.pprint()
# then set sys.stdout back to the original.
def LOGPPRINT(theObj, loglevel=DEFAULT_PPRINT_LOGLEVEL):
   sys.stdout = stringAggregator()
   theObj.pprint()
   printedStr = sys.stdout.getStr()
   sys.stdout = sys.__stdout__
   stkOneUp = traceback.extract_stack()[-2]
   filename,method = stkOneUp[0], stkOneUp[1]
   methodStr  = '(PPRINT from %s:%d)\n' % (filename,method)
   logging.log(loglevel, methodStr + printedStr)

# For super-debug mode, we'll write out raw data
def LOGRAWDATA(rawStr, loglevel=DEFAULT_RAWDATA_LOGLEVEL):
   dtype = isLikelyDataType(rawStr)
   stkOneUp = traceback.extract_stack()[-2]
   filename,method = stkOneUp[0], stkOneUp[1]
   methodStr  = '(PPRINT from %s:%d)\n' % (filename,method)
   pstr = rawStr[:]
   if dtype==DATATYPE.Binary:
      pstr = binary_to_hex(rawStr)
      pstr = prettyHex(pstr, indent='  ', withAddr=False)
   elif dtype==DATATYPE.Hex:
      pstr = prettyHex(pstr, indent='  ', withAddr=False)
   else:
      pstr = '   ' + '\n   '.join(pstr.split('\n'))

   logging.log(loglevel, methodStr + pstr)


cpplogfile = None
if CLI_OPTIONS.logDisable:
   print 'Logging is disabled'
   rootLogger.disabled = True



def logexcept_override(type, value, tback):
   import traceback
   import logging
   strList = traceback.format_exception(type,value,tback)
   logging.error(''.join([s for s in strList]))
   # then call the default handler
   sys.__excepthook__(type, value, tback)

sys.excepthook = logexcept_override


# If there is a rebuild or rescan flag, let's do the right thing.
fileRedownload  = os.path.join(ARMORY_HOME_DIR, 'redownload.flag')
fileRebuild     = os.path.join(ARMORY_HOME_DIR, 'rebuild.flag')
fileRescan      = os.path.join(ARMORY_HOME_DIR, 'rescan.flag')
fileDelSettings = os.path.join(ARMORY_HOME_DIR, 'delsettings.flag')

# Flag to remove everything in Bitcoin dir except wallet.dat (if requested)
if os.path.exists(fileRedownload):
   # Flag to remove *BITCOIN-QT* databases so it will have to re-download
   LOGINFO('Found %s, will delete Bitcoin DBs & redownload' % fileRedownload)

   os.remove(fileRedownload)

   if os.path.exists(fileRebuild):
      os.remove(fileRebuild)

   if os.path.exists(fileRescan):
      os.remove(fileRescan)

   CLI_OPTIONS.redownload = True
   CLI_OPTIONS.rebuild = True

elif os.path.exists(fileRebuild):
   # Flag to remove Armory databases so it will have to rebuild
   LOGINFO('Found %s, will destroy and rebuild databases' % fileRebuild)
   os.remove(fileRebuild)

   if os.path.exists(fileRescan):
      os.remove(fileRescan)

   CLI_OPTIONS.rebuild = True
elif os.path.exists(fileRescan):
   LOGINFO('Found %s, will throw out saved history, rescan' % fileRescan)
   os.remove(fileRescan)
   if os.path.exists(fileRebuild):
      os.remove(fileRebuild)
   CLI_OPTIONS.rescan = True


# Separately, we may want to delete the settings file, which couldn't
# be done easily from the GUI, because it frequently gets rewritten to
# file before shutdown is complete.  The best way is to delete it on start.
if os.path.exists(fileDelSettings):
   os.remove(SETTINGS_PATH)
   os.remove(fileDelSettings)



################################################################################
def deleteBitcoindDBs():
   if not os.path.exists(BTC_HOME_DIR):
      LOGERROR('Could not find Bitcoin-Qt/bitcoind home dir to remove blk data')
      LOGERROR('  Does not exist: %s' % BTC_HOME_DIR)
   else:
      LOGINFO('Found bitcoin home dir, removing blocks and databases')

      # Remove directories
      for btcDir in ['blocks', 'chainstate', 'database']:
         fullPath = os.path.join(BTC_HOME_DIR, btcDir)
         if os.path.exists(fullPath):
            LOGINFO('   Removing dir:  %s' % fullPath)
            shutil.rmtree(fullPath)

      # Remove files
      for btcFile in ['DB_CONFIG', 'db.log', 'debug.log', 'peers.dat']:
         fullPath = os.path.join(BTC_HOME_DIR, btcFile)
         if os.path.exists(fullPath):
            LOGINFO('   Removing file: %s' % fullPath)
            os.remove(fullPath)



#####
if CLI_OPTIONS.redownload:
   deleteBitcoindDBs()
   if os.path.exists(fileRedownload):
      os.remove(fileRedownload)


#####
if CLI_OPTIONS.rebuild and os.path.exists(LEVELDB_DIR):
   LOGINFO('Found existing databases dir; removing before rebuild')
   shutil.rmtree(LEVELDB_DIR)
   os.mkdir(LEVELDB_DIR)


####
if CLI_OPTIONS.testAnnounceCode:
   LOGERROR('*'*60)
   LOGERROR('You are currently using a developer mode intended for ')
   LOGERROR('to help with testing of announcements, which is considered')
   LOGERROR('a security risk.  ')
   LOGERROR('*'*60)
   ARMORY_INFO_SIGN_ADDR      = '1PpAJyNoocJt38Vcf4AfPffaxo76D4AAEe'
   ARMORY_INFO_SIGN_PUBLICKEY = ('04'
      '601c891a2cbc14a7b2bb1ecc9b6e42e166639ea4c2790703f8e2ed126fce432c'
      '62fe30376497ad3efcd2964aa0be366010c11b8d7fc8209f586eac00bb763015')


################################################################################
def addWalletToList(inWltPath, inWltList):
   '''Helper function that checks to see if a path contains a valid wallet. If
      so, the wallet will be added to the incoming list.'''
   if os.path.isfile(inWltPath):
      if not inWltPath.endswith('backup.wallet'):
         openfile = open(inWltPath, 'rb')
         first8 = openfile.read(8)
         openfile.close()
         if first8=='\xbaWALLET\x00':
            inWltList.append(inWltPath)
   else:
      if not os.path.isdir(inWltPath):
         LOGWARN('Path %s does not exist.' % inWltPath)
      else:
         LOGDEBUG('%s is a directory.' % inWltPath)


################################################################################
def readWalletFiles(inWltList=None):
   '''Function that finds the paths of all non-backup wallets in the Armory
      data directory (nothing passed in) or in a list of wallet paths (paths
      passed in.'''
   wltPaths = []

   if not inWltList:
      for f in os.listdir(ARMORY_HOME_DIR):
         fullPath = os.path.join(ARMORY_HOME_DIR, f)
         addWalletToList(fullPath, wltPaths)
   else:
      for w in inWltList:
         addWalletToList(w, wltPaths)

   return wltPaths


################################################################################
# Load the C++ utilites here
#
#    The SWIG/C++ block utilities give us access to the blockchain, fast ECDSA
#    operations, and general encryption/secure-binary containers
################################################################################
try:
   import CppBlockUtils as Cpp
   from CppBlockUtils import CryptoECDSA, SecureBinaryData
   LOGINFO('C++ block utilities loaded successfully')
except:
   LOGCRIT('C++ block utilities not available.')
   LOGCRIT('   Make sure that you have the SWIG-compiled modules')
   LOGCRIT('   in the current directory (or added to the PATH)')
   LOGCRIT('   Specifically, you need:')
   LOGCRIT('       CppBlockUtils.py     and')
   if OS_LINUX or OS_MACOSX:
      LOGCRIT('       _CppBlockUtils.so')
   elif OS_WINDOWS:
      LOGCRIT('       _CppBlockUtils.pyd')
   else:
      LOGCRIT('\n\n... UNKNOWN operating system')
   raise

################################################################################
# Get system details for logging purposes
class DumbStruct(object): pass
def GetSystemDetails():
   """Checks memory of a given system"""

   out = DumbStruct()

   CPU,COR,X64,MEM = range(4)
   sysParam = [None,None,None,None]
   out.CpuStr = 'UNKNOWN'
   out.Machine  = platform.machine().lower()
   if OS_LINUX:
      # Get total RAM
      freeStr = subprocess_check_output('free -m', shell=True)
      totalMemory = freeStr.split('\n')[1].split()[1]
      out.Memory = int(totalMemory) * 1024

      # Get CPU name
      out.CpuStr = 'Unknown'
      cpuinfo = subprocess_check_output(['cat','/proc/cpuinfo'])
      for line in cpuinfo.split('\n'):
         if line.strip().lower().startswith('model name'):
            out.CpuStr = line.split(':')[1].strip()
            break


   elif OS_WINDOWS:
      import ctypes
      class MEMORYSTATUSEX(ctypes.Structure):
         _fields_ = [
            ("dwLength", ctypes.c_ulong),
            ("dwMemoryLoad", ctypes.c_ulong),
            ("ullTotalPhys", ctypes.c_ulonglong),
            ("ullAvailPhys", ctypes.c_ulonglong),
            ("ullTotalPageFile", ctypes.c_ulonglong),
            ("ullAvailPageFile", ctypes.c_ulonglong),
            ("ullTotalVirtual", ctypes.c_ulonglong),
            ("ullAvailVirtual", ctypes.c_ulonglong),
            ("sullAvailExtendedVirtual", ctypes.c_ulonglong),
         ]
         def __init__(self):
            # have to initialize this to the size of MEMORYSTATUSEX
            self.dwLength = ctypes.sizeof(self)
            super(MEMORYSTATUSEX, self).__init__()

      stat = MEMORYSTATUSEX()
      ctypes.windll.kernel32.GlobalMemoryStatusEx(ctypes.byref(stat))
      out.Memory = stat.ullTotalPhys/1024.
      out.CpuStr = platform.processor()
   elif OS_MACOSX:
      memsizeStr = subprocess_check_output('sysctl hw.memsize', shell=True)
      out.Memory = int(memsizeStr.split(": ")[1]) / 1024
      out.CpuStr = subprocess_check_output('sysctl -n machdep.cpu.brand_string', shell=True)
   else:
      out.CpuStr = 'Unknown'
      raise OSError("Can't get system specs in: %s" % platform.system())

   out.NumCores = multiprocessing.cpu_count()
   out.IsX64 = platform.machine().lower() == 'x86_64'
   out.Memory = out.Memory / (1024*1024.)

   def getHddSize(adir):
      if OS_WINDOWS:
        free_bytes = ctypes.c_ulonglong(0)
        ctypes.windll.kernel32.GetDiskFreeSpaceExW(ctypes.c_wchar_p(adir), \
                                                   None, None, \
                                                   ctypes.pointer(free_bytes))
        return free_bytes.value
      else:
         s = os.statvfs(adir)
         return s.f_bavail * s.f_frsize
   out.HddAvailA = getHddSize(ARMORY_HOME_DIR) / (1024**3)
   out.HddAvailB = getHddSize(BTC_HOME_DIR)    / (1024**3)
   return out

SystemSpecs = None
try:
   SystemSpecs = GetSystemDetails()
except:
   LOGEXCEPT('Error getting system details:')
   LOGERROR('Skipping.')
   SystemSpecs = DumbStruct()
   SystemSpecs.Memory    = -1
   SystemSpecs.CpuStr    = 'Unknown'
   SystemSpecs.NumCores  = -1
   SystemSpecs.IsX64     = 'Unknown'
   SystemSpecs.Machine   = platform.machine().lower()
   SystemSpecs.HddAvailA = -1
   SystemSpecs.HddAvailB = -1


LOGINFO('')
LOGINFO('')
LOGINFO('')
LOGINFO('************************************************************')
LOGINFO('Invoked: ' + ' '.join(sys.argv))
LOGINFO('************************************************************')
LOGINFO('Loading Armory Engine:')
LOGINFO('   Armory Version        : ' + getVersionString(BTCARMORY_VERSION))
LOGINFO('   PyBtcWallet  Version  : ' + getVersionString(PYBTCWALLET_VERSION))
LOGINFO('Detected Operating system: ' + OS_NAME)
LOGINFO('   OS Variant            : ' + (OS_VARIANT[0] if OS_MACOSX else '-'.join(OS_VARIANT)))
LOGINFO('   User home-directory   : ' + USER_HOME_DIR)
LOGINFO('   Satoshi BTC directory : ' + BTC_HOME_DIR)
LOGINFO('   Armory home dir       : ' + ARMORY_HOME_DIR)
LOGINFO('Detected System Specs    : ')
LOGINFO('   Total Available RAM   : %0.2f GB', SystemSpecs.Memory)
LOGINFO('   CPU ID string         : ' + SystemSpecs.CpuStr)
LOGINFO('   Number of CPU cores   : %d cores', SystemSpecs.NumCores)
LOGINFO('   System is 64-bit      : ' + str(SystemSpecs.IsX64))
LOGINFO('   Preferred Encoding    : ' + locale.getpreferredencoding())
LOGINFO('   Machine Arch          : ' + SystemSpecs.Machine)
LOGINFO('   Available HDD (ARM)   : %d GB' % SystemSpecs.HddAvailA)
LOGINFO('   Available HDD (BTC)   : %d GB' % SystemSpecs.HddAvailB)
LOGINFO('')
LOGINFO('Network Name: ' + NETWORKS[ADDRBYTE])
LOGINFO('Satoshi Port: %d', BITCOIN_PORT)
LOGINFO('Do wlt check: %s', str(DO_WALLET_CHECK))
LOGINFO('Named options/arguments to armoryengine.py:')
for key,val in ast.literal_eval(str(CLI_OPTIONS)).iteritems():
   LOGINFO('    %-16s: %s', key,val)
LOGINFO('Other arguments:')
for val in CLI_ARGS:
   LOGINFO('    %s', val)
LOGINFO('************************************************************')


def GetExecDir():
   """
   Return the path from where armoryengine was imported.  Inspect method
   expects a function or module name, it can actually inspect its own
   name...
   """
   srcfile = inspect.getsourcefile(GetExecDir)
   srcpath = os.path.dirname(srcfile)
   srcpath = os.path.abspath(srcpath)
   if OS_WINDOWS and srcpath.endswith('.zip'):
      srcpath = os.path.dirname(srcpath)

   # Right now we are at the armoryengine dir... walk up one more
   srcpath = os.path.dirname(srcpath)

   LOGINFO('Determined that execution dir is: %s' % srcpath)
   if not os.path.exists(srcpath):
      LOGERROR('Exec dir %s does not exist!' % srcpath)
      LOGERROR('Continuing anyway...' % srcpath)

   return srcpath




def coin2str(nSatoshi, ndec=8, rJust=True, maxZeros=8):
   """
   Converts a raw value (1e-8 BTC) into a formatted string for display

   ndec, guarantees that we get get a least N decimal places in our result

   maxZeros means we will replace zeros with spaces up to M decimal places
   in order to declutter the amount field

   """

   nBtc = float(nSatoshi) / float(ONE_BTC)
   s = ('%%0.%df' % ndec) % nBtc
   s = s.rjust(18, ' ')

   if maxZeros < ndec:
      maxChop = ndec - maxZeros
      nChop = min(len(s) - len(str(s.strip('0'))), maxChop)
      if nChop>0:
         s  = s[:-nChop] + nChop*' '

   if nSatoshi < 10000*ONE_BTC:
      s.lstrip()

   if not rJust:
      s = s.strip(' ')

   s = s.replace('. ', '')

   return s


def coin2strNZ(nSatoshi):
   """ Right-justified, minimum zeros, but with padding for alignment"""
   return coin2str(nSatoshi, 8, True, 0)

def coin2strNZS(nSatoshi):
   """ Right-justified, minimum zeros, stripped """
   return coin2str(nSatoshi, 8, True, 0).strip()

def coin2str_approx(nSatoshi, sigfig=3):
   posVal = nSatoshi
   isNeg = False
   if nSatoshi<0:
      isNeg = True
      posVal *= -1

   nDig = max(round(math.log(posVal+1, 10)-0.5), 0)
   nChop = max(nDig-2, 0 )
   approxVal = round((10**nChop) * round(posVal / (10**nChop)))
   return coin2str( (-1 if isNeg else 1)*approxVal,  maxZeros=0)


def str2coin(theStr, negAllowed=True, maxDec=8, roundHighPrec=True):
   coinStr = str(theStr)
   if len(coinStr.strip())==0:
      raise ValueError

   isNeg = ('-' in coinStr)
   coinStrPos = coinStr.replace('-','')
   if not '.' in coinStrPos:
      if not negAllowed and isNeg:
         raise NegativeValueError
      return (int(coinStrPos)*ONE_BTC)*(-1 if isNeg else 1)
   else:
      lhs,rhs = coinStrPos.strip().split('.')
      if len(lhs.strip('-'))==0:
         lhs='0'
      if len(rhs)>maxDec and not roundHighPrec:
         raise TooMuchPrecisionError
      if not negAllowed and isNeg:
         raise NegativeValueError
      fullInt = (int(lhs + rhs[:9].ljust(9,'0')) + 5) / 10
      return fullInt*(-1 if isNeg else 1)



################################################################################
def makeAsciiBlock(binStr, headStr='', wid=64, newline='\n'):
   # Convert the raw chunk of binary data
   b64Data = base64.b64encode(binStr)
   sz = len(b64Data)
   firstLine = '=====%s' % headStr
   lines = [firstLine.ljust(wid, '=')]
   lines.extend([b64Data[wid*i:wid*(i+1)] for i in range((sz-1)/wid+1)])
   lines.append("="*wid)
   return newline.join(lines)


################################################################################
def readAsciiBlock(ablock, headStr=''):
   headStr = ''
   rawData = None

   # Contiue only if we actually get data.
   if len(ablock) > 0:
      lines = ablock.strip().split()
      if not lines[0].startswith('=====%s' % headStr) or \
         not lines[-1].startswith('======'):
         LOGERROR('Attempting to unserialize something not an ASCII block')
         return lines[0].strip('='), None

      headStr = lines[0].strip('=')
      rawData = base64.b64decode(''.join(lines[1:-1]))

   return (headStr, rawData)




################################################################################
def replacePlurals(txt, *args):
   """
   Use this like regular string formatting, but with pairs of strings:

      replacePlurals("I have @{one cat|%d cats}@. @{It is|They are}@ cute!", nCat)

   Then you can supply a single number which will select all supplied pairs.
    or one number per @{|}@ object.  If you use with format
   strings (such as above, with "%d") make sure to replace those strings FIRST,
   then call this function.  Otherwise the %d will disappear depending on the
   plurality and cause an error.  Hence why I made the function below:
      formatWithPlurals
   """
   if len(args)==0:
      if ('@{' in txt) and ('}@' in txt):
         raise IndexError('Not enough arguments for plural formatting')
      return txt

   argList = list(args[::-1])
   n = argList[0]
   nRepl = 0
   while '@{' in txt:
      idx0 = txt.find('@{')
      idx1 = txt.find('}@')+2
      sep = txt.find('|', idx0)
      if idx1==1 or sep==-1:
         raise TypeError('Invalid replacement format')

      strOne     = txt[idx0+2:sep]
      strMany    = txt[sep+1:idx1-2]
      strReplace = txt[idx0:idx1]

      if not len(args) == 1:
         try:
            n = argList.pop()
         except IndexError:
            raise IndexError('Not enough arguments for plural formatting')

      txt = txt.replace(strReplace, strOne if n==1 else strMany)
      nRepl += 1

   if (len(args)>1 and len(argList)>0) or (nRepl < len(args)):
      raise TypeError('Too many arguments supplied for plural formatting')

   return txt



################################################################################
def formatWithPlurals(txt, replList=None, pluralList=None):
   """
   Where you would normally supply X extra arguments for either regular string
   formatting or the plural function, you will instead supply a X-element list
   for each one (actually, the two lists are likely to be different sizes).
   """
   # Do the string formatting/replacement first, since the post-pluralized
   # string may remove some of the replacement objects (i.e. if you have
   # "The @{cat|%d cats}@ danced", the %d won't be there if the singular
   # is chosen and replaced before applying the string formatting objects).
   if replList is not None:
      if not isinstance(replList, (list,tuple)):
         replList = [replList]
      txt = txt % tuple(replList)

   if pluralList is not None:
      if not isinstance(pluralList, (list,tuple)):
         pluralList = [pluralList]
      txt = replacePlurals(txt, *pluralList)

   return txt


################################################################################
# A bunch of convenience methods for converting between:
#  -- Raw binary scripts (as seen in the blockchain)
#  -- Address strings (exchanged between people for paying each other)
#  -- ScrAddr strings (A unique identifier used by the DB)
################################################################################

################################################################################
# Convert a 20-byte hash to a "pay-to-public-key-hash" script to be inserted
# into a TxOut script
def hash160_to_p2pkhash_script(binStr20):
   if not len(binStr20)==20:
      raise InvalidHashError('Tried to convert non-20-byte str to p2pkh script')

   from Transaction import getOpCode
   from Script import scriptPushData
   outScript = ''.join([  getOpCode('OP_DUP'        ), \
                          getOpCode('OP_HASH160'    ), \
                          scriptPushData(binStr20),
                          getOpCode('OP_EQUALVERIFY'), \
                          getOpCode('OP_CHECKSIG'   )])
   return outScript


################################################################################
# Convert a 20-byte hash to a "pay-to-script-hash" script to be inserted
# into a TxOut script
def hash160_to_p2sh_script(binStr20):
   if not len(binStr20)==20:
      raise InvalidHashError('Tried to convert non-20-byte str to p2sh script')

   from Transaction import getOpCode
   from Script import scriptPushData
   outScript = ''.join([  getOpCode('OP_HASH160'), 
                          scriptPushData(binStr20),
                          getOpCode('OP_EQUAL')])
   return outScript

################################################################################
# Convert an arbitrary script into a P2SH script
def script_to_p2sh_script(binScript):
   scriptHash = hash160(binScript)
   return hash160_to_p2sh_script(scriptHash)


################################################################################
# Convert a 33-byte or 65-byte hash to a "pay-to-pubkey" script to be inserted
# into a TxOut script
def pubkey_to_p2pk_script(binStr33or65):

   if not len(binStr33or65) in [33, 65]:
      raise KeyDataError('Invalid public key supplied to p2pk script')

   from Transaction import getOpCode
   from Script import scriptPushData
   serPubKey = scriptPushData(binStr33or65)
   outScript = serPubKey + getOpCode('OP_CHECKSIG')
   return outScript


################################################################################
# Convert a list of public keys to an OP_CHECKMULTISIG script.  There will be
# use cases where we require the keys to be sorted lexicographically, so we
# will do that by default.  If you require a different order, pre-sort them
# and pass withSort=False.
#
# NOTE:  About the hardcoded bytes in here: the mainnet addrByte and P2SH  
#        bytes are hardcoded into DB format.  This means that
#        that any ScrAddr object will use the mainnet prefix bytes, regardless
#        of whether it is in testnet.  
def pubkeylist_to_multisig_script(pkList, M, withSort=True):

   if sum([  (0 if len(pk) in [33,65] else 1)   for pk in pkList]) > 0:
      raise KeyDataError('Not all strings in pkList are 33 or 65 bytes!')

   from Transaction import getOpCode
   opM = getOpCode('OP_%d' % M)
   opN = getOpCode('OP_%d' % len(pkList))

   newPkList = pkList[:] # copy
   if withSort:
      newPkList = sorted(pkList)

   outScript = opM
   for pk in newPkList:
      outScript += int_to_binary(len(pk), widthBytes=1)
      outScript += pk
   outScript += opN
   outScript += getOpCode('OP_CHECKMULTISIG')

   return outScript

################################################################################
def scrAddr_to_script(scraddr):
   """ 
   Convert a scrAddr string (used by BDM) to the correct TxOut script 
   Note this only works for P2PKH and P2SH scraddrs.  Multi-sig and 
   all non-standard scripts cannot be derived from scrAddrs.  In a way,
   a scrAddr is intended to be an intelligent "hash" of the script, 
   and it's a perk that most of the time we can reverse it to get the script.
   """
   if len(scraddr)==0:
      raise BadAddressError('Empty scraddr')

   prefix = scraddr[0]
   if not prefix in SCRADDR_BYTE_LIST or not len(scraddr)==21:
      LOGERROR('Bad scraddr: "%s"' % binary_to_hex(scraddr))
      raise BadAddressError('Invalid ScrAddress')

   if prefix==SCRADDR_P2PKH_BYTE:
      return hash160_to_p2pkhash_script(scraddr[1:])
   elif prefix==SCRADDR_P2SH_BYTE:
      return hash160_to_p2sh_script(scraddr[1:])
   else:
      LOGERROR('Unsupported scraddr type: "%s"' % binary_to_hex(scraddr))
      raise BadAddressError('Can only convert P2PKH and P2SH scripts')


################################################################################
def script_to_scrAddr(binScript):
   """ Convert a binary script to scrAddr string (used by BDM) """
   return Cpp.BtcUtils().getScrAddrForScript(binScript)

################################################################################
def script_to_addrStr(binScript):
   """ Convert a binary script to scrAddr string (used by BDM) """
   return scrAddr_to_addrStr(script_to_scrAddr(binScript))

################################################################################
def scrAddr_to_addrStr(scrAddr):
   if len(scrAddr)==0:
      raise BadAddressError('Empty scrAddr')

   prefix = scrAddr[0]
   if not prefix in SCRADDR_BYTE_LIST or not len(scrAddr)==21:
      raise BadAddressError('Invalid ScrAddress')

   if prefix==SCRADDR_P2PKH_BYTE:
      return hash160_to_addrStr(scrAddr[1:])
   elif prefix==SCRADDR_P2SH_BYTE:
      return hash160_to_p2shAddrStr(scrAddr[1:])
   else:
      LOGERROR('Unsupported scrAddr type: "%s"' % binary_to_hex(scrAddr))
      raise BadAddressError('Can only convert P2PKH and P2SH scripts')

################################################################################
# We beat around the bush here, to make sure it goes through addrStr which
# triggers errors if this isn't a regular addr or P2SH addr
def scrAddr_to_hash160(scrAddr):
   addr = scrAddr_to_addrStr(scrAddr)
   atype, a160 = addrStr_to_hash160(addr)
   return (atype, a160)


################################################################################
def addrStr_to_scrAddr(addrStr):
   if not checkAddrStrValid(addrStr):
      BadAddressError('Invalid address: "%s"' % addrStr)

   atype, a160 = addrStr_to_hash160(addrStr)
   if atype==ADDRBYTE:
      return SCRADDR_P2PKH_BYTE + a160
   elif atype==P2SHBYTE:
      return SCRADDR_P2SH_BYTE + a160
   else:
      BadAddressError('Invalid address: "%s"' % addrStr)


################################################################################
def addrStr_to_script(addrStr):
   """ Convert an addr string to a binary script """
   return scrAddr_to_script(addrStr_to_scrAddr(addrStr))



################################################################################
# Load the C++ utilites here
#
#    The SWIG/C++ block utilities give us access to the blockchain, fast ECDSA
#    operations, and general encryption/secure-binary containers
################################################################################
try:
   import CppBlockUtils as Cpp
   from CppBlockUtils import CryptoECDSA, SecureBinaryData
   LOGINFO('C++ block utilities loaded successfully')
except:
   LOGCRIT('C++ block utilities not available.')
   LOGCRIT('   Make sure that you have the SWIG-compiled modules')
   LOGCRIT('   in the current directory (or added to the PATH)')
   LOGCRIT('   Specifically, you need:')
   LOGCRIT('       CppBlockUtils.py     and')
   if OS_LINUX or OS_MACOSX:
      LOGCRIT('       _CppBlockUtils.so')
   elif OS_WINDOWS:
      LOGCRIT('       _CppBlockUtils.pyd')
   else:
      LOGCRIT('\n\n... UNKNOWN operating system')
   raise


################################################################################
# We need to have some methods for casting ASCII<->Unicode<->Preferred
DEFAULT_ENCODING = 'utf-8'

def isASCII(theStr):
   try:
      theStr.decode('ascii')
      return True
   except UnicodeEncodeError:
      return False
   except UnicodeDecodeError:
      return False
   except:
      LOGEXCEPT('What was passed to this function? %s', theStr)
      return False


def toBytes(theStr, theEncoding=DEFAULT_ENCODING):
   if isinstance(theStr, unicode):
      return theStr.encode(theEncoding)
   elif isinstance(theStr, str):
      return theStr
   else:
      LOGERROR('toBytes() not been defined for input: %s', str(type(theStr)))


def toUnicode(theStr, theEncoding=DEFAULT_ENCODING):
   if isinstance(theStr, unicode):
      return theStr
   elif isinstance(theStr, str):
      return unicode(theStr, theEncoding)
   else:
      try:
         return unicode(theStr)
      except:
         LOGEXCEPT('toUnicode() not defined for %s', str(type(theStr)))


def toPreferred(theStr):
   if OS_WINDOWS:
      return theStr.encode('utf-8')
   else:
      return toUnicode(theStr).encode(locale.getpreferredencoding())


def lenBytes(theStr, theEncoding=DEFAULT_ENCODING):
   return len(toBytes(theStr, theEncoding))

# Stolen from stackoverflow (google "stackoverflow 1809531")
def unicode_truncate(theStr, length, encoding='utf-8'):
    encoded = theStr.encode(encoding)[:length]
    return encoded.decode(encoding, 'ignore')


#############################################################################
def satoshiIsAvailable(host='127.0.0.1', port=BITCOIN_PORT, timeout=0.01):

   if not isinstance(port, (list,tuple)):
      port = [port]

   for p in port:
      s = socket.socket()
      s.settimeout(timeout)   # Most of the time checking localhost -- FAST
      try:
         s.connect((host, p))
         s.close()
         return p
      except:
         pass

   return 0


# This is a sweet trick for create enum-like dictionaries.
# Either automatically numbers (*args), or name-val pairs (**kwargs)
#http://stackoverflow.com/questions/36932/whats-the-best-way-to-implement-an-enum-in-python
def enum(*sequential, **named):
   enums = dict(zip(sequential, range(len(sequential))), **named)
   return type('Enum', (), enums)

DATATYPE = enum("Binary", 'Base58', 'Hex')


def isLikelyDataType(theStr, dtype=None):
   """
   This really shouldn't be used on short strings.  Hence
   why it's called "likely" datatype...
   """
   ret = None
   hexCount = sum([1 if c in BASE16CHARS else 0 for c in theStr])
   b58Count = sum([1 if c in BASE58CHARS else 0 for c in theStr])
   canBeHex = hexCount==len(theStr)
   canBeB58 = b58Count==len(theStr)
   if canBeHex:
      ret = DATATYPE.Hex
   elif canBeB58 and not canBeHex:
      ret = DATATYPE.Base58
   else:
      ret = DATATYPE.Binary

   if dtype==None:
      return ret
   else:
      return dtype==ret

cpplogfile = None
if CLI_OPTIONS.logDisable:
   print 'Logging is disabled'
   rootLogger.disabled = True





# The database uses prefixes to identify type of address.  Until the new
# wallet format is created that supports more than just hash160 addresses
# we have to explicitly add the prefix to any hash160 values that are being
# sent to any of the C++ utilities.  For instance, the BlockDataManager (BDM)
# (C++ stuff) tracks regular hash160 addresses, P2SH, multisig, and all
# non-standard scripts.  Any such "scrAddrs" (script-addresses) will eventually
# be valid entities for tracking in a wallet.  Until then, all of our python
# utilities all use just hash160 values, and we manually add the prefix
# before talking to the BDM.
HASH160PREFIX  = '\x00'
P2SHPREFIX     = '\x05'
MSIGPREFIX     = '\xfe'
NONSTDPREFIX   = '\xff'
def CheckHash160(scrAddr):
   if not len(scrAddr)==21:
      raise BadAddressError("Supplied scrAddr is not a Hash160 value!")
   if not scrAddr[0] in [HASH160PREFIX, P2SHPREFIX]:
      raise BadAddressError("Supplied scrAddr is not a Hash160 value!")
   return scrAddr[1:]

def Hash160ToScrAddr(a160):
   if not len(a160)==20:
      LOGERROR('Invalid hash160 value!')
   return HASH160PREFIX + a160

def HexHash160ToScrAddr(a160):
   if not len(a160)==40:
      LOGERROR('Invalid hash160 value!')
   return HASH160PREFIX + hex_to_binary(a160)

# Some more constants that are needed to play nice with the C++ utilities
ARMORY_DB_BARE = 0
ARMORY_DB_LITE = 1
ARMORY_DB_PARTIAL = 2
ARMORY_DB_FULL = 3
ARMORY_DB_SUPER = 4
DB_PRUNE_ALL = 0
DB_PRUNE_NONE = 1


# Some time methods (RightNow() return local unix timestamp)
RightNow = time.time
def RightNowUTC():
   return time.mktime(time.gmtime(RightNow()))

def RightNowStr(fmt=DEFAULT_DATE_FORMAT):
   return unixTimeToFormatStr(RightNow(), fmt)
   

# Define all the hashing functions we're going to need.  We don't actually
# use any of the first three directly (sha1, sha256, ripemd160), we only
# use hash256 and hash160 which use the first three to create the ONLY hash
# operations we ever do in the bitcoin network
# UPDATE:  mini-private-key format requires vanilla sha256...
def sha1(bits):
   return hashlib.new('sha1', bits).digest()
def sha256(bits):
   return hashlib.new('sha256', bits).digest()
def sha512(bits):
   return hashlib.new('sha512', bits).digest()
def ripemd160(bits):
   # It turns out that not all python has ripemd160...?
   #return hashlib.new('ripemd160', bits).digest()
   return Cpp.BtcUtils().ripemd160_SWIG(bits)
def hash256(s):
   """ Double-SHA256 """
   return sha256(sha256(s))
def hash160(s):
   """ RIPEMD160( SHA256( binaryStr ) ) """
   return Cpp.BtcUtils().getHash160_SWIG(s)


def HMAC(key, msg, hashfunc=sha512, hashsz=None):
   """ This is intended to be simple, not fast.  For speed, use HDWalletCrypto() """
   hashsz = len(hashfunc('')) if hashsz==None else hashsz
   key = (hashfunc(key) if len(key)>hashsz else key)
   key = key.ljust(hashsz, '\x00')
   okey = ''.join([chr(ord('\x5c')^ord(c)) for c in key])
   ikey = ''.join([chr(ord('\x36')^ord(c)) for c in key])
   return hashfunc( okey + hashfunc(ikey + msg) )

HMAC256 = lambda key,msg: HMAC(key, msg, sha256, 32)
HMAC512 = lambda key,msg: HMAC(key, msg, sha512, 64)


################################################################################
def prettyHex(theStr, indent='', withAddr=True, major=8, minor=8):
   """
   This is the same as pprintHex(), but returns the string instead of
   printing it to console.  This is useful for redirecting output to
   files, or doing further modifications to the data before display
   """
   outStr = ''
   sz = len(theStr)
   nchunk = int((sz-1)/minor) + 1;
   for i in range(nchunk):
      if i%major==0:
         outStr += '\n'  + indent
         if withAddr:
            locStr = int_to_hex(i*minor/2, widthBytes=2, endOut=BIGENDIAN)
            outStr +=  '0x' + locStr + ':  '
      outStr += theStr[i*minor:(i+1)*minor] + ' '
   return outStr


################################################################################
def pprintHex(theStr, indent='', withAddr=True, major=8, minor=8):
   """
   This method takes in a long hex string and prints it out into rows
   of 64 hex chars, in chunks of 8 hex characters, and with address
   markings on each row.  This means that each row displays 32 bytes,
   which is usually pleasant.

   The format is customizable: you can adjust the indenting of the
   entire block, remove address markings, or change the major/minor
   grouping size (major * minor = hexCharsPerRow)
   """
   print prettyHex(theStr, indent, withAddr, major, minor)


def pprintDiff(str1, str2, indent=''):
   if not len(str1)==len(str2):
      print 'pprintDiff: Strings are different length!'
      return

   byteDiff = []
   for i in range(len(str1)):
      if str1[i]==str2[i]:
         byteDiff.append('-')
      else:
         byteDiff.append('X')

   pprintHex(''.join(byteDiff), indent=indent)


##### Switch endian-ness #####
def hex_switchEndian(s):
   """ Switches the endianness of a hex string (in pairs of hex chars) """
   pairList = [s[i]+s[i+1] for i in xrange(0,len(s),2)]
   return ''.join(pairList[::-1])
def binary_switchEndian(s):
   """ Switches the endianness of a binary string """
   return s[::-1]


##### INT/HEXSTR #####
def int_to_hex(i, widthBytes=0, endOut=LITTLEENDIAN):
   """
   Convert an integer (int() or long()) to hexadecimal.  Default behavior is
   to use the smallest even number of hex characters necessary, and using
   little-endian.   Use the widthBytes argument to add 0-padding where needed
   if you are expecting constant-length output.
   """
   h = hex(i)[2:]
   if isinstance(i,long):
      h = h[:-1]
   if len(h)%2 == 1:
      h = '0'+h
   if not widthBytes==0:
      nZero = 2*widthBytes - len(h)
      if nZero > 0:
         h = '0'*nZero + h
   if endOut==LITTLEENDIAN:
      h = hex_switchEndian(h)
   return h


def hex_to_int(h, endIn=LITTLEENDIAN):
   """
   Convert hex-string to integer (or long).  Default behavior is to interpret
   hex string as little-endian
   """
   hstr = h.replace(' ','')  # copies data, no references
   if endIn==LITTLEENDIAN:
      hstr = hex_switchEndian(hstr)
   return( int(hstr, 16) )


##### HEXSTR/BINARYSTR #####
def hex_to_binary(h, endIn=LITTLEENDIAN, endOut=LITTLEENDIAN):
   """
   Converts hexadecimal to binary (in a python string).  Endianness is
   only switched if (endIn != endOut)
   """
   bout = h.replace(' ','')  # copies data, no references
   if not endIn==endOut:
      bout = hex_switchEndian(bout)
   return bout.decode('hex_codec')


def binary_to_hex(b, endOut=LITTLEENDIAN, endIn=LITTLEENDIAN):
   """
   Converts binary to hexadecimal.  Endianness is only switched
   if (endIn != endOut)
   """
   hout = b.encode('hex_codec')
   if not endOut==endIn:
      hout = hex_switchEndian(hout)
   return hout

##### Shorthand combo of prettyHex and binary_to_hex intended for use in debugging
def ph(binaryInput):
   return prettyHex(binary_to_hex(binaryInput))

##### INT/BINARYSTR #####
def int_to_binary(i, widthBytes=0, endOut=LITTLEENDIAN):
   """
   Convert integer to binary.  Default behavior is use as few bytes
   as necessary, and to use little-endian.  This can be changed with
   the two optional input arguemnts.
   """
   h = int_to_hex(i,widthBytes)
   return hex_to_binary(h, endOut=endOut)

def binary_to_int(b, endIn=LITTLEENDIAN):
   """
   Converts binary to integer (or long).  Interpret as LE by default
   """
   h = binary_to_hex(b, endIn, LITTLEENDIAN)
   return hex_to_int(h)

##### INT/BITS #####

def int_to_bitset(i, widthBytes=0):
   bitsOut = []
   while i>0:
      i,r = divmod(i,2)
      bitsOut.append(['0','1'][r])
   result = ''.join(bitsOut)
   if widthBytes != 0:
      result = result.ljust(widthBytes*8,'0')
   return result

def bitset_to_int(bitset):
   n = 0
   for i,bit in enumerate(bitset):
      n += (0 if bit=='0' else 1) * 2**i
   return n



EmptyHash = hex_to_binary('00'*32)


################################################################################
# BINARY/BASE58 CONVERSIONS
def binary_to_base58(binstr):
   """
   This method applies the Bitcoin-specific conversion from binary to Base58
   which may includes some extra "zero" bytes, such as is the case with the
   main-network addresses.

   This method is labeled as outputting an "addrStr", but it's really this
   special kind of Base58 converter, which makes it usable for encoding other
   data, such as ECDSA keys or scripts.
   """
   padding = 0;
   for b in binstr:
      if b=='\x00':
         padding+=1
      else:
         break

   n = 0
   for ch in binstr:
      n *= 256
      n += ord(ch)

   b58 = ''
   while n > 0:
      n, r = divmod (n, 58)
      b58 = BASE58CHARS[r] + b58
   return '1'*padding + b58


################################################################################
def base58_to_binary(addr):
   """
   This method applies the Bitcoin-specific conversion from Base58 to binary
   which may includes some extra "zero" bytes, such as is the case with the
   main-network addresses.

   This method is labeled as inputting an "addrStr", but it's really this
   special kind of Base58 converter, which makes it usable for encoding other
   data, such as ECDSA keys or scripts.
   """
   # Count the zeros ('1' characters) at the beginning
   padding = 0;
   for c in addr:
      if c=='1':
         padding+=1
      else:
         break

   n = 0
   for ch in addr:
      n *= 58
      n += BASE58CHARS.index(ch)

   binOut = ''
   while n>0:
      d,m = divmod(n,256)
      binOut = chr(m) + binOut
      n = d
   return '\x00'*padding + binOut



################################################################################
def hash160_to_addrStr(binStr, netbyte=ADDRBYTE):
   """
   Converts the 20-byte pubKeyHash to 25-byte binary Bitcoin address
   which includes the network byte (prefix) and 4-byte checksum (suffix)
   """

   if not len(binStr) == 20:
      raise InvalidHashError('Input string is %d bytes' % len(binStr))

   addr21 = netbyte + binStr
   addr25 = addr21 + hash256(addr21)[:4]
   return binary_to_base58(addr25);

################################################################################
def hash160_to_p2shAddrStr(binStr):
   if not len(binStr) == 20:
      raise InvalidHashError('Input string is %d bytes' % len(binStr))

   addr21 = P2SHBYTE + binStr
   addr25 = addr21 + hash256(addr21)[:4]
   return binary_to_base58(addr25);

################################################################################
def binScript_to_p2shAddrStr(binScript):
   return hash160_to_p2shAddrStr(hash160(binScript))

################################################################################
def addrStr_is_p2sh(b58Str):
   if len(b58Str)==0:
      return False

   if sum([(0 if c in BASE58CHARS else 1) for c in b58Str]) > 0:
      return False

   binStr = base58_to_binary(b58Str)
   if not len(binStr)==25:
      return False

   if not hash256(binStr[:21])[:4] == binStr[-4:]:
      return False

   return (binStr[0] == P2SHBYTE)

################################################################################
# As of version 0.90.1, this returns the prefix byte with the hash160.  This is
# because we need to handle/distinguish regular addresses from P2SH.  All code
# using this method must be updated to expect 2 outputs and check the prefix.
def addrStr_to_hash160(b58Str, p2shAllowed=True):
   binStr = base58_to_binary(b58Str)
   if not p2shAllowed and binStr[0]==P2SHBYTE:
         raise P2SHNotSupportedError
   if not len(binStr) == 25:
      raise BadAddressError('Address string is %d bytes' % len(binStr))

   if not hash256(binStr[:21])[:4] == binStr[-4:]:
      raise ChecksumError('Address string has invalid checksum')

   if not binStr[0] in (ADDRBYTE, P2SHBYTE):
      raise BadAddressError('Unknown addr prefix: %s' % binary_to_hex(binStr[0]))

   return (binStr[0], binStr[1:-4])


###### Typing-friendly Base16 #####
#  Implements "hexadecimal" encoding but using only easy-to-type
#  characters in the alphabet.  Hex usually includes the digits 0-9
#  which can be slow to type, even for good typists.  On the other
#  hand, by changing the alphabet to common, easily distinguishable,
#  lowercase characters, typing such strings will become dramatically
#  faster.  Additionally, some default encodings of QRCodes do not
#  preserve the capitalization of the letters, meaning that Base58
#  is not a feasible options

NORMALCHARS  = '0123 4567 89ab cdef'.replace(' ','')
EASY16CHARS  = 'asdf ghjk wert uion'.replace(' ','')
hex_to_base16_map = {}
base16_to_hex_map = {}
for n,b in zip(NORMALCHARS,EASY16CHARS):
   hex_to_base16_map[n] = b
   base16_to_hex_map[b] = n

def binary_to_easyType16(binstr):
   return ''.join([hex_to_base16_map[c] for c in binary_to_hex(binstr)])

# Treat unrecognized characters as 0, to facilitate possibly later recovery of
# their correct values from the checksum.
def easyType16_to_binary(b16str):
   return hex_to_binary(''.join([base16_to_hex_map.get(c, '0') for c in b16str]))


def makeSixteenBytesEasy(b16):
   if not len(b16)==16:
      raise ValueError('Must supply 16-byte input')
   chk2 = computeChecksum(b16, nBytes=2)
   et18 = binary_to_easyType16(b16 + chk2)
   nineQuads = [et18[i*4:(i+1)*4] for i in range(9)]
   first4  = ' '.join(nineQuads[:4])
   second4 = ' '.join(nineQuads[4:8])
   last1   = nineQuads[8]
   return '  '.join([first4, second4, last1])

def readSixteenEasyBytes(et18):
   b18 = easyType16_to_binary(et18.strip().replace(' ',''))
   if len(b18)!=18:
      raise ValueError('Must supply 18-byte input')
   b16 = b18[:16]
   chk = b18[ 16:]
   if chk=='':
      LOGWARN('Missing checksum when reading EasyType')
      return (b16, 'No_Checksum')
   b16new = verifyChecksum(b16, chk)
   if len(b16new)==0:
      return ('','Error_2+')
   elif not b16new==b16:
      return (b16new,'Fixed_1')
   else:
      return (b16new,None)

##### FLOAT/BTC #####
# https://en.bitcoin.it/wiki/Proper_Money_Handling_(JSON-RPC)
def ubtc_to_floatStr(n):
   return '%d.%08d' % divmod (n, ONE_BTC)
def floatStr_to_ubtc(s):
   return long(round(float(s) * ONE_BTC))
def float_to_btc (f):
   return long (round(f * ONE_BTC))


# From https://en.bitcoin.it/wiki/Proper_Money_Handling_(JSON-RPC)
def JSONtoAmount(value):
   return long(round(float(value) * 1e8))
def AmountToJSON(amount):
   return float(amount / 1e8)


##### And a few useful utilities #####
# Take an incoming list and return a "zipped" list where every two items in the
# list are paired and can be iterated over together.
# http://stackoverflow.com/questions/5389507/iterating-over-every-two-elements-in-a-list
def getDualIterable(inList):
   a = iter(inList)
   return izip(a, a)


def unixTimeToFormatStr(unixTime, formatStr=DEFAULT_DATE_FORMAT):
   """
   Converts a unix time (like those found in block headers) to a
   pleasant, human-readable format
   """
   dtobj = datetime.fromtimestamp(unixTime)
   dtstr = u'' + dtobj.strftime(formatStr).decode('utf-8')
   dtstr = dtstr.encode('ascii', errors='replace')
   return dtstr[:-2] + dtstr[-2:].lower()

def secondsToHumanTime(nSec):
   strPieces = []
   floatSec = float(nSec)
   if floatSec < 0.9*MINUTE:
      strPieces = [floatSec, 'second']
   elif floatSec < 0.9*HOUR:
      strPieces = [floatSec/MINUTE, 'minute']
   elif floatSec < 0.9*DAY:
      strPieces = [floatSec/HOUR, 'hour']
   elif floatSec < 0.9*WEEK:
      strPieces = [floatSec/DAY, 'day']
   elif floatSec < 0.9*MONTH:
      strPieces = [floatSec/WEEK, 'week']
   elif floatSec < 0.9*YEAR:
      strPieces = [floatSec/MONTH, 'month']
   else:
      strPieces = [floatSec/YEAR, 'year']

   #
   if strPieces[0]<1.25:
      return '1 '+strPieces[1]
   elif strPieces[0]<=1.75:
      return '1.5 '+strPieces[1]+'s'
   else:
      return '%d %ss' % (int(strPieces[0]+0.5), strPieces[1])

def bytesToHumanSize(nBytes):
   if nBytes<KILOBYTE:
      return '%d bytes' % nBytes
   elif nBytes<MEGABYTE:
      return '%0.1f kB' % (nBytes/KILOBYTE)
   elif nBytes<GIGABYTE:
      return '%0.1f MB' % (nBytes/MEGABYTE)
   elif nBytes<TERABYTE:
      return '%0.1f GB' % (nBytes/GIGABYTE)
   elif nBytes<PETABYTE:
      return '%0.1f TB' % (nBytes/TERABYTE)
   else:
      return '%0.1f PB' % (nBytes/PETABYTE)


##### HEXSTR/VARINT #####
def packVarInt(n):
   """ Writes 1,3,5 or 9 bytes depending on the size of n """
   if   n < 0xfd:  return [chr(n), 1]
   elif n < 1<<16: return ['\xfd'+pack('<H',n), 3]
   elif n < 1<<32: return ['\xfe'+pack('<I',n), 5]
   else:           return ['\xff'+pack('<Q',n), 9]

def unpackVarInt(hvi):
   """ Returns a pair: the integer value and number of bytes read """
   code = unpack('<B', hvi[0])[0]
   if   code  < 0xfd: return [code, 1]
   elif code == 0xfd: return [unpack('<H',hvi[1:3])[0], 3]
   elif code == 0xfe: return [unpack('<I',hvi[1:5])[0], 5]
   elif code == 0xff: return [unpack('<Q',hvi[1:9])[0], 9]
   else: assert(False)




def fixChecksumError(binaryStr, chksum, hashFunc=hash256):
   """
   Will only try to correct one byte, as that would be the most
   common error case.  Correcting two bytes is feasible, but I'm
   not going to bother implementing it until I need it.  If it's
   not a one-byte error, it's most likely a different problem
   """
   for byte in range(len(binaryStr)):
      binaryArray = [binaryStr[i] for i in range(len(binaryStr))]
      for val in range(256):
         binaryArray[byte] = chr(val)
         if hashFunc(''.join(binaryArray)).startswith(chksum):
            return ''.join(binaryArray)

   return ''

def computeChecksum(binaryStr, nBytes=4, hashFunc=hash256):
   return hashFunc(binaryStr)[:nBytes]


def verifyChecksum(binaryStr, chksum, hashFunc=hash256, fixIfNecessary=True, \
                                                              beQuiet=False):
   """
   Any time we are given a value and its checksum, we can use
   this method to verify it is valid.  If it's not valid, we
   try to correct up to a one-byte error.  Beyond that, we assume
   that the error is caused by something other than RAM/HDD error.

   The return value is:
      -- No error      :  return input
      -- One byte error:  return input with fixed byte
      -- 2+ bytes error:  return ''

   This method will check the CHECKSUM ITSELF for errors, but not correct them.
   However, for PyBtcWallet serialization, if I determine that it is a chksum
   error and simply return the original string, then PyBtcWallet will correct
   the checksum in the file, next time it reserializes the data.
   """
   bin1 = str(binaryStr)
   bin2 = binary_switchEndian(binaryStr)


   if hashFunc(bin1).startswith(chksum):
      return bin1
   elif hashFunc(bin2).startswith(chksum):
      if not beQuiet: LOGWARN( '***Checksum valid for input with reversed endianness')
      if fixIfNecessary:
         return bin2
   elif fixIfNecessary:
      if not beQuiet: LOGWARN('***Checksum error!  Attempting to fix...'),
      fixStr = fixChecksumError(bin1, chksum, hashFunc)
      if len(fixStr)>0:
         if not beQuiet: LOGWARN('fixed!')
         return fixStr
      else:
         # ONE LAST CHECK SPECIFIC TO MY SERIALIZATION SCHEME:
         # If the string was originally all zeros, chksum is hash256('')
         # ...which is a known value, and frequently used in my files
         if chksum==hex_to_binary('5df6e0e2'):
            if not beQuiet: LOGWARN('fixed!')
            return ''


   # ID a checksum byte error...
   origHash = hashFunc(bin1)
   for i in range(len(chksum)):
      chkArray = [chksum[j] for j in range(len(chksum))]
      for ch in range(256):
         chkArray[i] = chr(ch)
         if origHash.startswith(''.join(chkArray)):
            LOGWARN('***Checksum error!  Incorrect byte in checksum!')
            return bin1

   LOGWARN('Checksum fix failed')
   return ''


# Taken directly from rpc.cpp in reference bitcoin client, 0.3.24
def binaryBits_to_difficulty(b):
   """ Converts the 4-byte binary difficulty string to a float """
   i = binary_to_int(b)
   nShift = (i >> 24) & 0xff
   dDiff = float(0x0000ffff) / float(i & 0x00ffffff)
   while nShift < 29:
      dDiff *= 256.0
      nShift += 1
   while nShift > 29:
      dDiff /= 256.0
      nShift -= 1
   return dDiff


# TODO:  I don't actually know how to do this, yet...
def difficulty_to_binaryBits(i):
   pass

################################################################################
def CreateQRMatrix(dataToEncode, errLevel=QRErrorCorrectLevel.L):
   dataLen = len(dataToEncode)
   baseSz = 4 if errLevel == QRErrorCorrectLevel.L else \
            5 if errLevel == QRErrorCorrectLevel.M else \
            6 if errLevel == QRErrorCorrectLevel.Q else \
            7 # errLevel = QRErrorCorrectLevel.H 
   sz = baseSz if dataLen < 70 else  5 +  (dataLen - 70) / 30
   qrmtrx = [[]]
   while sz<20:
      try:
         errCorrectEnum = getattr(QRErrorCorrectLevel, errLevel.upper())
         qr = QRCode(sz, errCorrectEnum)
         qr.addData(dataToEncode)
         qr.make()
         success=True
         break
      except TypeError:
         sz += 1

   if not success:
      LOGERROR('Unsuccessful attempt to create QR code')
      LOGERROR('Data to encode: (Length: %s, isAscii: %s)', \
                     len(dataToEncode), isASCII(dataToEncode))
      return [[0]], 1

   qrmtrx = []
   modCt = qr.getModuleCount()
   for r in range(modCt):
      tempList = [0]*modCt
      for c in range(modCt):
         # The matrix is transposed by default, from what we normally expect
         tempList[c] = 1 if qr.isDark(c,r) else 0
      qrmtrx.append(tempList)

   return [qrmtrx, modCt]


# The following params are for the Bitcoin elliptic curves (secp256k1)
SECP256K1_MOD   = 0xFFFFFFFFFFFFFFFFFFFFFFFFFFFFFFFFFFFFFFFFFFFFFFFFFFFFFFFEFFFFFC2FL
SECP256K1_ORDER = 0xFFFFFFFFFFFFFFFFFFFFFFFFFFFFFFFEBAAEDCE6AF48A03BBFD25E8CD0364141L
SECP256K1_B     = 0x0000000000000000000000000000000000000000000000000000000000000007L
SECP256K1_A     = 0x0000000000000000000000000000000000000000000000000000000000000000L
SECP256K1_GX    = 0x79BE667EF9DCBBAC55A06295CE870B07029BFCDB2DCE28D959F2815B16F81798L
SECP256K1_GY    = 0x483ada7726a3c4655da4fbfc0e1108a8fd17b448a68554199c47d08ffb10d4b8L

################################################################################
################################################################################
# START FINITE FIELD OPERATIONS

class FiniteField(object):
   """
   Create a simple, prime-order FiniteField.  Because this is used only
   to encode data of fixed width, I enforce prime-order by hardcoding
   primes, and you just pick the data width (in bytes).  If your desired
   data width is not here,  simply find a prime number very close to 2^N,
   and add it to the PRIMES map below.

   This will be used for Shamir's Secret Sharing scheme.  Encode your
   data as the coeffient of finite-field polynomial, and store points
   on that polynomial.  The order of the polynomial determines how
   many points are needed to recover the original secret.
   """

   # bytes: primeclosetomaxval
   PRIMES = {   1:  2**8-5,  # mainly for testing
                2:  2**16-39,
                4:  2**32-5,
                8:  2**64-59,
               16:  2**128-797,
               20:  2**160-543,
               24:  2**192-333,
               32:  2**256-357,
               48:  2**384-317,
               64:  2**512-569,
               96:  2**768-825,
              128:  2**1024-105,
              192:  2**1536-3453,
              256:  2**2048-1157  }

   def __init__(self, nbytes):
      if not self.PRIMES.has_key(nbytes):
         LOGERROR('No primes available for size=%d bytes', nbytes)
         self.prime = None
         raise FiniteFieldError
      self.prime = self.PRIMES[nbytes]


   def add(self,a,b):
      return (a+b) % self.prime

   def subtract(self,a,b):
      return (a-b) % self.prime

   def mult(self,a,b):
      return (a*b) % self.prime

   def power(self,a,b):
      result = 1
      while(b>0):
         b,x = divmod(b,2)
         result = (result * (a if x else 1)) % self.prime
         a = a*a % self.prime
      return result

   def powinv(self,a):
      """ USE ONLY PRIME MODULUS """
      return self.power(a,self.prime-2)

   def divide(self,a,b):
      """ USE ONLY PRIME MODULUS """
      baddinv = self.powinv(b)
      return self.mult(a,baddinv)

   def mtrxrmrowcol(self,mtrx,r,c):
      if not len(mtrx) == len(mtrx[0]):
         LOGERROR('Must be a square matrix!')
         return []
      sz = len(mtrx)
      return [[mtrx[i][j] for j in range(sz) if not j==c] for i in range(sz) if not i==r]


   ################################################################################
   def mtrxdet(self,mtrx):
      if len(mtrx)==1:
         return mtrx[0][0]

      if not len(mtrx) == len(mtrx[0]):
         LOGERROR('Must be a square matrix!')
         return -1

      result = 0;
      for i in range(len(mtrx)):
         mult     = mtrx[0][i] * (-1 if i%2==1 else 1)
         subdet   = self.mtrxdet(self.mtrxrmrowcol(mtrx,0,i))
         result   = self.add(result, self.mult(mult,subdet))
      return result

   ################################################################################
   def mtrxmultvect(self,mtrx, vect):
      M,N = len(mtrx), len(mtrx[0])
      if not len(mtrx[0])==len(vect):
         LOGERROR('Mtrx and vect are incompatible: %dx%d, %dx1', M, N, len(vect))
      return [ sum([self.mult(mtrx[i][j],vect[j]) for j in range(N)])%self.prime for i in range(M) ]

   ################################################################################
   def mtrxmult(self,m1, m2):
      M1,N1 = len(m1), len(m1[0])
      M2,N2 = len(m2), len(m2[0])
      if not N1==M2:
         LOGERROR('Mtrx and vect are incompatible: %dx%d, %dx%d', M1,N1, M2,N2)
      inner = lambda i,j: sum([self.mult(m1[i][k],m2[k][j]) for k in range(N1)])
      return [ [inner(i,j)%self.prime for j in range(N1)] for i in range(M1) ]

   ################################################################################
   def mtrxadjoint(self,mtrx):
      sz = len(mtrx)
      inner = lambda i,j: self.mtrxdet(self.mtrxrmrowcol(mtrx,i,j))
      return [[((-1 if (i+j)%2==1 else 1)*inner(j,i))%self.prime for j in range(sz)] for i in range(sz)]

   ################################################################################
   def mtrxinv(self,mtrx):
      det = self.mtrxdet(mtrx)
      adj = self.mtrxadjoint(mtrx)
      sz = len(mtrx)
      return [[self.divide(adj[i][j],det) for j in range(sz)] for i in range(sz)]


################################################################################
def SplitSecret(secret, needed, pieces, nbytes=None, use_random_x=False):
   if not isinstance(secret, basestring):
      secret = secret.toBinStr()

   if nbytes==None:
      nbytes = len(secret)

   ff = FiniteField(nbytes)
   fragments = []

   # Convert secret to an integer
   a = binary_to_int(SecureBinaryData(secret).toBinStr(),BIGENDIAN)
   if not a<ff.prime:
      LOGERROR('Secret must be less than %s', int_to_hex(ff.prime,endOut=BIGENDIAN))
      LOGERROR('             You entered %s', int_to_hex(a,endOut=BIGENDIAN))
      raise FiniteFieldError

   if not pieces>=needed:
      LOGERROR('You must create more pieces than needed to reconstruct!')
      raise FiniteFieldError

   if needed==1 or needed>8:
      LOGERROR('Can split secrets into parts *requiring* at most 8 fragments')
      LOGERROR('You can break it into as many optional fragments as you want')
      raise FiniteFieldError


   # We deterministically produce the coefficients so that we always use the
   # same polynomial for a given secret
   lasthmac = secret[:]
   othernum = []
   for i in range(pieces+needed-1):
      lasthmac = HMAC512(lasthmac, 'splitsecrets')[:nbytes]
      othernum.append(binary_to_int(lasthmac))

   def poly(x):
      polyout = ff.mult(a, ff.power(x,needed-1))
      for i,e in enumerate(range(needed-2,-1,-1)):
         term = ff.mult(othernum[i], ff.power(x,e))
         polyout = ff.add(polyout, term)
      return polyout

   for i in range(pieces):
      x = othernum[i+2] if use_random_x else i+1
      fragments.append( [x, poly(x)] )

   secret,a = None,None
   fragments = [ [int_to_binary(p, nbytes, BIGENDIAN) for p in frag] for frag in fragments]
   return fragments


################################################################################
def ReconstructSecret(fragments, needed, nbytes):

   ff = FiniteField(nbytes)
   pairs = fragments[:needed]
   m = []
   v = []
   for x,y in pairs:
      x = binary_to_int(x, BIGENDIAN)
      y = binary_to_int(y, BIGENDIAN)
      m.append([])
      for i,e in enumerate(range(needed-1,-1,-1)):
         m[-1].append( ff.power(x,e) )
      v.append(y)

   minv = ff.mtrxinv(m)
   outvect = ff.mtrxmultvect(minv,v)
   return int_to_binary(outvect[0], nbytes, BIGENDIAN)


################################################################################
def createTestingSubsets( fragIndices, M, maxTestCount=20):
   """
   Returns (IsRandomized, listOfTuplesOfSizeM)
   """
   numIdx = len(fragIndices)

   if M>numIdx:
      LOGERROR('Insufficent number of fragments')
      raise KeyDataError
   elif M==numIdx:
      LOGINFO('Fragments supplied == needed.  One subset to test (%s-of-N)' % M)
      return ( False, [tuple(fragIndices)] )
   else:
      LOGINFO('Test reconstruct %s-of-N, with %s fragments' % (M, numIdx))
      subs = []

      # Compute the number of possible subsets.  This is stable because we
      # shouldn't ever have more than 12 fragments
      fact = math.factorial
      numCombo = fact(numIdx) / ( fact(M) * fact(numIdx-M) )

      if numCombo <= maxTestCount:
         LOGINFO('Testing all %s combinations...' % numCombo)
         for x in xrange(2**numIdx):
            bits = int_to_bitset(x)
            if not bits.count('1') == M:
               continue

            subs.append(tuple([fragIndices[i] for i,b in enumerate(bits) if b=='1']))

         return (False, sorted(subs))
      else:
         LOGINFO('#Subsets > %s, will need to randomize' % maxTestCount)
         usedSubsets = set()
         while len(subs) < maxTestCount:
            sample = tuple(sorted(random.sample(fragIndices, M)))
            if not sample in usedSubsets:
               usedSubsets.add(sample)
               subs.append(sample)

         return (True, sorted(subs))



################################################################################
def testReconstructSecrets(fragMap, M, maxTestCount=20):
   # If fragMap has X elements, then it will test all X-choose-M subsets of
   # the fragMap and return the restored secret for each one.  If there's more
   # subsets than maxTestCount, then just do a random sampling of the possible
   # subsets
   fragKeys = [k for k in fragMap.iterkeys()]
   isRandom, subs = createTestingSubsets(fragKeys, M, maxTestCount)
   nBytes = len(fragMap[fragKeys[0]][1])
   LOGINFO('Testing %d-byte fragments' % nBytes)

   testResults = []
   for subset in subs:
      fragSubset = [fragMap[i][:] for i in subset]

      recon = ReconstructSecret(fragSubset, M, nBytes)
      testResults.append((subset, recon))

   return isRandom, testResults


################################################################################
def ComputeFragIDBase58(M, wltIDBin):
   mBin4   = int_to_binary(M, widthBytes=4, endOut=BIGENDIAN)
   fragBin = hash256(wltIDBin + mBin4)[:4]
   fragB58 = str(M) + binary_to_base58(fragBin)
   return fragB58

################################################################################
def ComputeFragIDLineHex(M, index, wltIDBin, isSecure=False, addSpaces=False):
   fragID  = int_to_hex((128+M) if isSecure else M)
   fragID += int_to_hex(index+1)
   fragID += binary_to_hex(wltIDBin)

   if addSpaces:
      fragID = ' '.join([fragID[i*4:(i+1)*4] for i in range(4)])

   return fragID


################################################################################
def ReadFragIDLineBin(binLine):
   doMask = binary_to_int(binLine[0]) > 127
   M      = binary_to_int(binLine[0]) & 0x7f
   fnum   = binary_to_int(binLine[1])
   wltID  = binLine[2:]

   idBase58 = ComputeFragIDBase58(M, wltID) + '-#' + str(fnum)
   return (M, fnum, wltID, doMask, idBase58)


################################################################################
def ReadFragIDLineHex(hexLine):
   return ReadFragIDLineBin( hex_to_binary(hexLine.strip().replace(' ','')))

# END FINITE FIELD OPERATIONS
################################################################################
################################################################################


################################################################################
def stripJSONStrChars(inStr):
   '''Function that strips the extra characters from a JSON-encoded string.'''
   # When Python decodes a JSON string, extra characters are added. For example,
   # "Hello" becomes "u'Hello'". We want to get the original string.
   return inStr[2:-1]


################################################################################
def checkAddrType(addrBin):
   """ Gets the network byte of the address.  Returns -1 if chksum fails """
   first21, chk4 = addrBin[:-4], addrBin[-4:]
   chkBytes = hash256(first21)
   return addrBin[0] if (chkBytes[:4] == chk4) else -1

################################################################################
def checkAddrBinValid(addrBin, validPrefixes=None):
   """
   Checks whether this address is valid for the given network
   (set at the top of pybtcengine.py)
   """
   if validPrefixes is None:
      validPrefixes = [ADDRBYTE, P2SHBYTE]

   if not isinstance(validPrefixes, list):
      validPrefixes = [validPrefixes]

   return (checkAddrType(addrBin) in validPrefixes)



################################################################################
def checkAddrStrValid(addrStr):
   """ Check that a Base58 address-string is valid on this network """
   return checkAddrBinValid(base58_to_binary(addrStr))


################################################################################
def convertKeyDataToAddress(privKey=None, pubKey=None):
   """ Returns a hash160 value """
   if not privKey and not pubKey:
      raise BadAddressError('No key data supplied for conversion')
   elif privKey:
      if isinstance(privKey, str):
         privKey = SecureBinaryData(privKey)

      if not privKey.getSize()==32:
         raise BadAddressError('Invalid private key format!')
      else:
         pubKey = CryptoECDSA().ComputePublicKey(privKey)

   if isinstance(pubKey,str):
      pubKey = SecureBinaryData(pubKey)
   return pubKey.getHash160()



################################################################################
def decodeMiniPrivateKey(keyStr):
   """
   Converts a 22, 26 or 30-character Base58 mini private key into a
   32-byte binary private key.
   """
   if not len(keyStr) in (22,26,30):
      return ''

   keyQ = keyStr + '?'
   theHash = sha256(keyQ)

   if binary_to_hex(theHash[0]) == '01':
      raise KeyDataError('PBKDF2-based mini private keys not supported!')
   elif binary_to_hex(theHash[0]) != '00':
      raise KeyDataError('Invalid mini private key... double check the entry')

   return sha256(keyStr)


################################################################################
def parsePrivateKeyData(theStr):
      hexChars = '01234567890abcdef'
      b58Chars = '123456789ABCDEFGHJKLMNPQRSTUVWXYZabcdefghijkmnopqrstuvwxyz'

      hexCount = sum([1 if c in hexChars else 0 for c in theStr.lower()])
      b58Count = sum([1 if c in b58Chars else 0 for c in theStr])
      canBeHex = hexCount==len(theStr)
      canBeB58 = b58Count==len(theStr)

      binEntry = ''
      keyType = ''
      isMini = False
      if canBeB58 and not canBeHex:
         if len(theStr) in (22, 30):
            # Mini-private key format!
            try:
               binEntry = decodeMiniPrivateKey(theStr)
            except KeyDataError:
               raise BadAddressError('Invalid mini-private key string')
            keyType = 'Mini Private Key Format'
            isMini = True
         elif len(theStr) in range(48,53):
            binEntry = base58_to_binary(theStr)
            keyType = 'Plain Base58'
         else:
            raise BadAddressError('Unrecognized key data')
      elif canBeHex:
         binEntry = hex_to_binary(theStr)
         keyType = 'Plain Hex'
      else:
         raise BadAddressError('Unrecognized key data')


      if len(binEntry)==36 or (len(binEntry)==37 and binEntry[0]==PRIVKEYBYTE):
         if len(binEntry)==36:
            keydata = binEntry[:32 ]
            chk     = binEntry[ 32:]
            binEntry = verifyChecksum(keydata, chk)
            if not isMini:
               keyType = 'Raw %s with checksum' % keyType.split(' ')[1]
         else:
            # Assume leading 0x80 byte, and 4 byte checksum
            keydata = binEntry[ :1+32 ]
            chk     = binEntry[  1+32:]
            binEntry = verifyChecksum(keydata, chk)
            binEntry = binEntry[1:]
            if not isMini:
               keyType = 'Standard %s key with checksum' % keyType.split(' ')[1]

         if binEntry=='':
            raise InvalidHashError('Private Key checksum failed!')
      elif len(binEntry) in (33, 37) and binEntry[-1]=='\x01':
         raise CompressedKeyError('Compressed Public keys not supported!')
      return binEntry, keyType



################################################################################
def encodePrivKeyBase58(privKeyBin):
   bin33 = PRIVKEYBYTE + privKeyBin
   chk = computeChecksum(bin33)
   return binary_to_base58(bin33 + chk)



URI_VERSION_STR = '1.0'

################################################################################
def parseBitcoinURI(theStr):
   """ Takes a URI string, returns the pieces of it, in a dictionary """

   # Start by splitting it into pieces on any separator
   seplist = ':;?&'
   for c in seplist:
      theStr = theStr.replace(c,' ')
   parts = theStr.split()

   # Now start walking through the parts and get the info out of it
   if not parts[0] == 'bitcoin':
      return {}

   uriData = {}

   try:
      uriData['address'] = parts[1]
      for p in parts[2:]:
         if not '=' in p:
            raise BadURIError('Unrecognized URI field: "%s"'%p)

         # All fields must be "key=value" making it pretty easy to parse
         key, value = p.split('=')

         # A few
         if key.lower()=='amount':
            uriData['amount'] = str2coin(value)
         elif key.lower() in ('label','message'):
            uriData[key] = uriPercentToReserved(value)
         else:
            uriData[key] = value
   except:
      return {}

   return uriData


################################################################################
def uriReservedToPercent(theStr):
   """
   Convert from a regular string to a percent-encoded string
   """
   #Must replace '%' first, to avoid recursive (and incorrect) replacement!
   reserved = "%!*'();:@&=+$,/?#[] "

   for c in reserved:
      theStr = theStr.replace(c, '%%%s' % int_to_hex(ord(c)))
   return theStr


################################################################################
def uriPercentToReserved(theStr):
   """
   This replacement direction is much easier!
   Convert from a percent-encoded string to a
   """

   parts = theStr.split('%')
   if len(parts)>1:
      for p in parts[1:]:
         parts[0] += chr( hex_to_int(p[:2]) ) + p[2:]
   return parts[0][:]


################################################################################
def createBitcoinURI(addr, amt=None, msg=None):
   uriStr = 'bitcoin:%s' % addr
   if amt or msg:
      uriStr += '?'

   if amt:
      uriStr += 'amount=%s' % coin2str(amt, maxZeros=0).strip()

   if amt and msg:
      uriStr += '&'

   if msg:
      uriStr += 'label=%s' % uriReservedToPercent(msg)

   return uriStr


################################################################################
def createDERSigFromRS(rBin, sBin):
   # Remove all leading zero-bytes (why didn't we use lstrip() here?)
   while rBin[0]=='\x00':
      rBin = rBin[1:]
   while sBin[0]=='\x00':
      sBin = sBin[1:]

   if binary_to_int(rBin[0])&128>0:  rBin = '\x00'+rBin
   if binary_to_int(sBin[0])&128>0:  sBin = '\x00'+sBin
   rSize  = int_to_binary(len(rBin))
   sSize  = int_to_binary(len(sBin))
   rsSize = int_to_binary(len(rBin) + len(sBin) + 4)
   sigScript = '\x30' + rsSize + \
               '\x02' + rSize + rBin + \
               '\x02' + sSize + sBin
   return sigScript


################################################################################
def getRSFromDERSig(derSig):
   if not isinstance(derSig, str):
      # In case this is a SecureBinaryData object...
      derSig = derSig.toBinStr()

   codeByte = derSig[0]
   nBytes   = binary_to_int(derSig[1])
   rsStr    = derSig[2:2+nBytes]
   assert(codeByte == '\x30')
   assert(nBytes == len(rsStr))
   # Read r
   codeByte  = rsStr[0]
   rBytes    = binary_to_int(rsStr[1])
   r         = rsStr[2:2+rBytes]
   assert(codeByte == '\x02')
   sStr      = rsStr[2+rBytes:]
   # Read s
   codeByte  = sStr[0]
   sBytes    = binary_to_int(sStr[1])
   s         = sStr[2:2+sBytes]
   assert(codeByte == '\x02')
   # Now we have the (r,s) values of the

   return r[-32:], s[-32:]


#############################################################################
def newBlockSyncRescanZC(bdm, wltMap, prevLedgSize):
   newLedgSize = {}
   for wltID,wlt in wltMap.iteritems():
      wlt.syncWithBlockchainLite()
      bdm.rescanWalletZeroConf(wlt.cppWallet)
      newLedgSize[wltID] = len(wlt.getTxLedger())

   for wltID,wlt in wltMap.iteritems():
      if prevLedgSize[wltID] != newLedgSize[wltID]:
         return True

   return False


#############################################################################
def notifyOnSurpriseTx(blk0, blk1, wltMap, lboxWltMap, isGui, bdm, notifyQueue, settings ):
   # We usually see transactions as zero-conf first, then they show up in
   # a block. It is a "surprise" when the first time we see it is in a block
   if isGui:
      notifiedAlready = set([ n[1].getTxHash() for n in notifyQueue ])
      notifyIn  = settings.getSettingOrSetDefault('NotifyBtcIn',  not OS_MACOSX)
      notifyOut = settings.getSettingOrSetDefault('NotifyBtcOut', not OS_MACOSX)

   for blk in range(blk0, blk1):
      sbh = bdm.getMainBlockFromDB(blk)
      for i in range(sbh.getNumTx()):
         cppTx = sbh.getTxCopy(i)
         # Iterate through the Python wallets and create a ledger entry for
         # the transaction. If we haven't already been notified of the
         # transaction, put it on the notification queue.
         for wltID,wlt in wltMap.iteritems():
            le = wlt.cppWallet.calcLedgerEntryForTx(cppTx)
            if isGui and (notifyQueue != None):
               if not le.getTxHash() in notifiedAlready:
                  if (le.getValue()<=0 and notifyOut) or (le.getValue>0 and notifyIn):
                     notifyQueue.append([wltID, le, False])
               else:
                  pass
            else:
               # There should be a log message here.
               pass
         # Iterate through the C++ lockbox wallets and create a ledger entry
         # for the transaction.If we haven't already been notified of the
         # transaction, put it on the notification queue.
         for lbID,cppWlt in lboxWltMap.iteritems():
            le = cppWlt.calcLedgerEntryForTx(cppTx)
            if isGui and (notifyQueue != None):
               if not le.getTxHash() in notifiedAlready:
                  if (le.getValue()<=0 and notifyOut) or \
                     (le.getValue>0 and notifyIn):
                     notifyQueue.append([lbID, le, False])
               else:
                  pass
            else:
               # There should be a log message here.
               pass


################################################################################
class PyBackgroundThread(threading.Thread):
   """
   Wraps a function in a threading.Thread object which will run
   that function in a separate thread.  Calling self.start() will
   return immediately, but will start running that function in
   separate thread.  You can check its progress later by using
   self.isRunning() or self.isFinished().  If the function returns
   a value, use self.getOutput().  Use self.getElapsedSeconds()
   to find out how long it took.
   """

   def __init__(self, *args, **kwargs):
      threading.Thread.__init__(self)

      self.output     = None
      self.startedAt  = UNINITIALIZED
      self.finishedAt = UNINITIALIZED
      self.errorThrown = None
      self.passAsync = None
      self.setDaemon(True)

      if len(args)==0:
         self.func  = lambda: ()
      else:
         if not hasattr(args[0], '__call__'):
            raise TypeError('PyBkgdThread ctor arg1 must be a function')
         else:
            self.setThreadFunction(args[0], *args[1:], **kwargs)

   def setThreadFunction(self, thefunc, *args, **kwargs):
      def funcPartial():
         return thefunc(*args, **kwargs)
      self.func = funcPartial

   def setDaemon(self, yesno):
      if self.isStarted():
         LOGERROR('Must set daemon property before starting thread')
      else:
         super(PyBackgroundThread, self).setDaemon(yesno)

   def isFinished(self):
      return not (self.finishedAt==UNINITIALIZED)

   def isStarted(self):
      return not (self.startedAt==UNINITIALIZED)

   def isRunning(self):
      return (self.isStarted() and not self.isFinished())

   def getElapsedSeconds(self):
      if not self.isFinished():
         LOGERROR('Thread is not finished yet!')
         return None
      else:
         return self.finishedAt - self.startedAt

   def getOutput(self):
      if not self.isFinished():
         if self.isRunning():
            LOGERROR('Cannot get output while thread is running')
         else:
            LOGERROR('Thread was never .start()ed')
         return None

      return self.output

   def didThrowError(self):
      return (self.errorThrown is not None)

   def raiseLastError(self):
      if self.errorThrown is None:
         return
      raise self.errorThrown

   def getErrorType(self):
      if self.errorThrown is None:
         return None
      return type(self.errorThrown)

   def getErrorMsg(self):
      if self.errorThrown is None:
         return ''
      return self.errorThrown.args[0]


   def start(self):
      # The prefunc is blocking.  Probably preparing something
      # that needs to be in place before we start the thread
      self.startedAt = RightNow()
      super(PyBackgroundThread, self).start()

   def run(self):
      # This should not be called manually.  Only call start()
      try:
         self.output = self.func()
      except Exception as e:
         LOGEXCEPT('Error in pybkgdthread: %s', str(e))
         self.errorThrown = e
      self.finishedAt = RightNow()

      if not self.passAsync: return
      if hasattr(self.passAsync, '__call__'):
         self.passAsync()

   def reset(self):
      self.output = None
      self.startedAt  = UNINITIALIZED
      self.finishedAt = UNINITIALIZED
      self.errorThrown = None

   def restart(self):
      self.reset()
      self.start()


# Define a decorator that allows the function to be called asynchronously
def AllowAsync(func):
   def wrappedFunc(*args, **kwargs):
      if not 'async' in kwargs or kwargs['async']==False:
         # Run the function normally
         if 'async' in kwargs:
            del kwargs['async']
         return func(*args, **kwargs)
      else:
         # Run the function as a background thread
         passAsync = kwargs['async']
         del kwargs['async']

         thr = PyBackgroundThread(func, *args, **kwargs)
         thr.passAsync = passAsync
         thr.start()
         return thr

   return wrappedFunc


def emptyFunc(*args, **kwargs):
   return


def EstimateCumulativeBlockchainSize(blkNum):
   # I tried to make a "static" variable here so that
   # the string wouldn't be parsed on every call, but
   # I botched that, somehow.
   #
   # It doesn't *have to* be fast, but why not?
   # Oh well..
   blksizefile = """
         0 285
         20160 4496226
         40320 9329049
         60480 16637208
         80640 31572990
         82656 33260320
         84672 35330575
         86688 36815335
         88704 38386205
         100800 60605119
         102816 64795352
         104832 68697265
         108864 79339447
         112896 92608525
         116928 116560952
         120960 140607929
         124992 170059586
         129024 217718109
         133056 303977266
         137088 405836779
         141120 500934468
         145152 593217668
         149184 673064617
         153216 745173386
         157248 816675650
         161280 886105443
         165312 970660768
         169344 1058290613
         173376 1140721593
         177408 1240616018
         179424 1306862029
         181440 1463634913
         183456 1639027360
         185472 1868851317
         187488 2019397056
         189504 2173291204
         191520 2352873908
         193536 2530862533
         195552 2744361593
         197568 2936684028
         199584 3115432617
         201600 3282437367
         203616 3490737816
         205632 3669806064
         207648 3848901149
         209664 4064972247
         211680 4278148686
         213696 4557787597
         215712 4786120879
         217728 5111707340
         219744 5419128115
         221760 5733907456
         223776 6053668460
         225792 6407870776
         227808 6652067986
         228534 6778529822
         257568 10838081536
         259542 11106516992
         271827 12968787968
         286296 15619588096
         290715 16626221056
      """
   strList = [line.strip().split() for line in blksizefile.strip().split('\n')]
   BLK_SIZE_LIST = [[int(x[0]), int(x[1])] for x in strList]

   if blkNum < BLK_SIZE_LIST[-1][0]:
      # Interpolate
      bprev,bcurr = None, None
      for i,blkpair in enumerate(BLK_SIZE_LIST):
         if blkNum < blkpair[0]:
            b0,d0 = BLK_SIZE_LIST[i-1]
            b1,d1 = blkpair
            ratio = float(blkNum-b0)/float(b1-b0)
            return int(ratio*d1 + (1-ratio)*d0)
      raise ValueError('Interpolation failed for %d' % blkNum)

   else:
      bend,  dend  = BLK_SIZE_LIST[-1]
      bend2, dend2 = BLK_SIZE_LIST[-3]
      rate = float(dend - dend2) / float(bend - bend2)  # bytes per block
      extraOnTop = (blkNum - bend) * rate
      return dend+extraOnTop


################################################################################
# Function checks to see if a binary value that's passed in is a valid public
# key. The incoming key may be binary or hex. The return value is a boolean
# indicating whether or not the key is valid.
def isValidPK(inPK, inStr=False):
   retVal = False
   checkVal = '\x00'

   if inStr:
      checkVal = hex_to_binary(inPK)
   else:
      checkVal = inPK
   pkLen = len(checkVal)

   if pkLen == UNCOMP_PK_LEN or pkLen == COMP_PK_LEN:
      # The "proper" way to check the key is to feed it to Crypto++.
      if not CryptoECDSA().VerifyPublicKeyValid(SecureBinaryData(checkVal)):
         LOGWARN('Pub key %s is invalid.' % binary_to_hex(inPK))
      else:
         retVal = True
   else:
      LOGWARN('Pub key %s has an invalid length (%d bytes).' % \
              (len(inPK), binary_to_hex(inPK)))

   return retVal


################################################################################
# Function that extracts IDs from a given text block and returns a list of all
# the IDs. The format should follow the example below, with "12345678" and
# "AbCdEfGh" being the IDs, and "LOCKBOX" being the key. There may be extra
# newline characters. The characters will be ignored.
#
# =====LOCKBOX-12345678=====================================================
# ckhc3hqhhuih7gGGOUT78hweds
# ==========================================================================
# =====LOCKBOX-AbCdEfGh=====================================================
# ckhc3hqhhuih7gGGOUT78hweds
# ==========================================================================
#
# In addition, the incoming block of text must be from a file (using something
# like "with open() as x") or a StringIO/cStringIO object.
def getBlockID(asciiText, key):
   blockList = []

   # Iterate over each line in the text and get the IDs.
   for line in asciiText:
      if key in line:
         stripT = line.replace("=", "").replace(key, "").replace("\n", "")
         blockList.append(stripT)

   return blockList

################################################################################
# Decompress an incoming public key. The incoming key may be binary or hex. The
# final key is in the same form (i.e., binary or hex) as the incoming key.
def decompressPK(inKey, inStr=False):
   outKey = '\x00'
   checkKey = '\x00'

   # Let's support strings and binary data.
   if inStr:
      checkKey = hex_to_binary(inKey)
   else:
      checkKey = inKey
   lenInKey = len(checkKey)

   # WARNING: This function won't verify the input. It just passes the input
   # down the line.
   if lenInKey == UNCOMP_PK_LEN:
       LOGWARN('The public key is already decompressed.')
       outKey = checkKey
   elif lenInKey != COMP_PK_LEN:
       LOGERROR('The public key has an incorrect size (%d bytes).' % lenInKey)
   else:
      if checkKey[0] == '\x02' or checkKey[0] == '\x03':
         cppKeyVal = SecureBinaryData(checkKey)
         outKey = CryptoECDSA().UncompressPoint(cppKeyVal).toBinStr()
         keyStr = binary_to_hex(outKey)
      else:
         LOGERROR('The public key\'s first byte (%s) is incorrectly ' \
                  'formatted.' % binary_to_hex(checkKey[0]))

   # Keep consistency by returning a string key if necessary.
   if inStr:
      outKey = binary_to_hex(outKey)
   return outKey


################################################################################
# Function that can be used to send an e-mail to multiple recipients.
def send_email(send_from, server, password, send_to, subject, text):
   # smtp.sendmail() requires a list of recipients. If we didn't get a list,
   # create one, and delimit based on a colon.
   if not type(send_to) == list:
      send_to = send_to.split(":")

   # Split the server info. Also, use a default port in case the user goofed and
   # didn't specify a port.
   server = server.split(":")
   serverAddr = server[0]
   serverPort = 587
   if len(server) > 1:
      serverPort = int(server[1])

   # Some of this may have to be modded to support non-TLS servers.
   msg = MIMEMultipart()
   msg['From'] = send_from
   msg['To'] = COMMASPACE.join(send_to)
   msg['Date'] = formatdate(localtime=True)
   msg['Subject'] = subject
   msg.attach(MIMEText(text))
   mailServer = smtplib.SMTP(serverAddr, serverPort)
   mailServer.ehlo()
   mailServer.starttls()
   mailServer.ehlo()
   mailServer.login(send_from, password)
   mailServer.sendmail(send_from, send_to, msg.as_string())
   mailServer.close()


#############################################################################
def DeriveChaincodeFromRootKey(sbdPrivKey):
   return SecureBinaryData( HMAC256( sbdPrivKey.getHash256(), \
                                     'Derive Chaincode from Root Key'))


#############################################################################
def getLastBytesOfFile(filename, nBytes=500*1024):
   if not os.path.exists(filename):
      LOGERROR('File does not exist!')
      return ''

   sz = os.path.getsize(filename)
   with open(filename, 'rb') as fin:
      if sz > nBytes:
         fin.seek(sz - nBytes)
      return fin.read()


################################################################################
def HardcodedKeyMaskParams():
   paramMap = {}

   # Nothing up my sleeve!  Need some hardcoded random numbers to use for
   # encryption IV and salt.  Using the first 256 digits of Pi for the
   # the IV, and first 256 digits of e for the salt (hashed)
   digits_pi = ( \
      'ARMORY_ENCRYPTION_INITIALIZATION_VECTOR_'
      '1415926535897932384626433832795028841971693993751058209749445923'
      '0781640628620899862803482534211706798214808651328230664709384460'
      '9550582231725359408128481117450284102701938521105559644622948954'
      '9303819644288109756659334461284756482337867831652712019091456485')
   digits_e = ( \
      'ARMORY_KEY_DERIVATION_FUNCTION_SALT_'
      '7182818284590452353602874713526624977572470936999595749669676277'
      '2407663035354759457138217852516642742746639193200305992181741359'
      '6629043572900334295260595630738132328627943490763233829880753195'
      '2510190115738341879307021540891499348841675092447614606680822648')

   paramMap['IV']    = SecureBinaryData( hash256(digits_pi)[:16] )
   paramMap['SALT']  = SecureBinaryData( hash256(digits_e) )
   paramMap['KDFBYTES'] = long(16*MEGABYTE)

   def hardcodeCreateSecurePrintPassphrase(secret):
      if isinstance(secret, basestring):
         secret = SecureBinaryData(secret)
      bin7 = HMAC512(secret.getHash256(), paramMap['SALT'].toBinStr())[:7]
      out,bin7 = SecureBinaryData(binary_to_base58(bin7 + hash256(bin7)[0])), None
      return out

   def hardcodeCheckPassphrase(passphrase):
      if isinstance(passphrase, basestring):
         pwd = base58_to_binary(passphrase)
      else:
         pwd = base58_to_binary(passphrase.toBinStr())

      isgood,pwd = (hash256(pwd[:7])[0] == pwd[-1]), None
      return isgood

   def hardcodeApplyKdf(secret):
      if isinstance(secret, basestring):
         secret = SecureBinaryData(secret)
      kdf = KdfRomix()
      kdf.usePrecomputedKdfParams(paramMap['KDFBYTES'], 1, paramMap['SALT'])
      return kdf.DeriveKey(secret)

   def hardcodeMask(secret, passphrase=None, ekey=None):
      if not ekey:
         ekey = hardcodeApplyKdf(passphrase)
      return CryptoAES().EncryptCBC(secret, ekey, paramMap['IV'])

   def hardcodeUnmask(secret, passphrase=None, ekey=None):
      if not ekey:
         ekey = hardcodeApplyKdf(passphrase)
      return CryptoAES().DecryptCBC(secret, ekey, paramMap['IV'])

   paramMap['FUNC_PWD']    = hardcodeCreateSecurePrintPassphrase
   paramMap['FUNC_KDF']    = hardcodeApplyKdf
   paramMap['FUNC_MASK']   = hardcodeMask
   paramMap['FUNC_UNMASK'] = hardcodeUnmask
   paramMap['FUNC_CHKPWD'] = hardcodeCheckPassphrase
   return paramMap

################################################################################
################################################################################
class SettingsFile(object):
   """
   This class could be replaced by the built-in QSettings in PyQt, except
   that older versions of PyQt do not support the QSettings (or at least
   I never figured it out).  Easy enough to do it here

   All settings must populated with a simple datatype -- non-simple
   datatypes should be broken down into pieces that are simple:  numbers
   and strings, or lists/tuples of them.

   Will write all the settings to file.  Each line will look like:
         SingleValueSetting1 | 3824.8
         SingleValueSetting2 | this is a string
         Tuple Or List Obj 1 | 12 $ 43 $ 13 $ 33
         Tuple Or List Obj 2 | str1 $ another str
   """

   #############################################################################
   def __init__(self, path=None):
      self.settingsPath = path
      self.settingsMap = {}
      if not path:
         self.settingsPath = os.path.join(ARMORY_HOME_DIR, 'ArmorySettings.txt')

      LOGINFO('Using settings file: %s', self.settingsPath)
      if os.path.exists(self.settingsPath):
         self.loadSettingsFile(path)



   #############################################################################
   def pprint(self, nIndent=0):
      indstr = indent*nIndent
      print indstr + 'Settings:'
      for k,v in self.settingsMap.iteritems():
         print indstr + indent + k.ljust(15), v


   #############################################################################
   def hasSetting(self, name):
      return self.settingsMap.has_key(name)

   #############################################################################
   def set(self, name, value):
      if isinstance(value, tuple):
         self.settingsMap[name] = list(value)
      else:
         self.settingsMap[name] = value
      self.writeSettingsFile()

   #############################################################################
   def extend(self, name, value):
      """ Adds/converts setting to list, appends value to the end of it """
      if not self.settingsMap.has_key(name):
         if isinstance(value, list):
            self.set(name, value)
         else:
            self.set(name, [value])
      else:
         origVal = self.get(name, expectList=True)
         if isinstance(value, list):
            origVal.extend(value)
         else:
            origVal.append(value)
         self.settingsMap[name] = origVal
      self.writeSettingsFile()

   #############################################################################
   def get(self, name, expectList=False):
      if not self.hasSetting(name) or self.settingsMap[name]=='':
         return ([] if expectList else '')
      else:
         val = self.settingsMap[name]
         if expectList:
            if isinstance(val, list):
               return val
            else:
               return [val]
         else:
            return val

   #############################################################################
   def getAllSettings(self):
      return self.settingsMap

   #############################################################################
   def getSettingOrSetDefault(self, name, defaultVal, expectList=False):
      output = defaultVal
      if self.hasSetting(name):
         output = self.get(name)
      else:
         self.set(name, defaultVal)

      return output



   #############################################################################
   def delete(self, name):
      if self.hasSetting(name):
         del self.settingsMap[name]
      self.writeSettingsFile()

   #############################################################################
   def writeSettingsFile(self, path=None):
      if not path:
         path = self.settingsPath
      f = open(path, 'w')
      for key,val in self.settingsMap.iteritems():
         try:
            # Skip anything that throws an exception
            valStr = ''
            if   isinstance(val, basestring):
               valStr = val
            elif isinstance(val, int) or \
                 isinstance(val, float) or \
                 isinstance(val, long):
               valStr = str(val)
            elif isinstance(val, list) or \
                 isinstance(val, tuple):
               valStr = ' $  '.join([str(v) for v in val])
            f.write(key.ljust(36))
            f.write(' | ')
            f.write(toBytes(valStr))
            f.write('\n')
         except:
            LOGEXCEPT('Invalid entry in SettingsFile... skipping')
      f.close()


   #############################################################################
   def loadSettingsFile(self, path=None):
      if not path:
         path = self.settingsPath

      if not os.path.exists(path):
         raise FileExistsError('Settings file DNE:' + path)

      f = open(path, 'rb')
      sdata = f.read()
      f.close()

      # Automatically convert settings to numeric if possible
      def castVal(v):
         v = v.strip()
         a,b = v.isdigit(), v.replace('.','').isdigit()
         if a:
            return int(v)
         elif b:
            return float(v)
         else:
            if v.lower()=='true':
               return True
            elif v.lower()=='false':
               return False
            else:
               return toUnicode(v)


      sdata = [line.strip() for line in sdata.split('\n')]
      for line in sdata:
         if len(line.strip())==0:
            continue

         try:
            key,vals = line.split('|')
            valList = [castVal(v) for v in vals.split('$')]
            if len(valList)==1:
               self.settingsMap[key.strip()] = valList[0]
            else:
               self.settingsMap[key.strip()] = valList
         except:
            LOGEXCEPT('Invalid setting in %s (skipping...)', path)



# Random method for creating
def touchFile(fname):
   try:
      os.utime(fname, None)
   except:
      f = open(fname, 'a')
      f.flush()
      os.fsync(f.fileno())
      f.close()


# NOTE: Had to put in this at the eend so it was after the AllowAsync def
# This flag takes into account both CLI_OPTIONs, and availability of the
# BitTornado library  (the user can remove the BitTornado dir and/or the
# torrentDL.py files without breaking Armory, it will simply set this
# disable flag to true)
class FakeTDM(object):
   def __init__(self):
      self.isRunning   = lambda: False
      self.isStarted   = lambda: False
      self.isFinished  = lambda: False
      self.getTDMState = lambda: 'Disabled'
      self.removeOldTorrentFile = lambda: None


DISABLE_TORRENTDL = CLI_OPTIONS.disableTorrent
TheTDM = FakeTDM()
try:
   import torrentDL
   TheTDM = torrentDL.TorrentDownloadManager()
except:
   LOGEXCEPT('Failed to import torrent downloader')
   DISABLE_TORRENTDL = True

# We only use BITTORRENT for mainnet
if USE_TESTNET:
   DISABLE_TORRENTDL = True
<|MERGE_RESOLUTION|>--- conflicted
+++ resolved
@@ -49,16 +49,11 @@
 from qrcodenative import QRCode, QRErrorCorrectLevel
 
 
-<<<<<<< HEAD
 cppPushTrigger = []
 
 
 # Version Numbers 
-BTCARMORY_VERSION    = (0, 91, 99, 3)  # (Major, Minor, Bugfix, AutoIncrement) 
-=======
-# Version Numbers
-BTCARMORY_VERSION    = (0, 92,  0, 0)  # (Major, Minor, Bugfix, AutoIncrement)
->>>>>>> 3e2aaa16
+BTCARMORY_VERSION    = (0, 92, 00, 1)  # (Major, Minor, Bugfix, AutoIncrement) 
 PYBTCWALLET_VERSION  = (1, 35,  0, 0)  # (Major, Minor, Bugfix, AutoIncrement)
 
 ARMORY_DONATION_ADDR = '1ArmoryXcfq7TnCSuZa9fQjRYwJ4bkRKfv'
