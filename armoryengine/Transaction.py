################################################################################
#                                                                              #
# Copyright (C) 2011-2014, Armory Technologies, Inc.                           #
# Distributed under the GNU Affero General Public License (AGPL v3)            #
# See LICENSE or http://www.gnu.org/licenses/agpl.html                         #
#                                                                              #
################################################################################
import logging
import os

import CppBlockUtils as Cpp
from armoryengine.ArmoryUtils import *
from armoryengine.BinaryPacker import *
from armoryengine.BinaryUnpacker import *

UNSIGNED_TX_VERSION = 1

################################################################################
# Identify all the codes/strings that are needed for dealing with scripts
################################################################################
# Start list of OP codes
OP_0 = 0
OP_FALSE = 0
OP_PUSHDATA1 = 76
OP_PUSHDATA2 = 77
OP_PUSHDATA4 = 78
OP_1NEGATE = 79
OP_1 = 81
OP_TRUE = 81
OP_2 = 82
OP_3 = 83
OP_4 = 84
OP_5 = 85
OP_6 = 86
OP_7 = 87
OP_8 = 88
OP_9 = 89
OP_10 = 90
OP_11 = 91
OP_12 = 92
OP_13 = 93
OP_14 = 94
OP_15 = 95
OP_16 = 96
OP_NOP = 97
OP_IF = 99
OP_NOTIF = 100
OP_ELSE = 103
OP_ENDIF = 104
OP_VERIFY = 105
OP_RETURN = 106
OP_TOALTSTACK = 107
OP_FROMALTSTACK = 108
OP_IFDUP = 115
OP_DEPTH = 116
OP_DROP = 117
OP_DUP = 118
OP_NIP = 119
OP_OVER = 120
OP_PICK = 121
OP_ROLL = 122
OP_ROT = 123
OP_SWAP = 124
OP_TUCK = 125
OP_2DROP = 109
OP_2DUP = 110
OP_3DUP = 111
OP_2OVER = 112
OP_2ROT = 113
OP_2SWAP = 114
OP_CAT = 126
OP_SUBSTR = 127
OP_LEFT = 128
OP_RIGHT = 129
OP_SIZE = 130
OP_INVERT = 131
OP_AND = 132
OP_OR = 133
OP_XOR = 134
OP_EQUAL = 135
OP_EQUALVERIFY = 136
OP_1ADD = 139
OP_1SUB = 140
OP_2MUL = 141
OP_2DIV = 142
OP_NEGATE = 143
OP_ABS = 144
OP_NOT = 145
OP_0NOTEQUAL = 146
OP_ADD = 147
OP_SUB = 148
OP_MUL = 149
OP_DIV = 150
OP_MOD = 151
OP_LSHIFT = 152
OP_RSHIFT = 153
OP_BOOLAND = 154
OP_BOOLOR = 155
OP_NUMEQUAL = 156
OP_NUMEQUALVERIFY = 157
OP_NUMNOTEQUAL = 158
OP_LESSTHAN = 159
OP_GREATERTHAN = 160
OP_LESSTHANOREQUAL = 161
OP_GREATERTHANOREQUAL = 162
OP_MIN = 163
OP_MAX = 164
OP_WITHIN = 165
OP_RIPEMD160 = 166
OP_SHA1 = 167
OP_SHA256 = 168
OP_HASH160 = 169
OP_HASH256 = 170
OP_CODESEPARATOR = 171
OP_CHECKSIG = 172
OP_CHECKSIGVERIFY = 173
OP_CHECKMULTISIG = 174
OP_CHECKMULTISIGVERIFY = 175

opnames = ['']*256
opnames[0] =   'OP_0'
for i in range(1,76):
   opnames[i] ='OP_PUSHDATA'
opnames[76] =   'OP_PUSHDATA1'
opnames[77] =   'OP_PUSHDATA2'
opnames[78] =   'OP_PUSHDATA4'
opnames[79] =   'OP_1NEGATE'
opnames[81] =  'OP_1'
opnames[81] =   'OP_TRUE'
for i in range(1,17):
   opnames[80+i] = 'OP_' + str(i)
opnames[97] =   'OP_NOP'
opnames[99] =   'OP_IF'
opnames[100] =   'OP_NOTIF'
opnames[103] = 'OP_ELSE'
opnames[104] = 'OP_ENDIF'
opnames[105] =   'OP_VERIFY'
opnames[106] = 'OP_RETURN'
opnames[107] =   'OP_TOALTSTACK'
opnames[108] =   'OP_FROMALTSTACK'
opnames[115] =   'OP_IFDUP'
opnames[116] =   'OP_DEPTH'
opnames[117] =   'OP_DROP'
opnames[118] =   'OP_DUP'
opnames[119] =   'OP_NIP'
opnames[120] =   'OP_OVER'
opnames[121] =   'OP_PICK'
opnames[122] =   'OP_ROLL'
opnames[123] =   'OP_ROT'
opnames[124] =   'OP_SWAP'
opnames[125] =   'OP_TUCK'
opnames[109] =   'OP_2DROP'
opnames[110] =   'OP_2DUP'
opnames[111] =   'OP_3DUP'
opnames[112] =   'OP_2OVER'
opnames[113] =   'OP_2ROT'
opnames[114] =   'OP_2SWAP'
opnames[126] =   'OP_CAT'
opnames[127] = 'OP_SUBSTR'
opnames[128] =   'OP_LEFT'
opnames[129] =   'OP_RIGHT'
opnames[130] =   'OP_SIZE'
opnames[131] =   'OP_INVERT'
opnames[132] =   'OP_AND'
opnames[133] =   'OP_OR'
opnames[134] = 'OP_XOR'
opnames[135] = 'OP_EQUAL'
opnames[136] =   'OP_EQUALVERIFY'
opnames[139] =   'OP_1ADD'
opnames[140] =   'OP_1SUB'
opnames[141] =   'OP_2MUL'
opnames[142] =   'OP_2DIV'
opnames[143] =   'OP_NEGATE'
opnames[144] =   'OP_ABS'
opnames[145] =   'OP_NOT'
opnames[146] =   'OP_0NOTEQUAL'
opnames[147] =   'OP_ADD'
opnames[148] =   'OP_SUB'
opnames[149] =   'OP_MUL'
opnames[150] =   'OP_DIV'
opnames[151] =   'OP_MOD'
opnames[152] =   'OP_LSHIFT'
opnames[153] =   'OP_RSHIFT'
opnames[154] =   'OP_BOOLAND'
opnames[155] =   'OP_BOOLOR'
opnames[156] =   'OP_NUMEQUAL'
opnames[157] =   'OP_NUMEQUALVERIFY'
opnames[158] =   'OP_NUMNOTEQUAL'
opnames[159] =   'OP_LESSTHAN'
opnames[160] =   'OP_GREATERTHAN'
opnames[161] =   'OP_LESSTHANOREQUAL'
opnames[162] = 'OP_GREATERTHANOREQUAL'
opnames[163] =   'OP_MIN'
opnames[164] =   'OP_MAX'
opnames[165] = 'OP_WITHIN'
opnames[166] =   'OP_RIPEMD160'
opnames[167] =   'OP_SHA1'
opnames[168] =   'OP_SHA256'
opnames[169] =   'OP_HASH160'
opnames[170] =   'OP_HASH256'
opnames[171] =   'OP_CODESEPARATOR'
opnames[172] =   'OP_CHECKSIG'
opnames[173] =   'OP_CHECKSIGVERIFY'
opnames[174] =   'OP_CHECKMULTISIG'
opnames[175] =   'OP_CHECKMULTISIGVERIFY'


opCodeLookup = {}
opCodeLookup['OP_FALSE'] = 0
opCodeLookup['OP_0']     = 0
opCodeLookup['OP_PUSHDATA1'] =   76
opCodeLookup['OP_PUSHDATA2'] =   77
opCodeLookup['OP_PUSHDATA4'] =   78
opCodeLookup['OP_1NEGATE'] =   79
opCodeLookup['OP_1'] =  81
for i in range(1,17):
   opCodeLookup['OP_'+str(i)] =  80+i
opCodeLookup['OP_TRUE'] =   81
opCodeLookup['OP_NOP'] =   97
opCodeLookup['OP_IF'] =   99
opCodeLookup['OP_NOTIF'] =   100
opCodeLookup['OP_ELSE'] = 103
opCodeLookup['OP_ENDIF'] = 104
opCodeLookup['OP_VERIFY'] =   105
opCodeLookup['OP_RETURN'] = 106
opCodeLookup['OP_TOALTSTACK'] =   107
opCodeLookup['OP_FROMALTSTACK'] =   108
opCodeLookup['OP_IFDUP'] =   115
opCodeLookup['OP_DEPTH'] =   116
opCodeLookup['OP_DROP'] =   117
opCodeLookup['OP_DUP'] =   118
opCodeLookup['OP_NIP'] =   119
opCodeLookup['OP_OVER'] =   120
opCodeLookup['OP_PICK'] =   121
opCodeLookup['OP_ROLL'] =   122
opCodeLookup['OP_ROT'] =   123
opCodeLookup['OP_SWAP'] =   124
opCodeLookup['OP_TUCK'] =   125
opCodeLookup['OP_2DROP'] =   109
opCodeLookup['OP_2DUP'] =   110
opCodeLookup['OP_3DUP'] =   111
opCodeLookup['OP_2OVER'] =   112
opCodeLookup['OP_2ROT'] =   113
opCodeLookup['OP_2SWAP'] =   114
opCodeLookup['OP_CAT'] =   126
opCodeLookup['OP_SUBSTR'] = 127
opCodeLookup['OP_LEFT'] =   128
opCodeLookup['OP_RIGHT'] =   129
opCodeLookup['OP_SIZE'] =   130
opCodeLookup['OP_INVERT'] =   131
opCodeLookup['OP_AND'] =   132
opCodeLookup['OP_OR'] =   133
opCodeLookup['OP_XOR'] = 134
opCodeLookup['OP_EQUAL'] = 135
opCodeLookup['OP_EQUALVERIFY'] =   136
opCodeLookup['OP_1ADD'] =   139
opCodeLookup['OP_1SUB'] =   140
opCodeLookup['OP_2MUL'] =   141
opCodeLookup['OP_2DIV'] =   142
opCodeLookup['OP_NEGATE'] =   143
opCodeLookup['OP_ABS'] =   144
opCodeLookup['OP_NOT'] =   145
opCodeLookup['OP_0NOTEQUAL'] =   146
opCodeLookup['OP_ADD'] =   147
opCodeLookup['OP_SUB'] =   148
opCodeLookup['OP_MUL'] =   149
opCodeLookup['OP_DIV'] =   150
opCodeLookup['OP_MOD'] =   151
opCodeLookup['OP_LSHIFT'] =   152
opCodeLookup['OP_RSHIFT'] =   153
opCodeLookup['OP_BOOLAND'] =   154
opCodeLookup['OP_BOOLOR'] =   155
opCodeLookup['OP_NUMEQUAL'] =   156
opCodeLookup['OP_NUMEQUALVERIFY'] =   157
opCodeLookup['OP_NUMNOTEQUAL'] =   158
opCodeLookup['OP_LESSTHAN'] =   159
opCodeLookup['OP_GREATERTHAN'] =   160
opCodeLookup['OP_LESSTHANOREQUAL'] =   161
opCodeLookup['OP_GREATERTHANOREQUAL'] = 162
opCodeLookup['OP_MIN'] =   163
opCodeLookup['OP_MAX'] =   164
opCodeLookup['OP_WITHIN'] = 165
opCodeLookup['OP_RIPEMD160'] =   166
opCodeLookup['OP_SHA1'] =   167
opCodeLookup['OP_SHA256'] =   168
opCodeLookup['OP_HASH160'] =   169
opCodeLookup['OP_HASH256'] =   170
opCodeLookup['OP_CODESEPARATOR'] =   171
opCodeLookup['OP_CHECKSIG'] =   172
opCodeLookup['OP_CHECKSIGVERIFY'] =   173
opCodeLookup['OP_CHECKMULTISIG'] =   174
opCodeLookup['OP_CHECKMULTISIGVERIFY'] =   175
#Word Opcode   Description
#OP_PUBKEYHASH = 253   Represents a public key hashed with OP_HASH160.
#OP_PUBKEY = 254   Represents a public key compatible with OP_CHECKSIG.
#OP_INVALIDOPCODE = 255   Matches any opcode that is not yet assigned.
#[edit] Reserved words
#Any opcode not assigned is also reserved. Using an unassigned opcode makes the transaction invalid.
#Word   Opcode   When used...
#OP_RESERVED = 80   Transaction is invalid
#OP_VER = 98   Transaction is invalid
#OP_VERIF = 101   Transaction is invalid
#OP_VERNOTIF = 102   Transaction is invalid
#OP_RESERVED1 = 137   Transaction is invalid
#OP_RESERVED2 = 138   Transaction is invalid
#OP_NOP1 = OP_NOP10   176-185   The word is ignored.


################################################################################
def getOpCode(name):
   return int_to_binary(opCodeLookup[name], widthBytes=1)


################################################################################
def getMultisigScriptInfo(rawScript):
   """
   Gets the Multi-Sig tx type, as well as all the address-160 strings of
   the keys that are needed to satisfy this transaction.  This currently
   only identifies M-of-N transaction types, returning unknown otherwise.

   However, the address list it returns should be valid regardless of
   whether the type was unknown:  we assume all 20-byte chunks of data
   are public key hashes, and 65-byte chunks are public keys.

   M==0 (output[0]==0) indicates this isn't a multisig script
   """

   scrAddr = ''
   addr160List = []
   pubKeyList   = []

   M,N = 0,0

   pubKeyStr  = Cpp.BtcUtils().getMultisigPubKeyInfoStr(rawScript)

   bu = BinaryUnpacker(pubKeyStr)
   M = bu.get(UINT8)
   N = bu.get(UINT8)

   if M==0:
      return [0, 0, None, None]

   for i in range(N):
      pkstr = bu.get(BINARY_CHUNK, 33)
      if pkstr[0] == '\x04':
         pkstr += bu.get(BINARY_CHUNK, 32)
      pubKeyList.append(pkstr)
      addr160List.append(hash160(pkstr))

   return M, N, addr160List, pubKeyList


################################################################################
def getHash160ListFromMultisigScrAddr(scrAddr):
   mslen = len(scrAddr) - 3
   if not (mslen%20==0 and scrAddr[0]==SCRADDR_MULTISIG_BYTE):
      raise BadAddressError('Supplied ScrAddr is not multisig!')

   catList = scrAddr[3:]
   return [catList[20*i:20*(i+1)] for i in range(len(catList)/20)]


################################################################################
# These two methods are just easier-to-type wrappers around the C++ methods
def getTxOutScriptType(script):
   return Cpp.BtcUtils().getTxOutScriptTypeInt(script)

################################################################################
# These two methods are just easier-to-type wrappers around the C++ methods
def getTxOutScriptDisplayStr(script):
   scrAddr = script_to_scrAddr(script)
   scrType = getTxOutScriptType(script)
   if scrType in CPP_TXOUT_HAS_ADDRSTR:
      return scrAddr_to_addrStr(scrAddr)
   elif scrType==CPP_TXOUT_MULTISIG:
      M, N, addrs, pubs = getMultisigScriptInfo(script)
      p2shStr = script_to_addrStr(script_to_p2sh_script(script))
      return '[Multisig %d-of-%d] (not P2SH but would be %s)' % (M,N,p2shStr)
   else:
      return '[Non-Standard Script: %s]: ' % binary_to_hex(scrAddr[1:65])


################################################################################
def getTxInScriptType(txinObj):
   """
   NOTE: this method takes a TXIN object, not just the script itself.  This
         is because this method needs to see the OutPoint to distinguish an
         UNKNOWN TxIn from a coinbase-TxIn
   """
   script = txinObj.binScript
   prevTx = txinObj.outpoint.txHash
   return Cpp.BtcUtils().getTxInScriptTypeInt(script, prevTx)

################################################################################
def getTxInP2SHScriptType(txinObj):
   """
   If this TxIn is identified as SPEND-P2SH, then it contains a subscript that
   is really a TxOut script (which must hash to the value included on the
   actual TxOut script).

   Use this to get the TxOut script type of the Spend-P2SH subscript
   """
   scrType = getTxInScriptType(txinObj)
   if not scrType==CPP_TXIN_SPENDP2SH:
      return None

   lastPush = Cpp.BtcUtils().getLastPushDataInScript(txinObj.binScript)

   return getTxOutScriptType(lastPush)


################################################################################
def TxInExtractAddrStrIfAvail(txinObj):
   rawScript  = txinObj.binScript
   prevTxHash = txinObj.outpoint.txHash
   scrType = Cpp.BtcUtils().getTxInScriptTypeInt(rawScript, prevTxHash)
   lastPush = Cpp.BtcUtils().getLastPushDataInScript(rawScript)

   if scrType in [CPP_TXIN_STDUNCOMPR, CPP_TXIN_STDCOMPR]:
      return hash160_to_addrStr( hash160(lastPush) )
   elif scrType == CPP_TXIN_SPENDP2SH:
      return binScript_to_p2shAddrStr(lastPush)
   else:
      return ''


################################################################################
def TxInExtractPreImageIfAvail(txinObj):
   rawScript  = txinObj.binScript
   prevTxHash = txinObj.outpoint.txHash
   scrType = Cpp.BtcUtils().getTxInScriptTypeInt(rawScript, prevTxHash)

   if scrType == [CPP_TXIN_STDUNCOMPR, CPP_TXIN_STDCOMPR, CPP_TXIN_SPENDP2SH]:
      return Cpp.BtcUtils().getLastPushDataInScript(rawScript)
   else:
      return ''




# Finally done with all the base conversion functions and ECDSA code
# Now define the classes for the objects that will use this


################################################################################
#  Transaction Classes
################################################################################


#####
class BlockComponent(object):

   def copy(self):
      return self.__class__().unserialize(self.serialize())

   def serialize(self):
      raise NotImplementedError

   def unserialize(self):
      raise NotImplementedError

################################################################################
class PyOutPoint(BlockComponent):
   def __init__(self, txHash=None, txOutIndex=None):
      self.txHash     = txHash
      self.txOutIndex = txOutIndex

   def unserialize(self, toUnpack):
      if isinstance(toUnpack, BinaryUnpacker):
         opData = toUnpack
      else:
         opData = BinaryUnpacker( toUnpack )

      if opData.getRemainingSize() < 36: raise UnserializeError
      self.txHash = opData.get(BINARY_CHUNK, 32)
      self.txOutIndex = opData.get(UINT32)
      return self

   def serialize(self):
      binOut = BinaryPacker()
      binOut.put(BINARY_CHUNK, self.txHash)
      binOut.put(UINT32, self.txOutIndex)
      return binOut.getBinaryString()

   def pprint(self, nIndent=0, endian=BIGENDIAN):
      indstr = indent*nIndent
      print indstr + 'OutPoint:'
      print indstr + indent + 'PrevTxHash:', \
                  binary_to_hex(self.txHash, endian), \
                  '(BE)' if endian==BIGENDIAN else '(LE)'
      print indstr + indent + 'TxOutIndex:', self.txOutIndex


#####
class PyTxIn(BlockComponent):
   def __init__(self):
      self.outpoint   = UNINITIALIZED
      self.binScript  = UNINITIALIZED
      self.intSeq     = 2**32-1

   def unserialize(self, toUnpack):
      if isinstance(toUnpack, BinaryUnpacker):
         txInData = toUnpack
      else:
         txInData = BinaryUnpacker( toUnpack )

      self.outpoint  = PyOutPoint().unserialize(txInData.get(BINARY_CHUNK, 36) )

      scriptSize     = txInData.get(VAR_INT)
      if txInData.getRemainingSize() < scriptSize+4: raise UnserializeError
      self.binScript = txInData.get(BINARY_CHUNK, scriptSize)
      self.intSeq    = txInData.get(UINT32)
      return self

   def getScript(self):
      return self.binScript

   def serialize(self):
      binOut = BinaryPacker()
      binOut.put(BINARY_CHUNK, self.outpoint.serialize() )
      binOut.put(VAR_INT, len(self.binScript))
      binOut.put(BINARY_CHUNK, self.binScript)
      binOut.put(UINT32, self.intSeq)
      return binOut.getBinaryString()

   def pprint(self, nIndent=0, endian=BIGENDIAN):
      indstr = indent*nIndent
      print indstr + 'PyTxIn:'
      print indstr + indent + 'PrevTxHash:', \
                  binary_to_hex(self.outpoint.txHash, endian), \
                      '(BE)' if endian==BIGENDIAN else '(LE)'
      print indstr + indent + 'TxOutIndex:', self.outpoint.txOutIndex
      print indstr + indent + 'Script:    ', \
                  '('+binary_to_hex(self.binScript)[:64]+')'
      addrStr = TxInExtractAddrStrIfAvail(self)
      if len(addrStr)==0:
         addrStr = '<UNKNOWN>'
      print indstr + indent + 'Sender:    ', addrStr
      print indstr + indent + 'Seq:       ', self.intSeq

   def toString(self, nIndent=0, endian=BIGENDIAN):
      indstr = indent*nIndent
      indstr2 = indstr + indent
      result = indstr + 'PyTxIn:'
      result = ''.join([result, '\n',  indstr2 + 'PrevTxHash:', \
                  binary_to_hex(self.outpoint.txHash, endian), \
                      '(BE)' if endian==BIGENDIAN else '(LE)'])
      result = ''.join([result, '\n',  indstr2 + 'TxOutIndex:', \
                                    str(self.outpoint.txOutIndex)])
      result = ''.join([result, '\n',  indstr2 + 'Script:    ', \
                  '('+binary_to_hex(self.binScript)[:64]+'...)'])
      addrStr = TxInExtractAddrStrIfAvail(self)
      if len(addrStr)>0:
         result = ''.join([result, '\n',  indstr2 + 'Sender:    ', addrStr])
      result = ''.join([result, '\n',  indstr2 + 'Seq:       ', str(self.intSeq)])
      return result

   # Before broadcasting a transaction make sure that the script is canonical
   # This TX could have been signed by an older version of the software.
   # Either on the offline Armory installation which may not have been upgraded
   # or on a previous installation of Armory on this computer.
   def minimizeDERSignaturePadding(self):
      rsLen = binary_to_int(self.binScript[2:3])
      rLen = binary_to_int(self.binScript[4:5])
      rBin = self.binScript[5:5+rLen]
      sLen = binary_to_int(self.binScript[6+rLen:7+rLen])
      sBin = self.binScript[7+rLen:7+rLen+sLen]
      sigScript = createDERSigFromRS(rBin, sBin)
      newBinScript = int_to_binary(len(sigScript)+1) + sigScript + self.binScript[3+rsLen:]
      paddingRemoved = newBinScript != self.binScript
      newTxIn = self.copy()
      newTxIn.binScript = newBinScript
      return paddingRemoved, newTxIn


#####
class PyTxOut(BlockComponent):
   def __init__(self):
      self.value     = UNINITIALIZED
      self.binScript = UNINITIALIZED

   def unserialize(self, toUnpack):
      if isinstance(toUnpack, BinaryUnpacker):
         txOutData = toUnpack
      else:
         txOutData = BinaryUnpacker( toUnpack )

      self.value       = txOutData.get(UINT64)
      scriptSize       = txOutData.get(VAR_INT)
      if txOutData.getRemainingSize() < scriptSize: raise UnserializeError
      self.binScript = txOutData.get(BINARY_CHUNK, scriptSize)
      return self

   def getValue(self):
      return self.value

   def getScript(self):
      return self.binScript

   def serialize(self):
      binOut = BinaryPacker()
      binOut.put(UINT64, self.value)
      binOut.put(VAR_INT, len(self.binScript))
      binOut.put(BINARY_CHUNK, self.binScript)
      return binOut.getBinaryString()

   def pprint(self, nIndent=0, endian=BIGENDIAN):
      """
      indstr  = indent*nIndent
      indstr2 = indent*nIndent + indent
      print indstr + 'TxOut:'
      print indstr2 + 'Value:   ', self.value, '(', float(self.value) / ONE_BTC, ')'
      txoutType = getTxOutScriptType(self.binScript)
      if txoutType in [CPP_TXOUT_STDPUBKEY33, CPP_TXOUT_STDPUBKEY65]:
         print indstr2 + 'Script: PubKey(%s) OP_CHECKSIG' % \
                                          script_to_addrStr(self.binScript)
      elif txoutType == CPP_TXOUT_STDHASH160:
         print indstr2 + 'Script: OP_DUP OP_HASH160 (%s) OP_EQUALVERIFY OP_CHECKSIG' % \
                                          script_to_addrStr(self.binScript)
      elif txoutType == CPP_TXOUT_P2SH:
         print indstr2 + 'Script: OP_HASH160 (%s) OP_EQUAL' % \
                                          script_to_addrStr(self.binScript)
      else:
         opStrList = convertScriptToOpStrings(self.binScript)
         print indstr + indent + 'Script:  ', ' '.join(opStrList)
      """
      print self.toString(nIndent, endian)

   def toString(self, nIndent=0, endian=BIGENDIAN):
      indstr  = indent*nIndent
      indstr2 = indent*nIndent + indent
      valStr, btcStr = str(self.value), str(float(self.value)/ONE_BTC)
      result = indstr + 'TxOut:\n'
      result += indstr2 + 'Value:   %s (%s)\n' % (valStr, btcStr)
      result += indstr2
      txoutType = getTxOutScriptType(self.binScript)

      if txoutType in [CPP_TXOUT_STDPUBKEY33, CPP_TXOUT_STDPUBKEY65]:
         result += 'Script:  PubKey(%s) OP_CHECKSIG \n' % \
                                          script_to_addrStr(self.binScript)
      elif txoutType == CPP_TXOUT_STDHASH160:
         result += 'Script:  OP_DUP OP_HASH160 (%s) OP_EQUALVERIFY OP_CHECKSIG' % \
                                          script_to_addrStr(self.binScript)
      elif txoutType == CPP_TXOUT_P2SH:
         result += 'Script:  OP_HASH160 (%s) OP_EQUAL' % \
                                          script_to_addrStr(self.binScript)
      else:
         opStrList = convertScriptToOpStrings(self.binScript)
         result += 'Script:  ' + ' '.join(opStrList)

      return result

#####
class PyTx(BlockComponent):
   def __init__(self):
      self.version    = UNINITIALIZED
      self.inputs     = UNINITIALIZED
      self.outputs    = UNINITIALIZED
      self.lockTime   = 0
      self.thisHash   = UNINITIALIZED

   def serialize(self):
      binOut = BinaryPacker()
      binOut.put(UINT32, self.version)
      binOut.put(VAR_INT, len(self.inputs))
      for txin in self.inputs:
         binOut.put(BINARY_CHUNK, txin.serialize())
      binOut.put(VAR_INT, len(self.outputs))
      for txout in self.outputs:
         binOut.put(BINARY_CHUNK, txout.serialize())
      binOut.put(UINT32, self.lockTime)
      return binOut.getBinaryString()

   def unserialize(self, toUnpack):
      if isinstance(toUnpack, BinaryUnpacker):
         txData = toUnpack
      else:
         txData = BinaryUnpacker( toUnpack )

      startPos = txData.getPosition()
      self.inputs     = []
      self.outputs    = []
      self.version    = txData.get(UINT32)
      numInputs  = txData.get(VAR_INT)
      for i in xrange(numInputs):
         self.inputs.append( PyTxIn().unserialize(txData) )
      numOutputs = txData.get(VAR_INT)
      for i in xrange(numOutputs):
         self.outputs.append( PyTxOut().unserialize(txData) )
      self.lockTime   = txData.get(UINT32)
      endPos = txData.getPosition()
      self.nBytes = endPos - startPos
      self.thisHash = hash256(self.serialize())
      return self

   # Before broadcasting a transaction make sure that the script is canonical
   # This TX could have been signed by an older version of the software.
   # Either on the offline Armory installation which may not have been upgraded
   # or on a previous installation of Armory on this computer.
   def minimizeDERSignaturePadding(self):
      paddingRemoved = False
      newTx = self.copy()
      newTx.inputs = []
      for txIn in self.inputs:
         paddingRemovedFromTxIn, newTxIn  = txIn.minimizeDERSignaturePadding()
         if paddingRemovedFromTxIn:
            paddingRemoved = True
            newTx.inputs.append(newTxIn)
         else:
            newTx.inputs.append(txIn)

      return paddingRemoved, newTx.copy()

   def getHash(self):
      return hash256(self.serialize())

   def getHashHex(self, endianness=LITTLEENDIAN):
      return binary_to_hex(self.getHash(), endOut=endianness)

   def copy(self):
      return PyTx().unserialize(self.serialize())


   def makeRecipientsList(self):
      """
      Make a list of lists, each one containing information about
      an output in this tx.  Usually contains
         [ScriptType, Value, Script]
      May include more information if any of the scripts are multi-sig,
      such as public keys and multi-sig type (M-of-N)
      """
      recipInfoList = []
      for txout in self.outputs:
         recipInfoList.append([])

         scrType = getTxOutScriptType(txout.binScript)
         recipInfoList[-1].append(scrType)
         recipInfoList[-1].append(txout.value)
         recipInfoList[-1].append(txout.binScript)
         if scrType == CPP_TXOUT_MULTISIG:
            recipInfoList[-1].append(getMultisigScriptInfo(txout.binScript))
         else:
            recipInfoList[-1].append([])

      return recipInfoList


   def pprint(self, nIndent=0, endian=BIGENDIAN):
      indstr = indent*nIndent
      print indstr + 'Transaction:'
      print indstr + indent + 'TxHash:   ', self.getHashHex(endian), \
                                    '(BE)' if endian==BIGENDIAN else '(LE)'
      print indstr + indent + 'Version:  ', self.version
      print indstr + indent + 'nInputs:  ', len(self.inputs)
      print indstr + indent + 'nOutputs: ', len(self.outputs)
      print indstr + indent + 'LockTime: ', self.lockTime
      print indstr + indent + 'Inputs: '
      for inp in self.inputs:
         inp.pprint(nIndent+2, endian=endian)
      print indstr + indent + 'Outputs: '
      for out in self.outputs:
         out.pprint(nIndent+2, endian=endian)

   def toString(self, nIndent=0, endian=BIGENDIAN):
      indstr = indent*nIndent
      result = indstr + 'Transaction:'
      result = ''.join([result, '\n',  indstr + indent + 'TxHash:   ', self.getHashHex(endian), \
                                    '(BE)' if endian==BIGENDIAN else '(LE)'])
      result = ''.join([result, '\n',   indstr + indent + 'Version:  ', str(self.version)])
      result = ''.join([result, '\n',   indstr + indent + 'nInputs:  ', str(len(self.inputs))])
      result = ''.join([result, '\n',   indstr + indent + 'nOutputs: ', str(len(self.outputs))])
      result = ''.join([result, '\n',   indstr + indent + 'LockTime: ', str(self.lockTime)])
      result = ''.join([result, '\n',   indstr + indent + 'Inputs: '])
      for inp in self.inputs:
         result = ''.join([result, '\n',   inp.toString(nIndent+2, endian=endian)])
      result = ''.join([result, '\n', indstr + indent + 'Outputs: '])
      for out in self.outputs:
         result = ''.join([result, '\n',  out.toString(nIndent+2, endian=endian)])
      return result

   def fetchCpp(self):
      """ Use the info in this PyTx to get the C++ version from TheBDM """
      return TheBDM.getTxByHash(self.getHash())

   def pprintHex(self, nIndent=0):
      bu = BinaryUnpacker(self.serialize())
      theSer = self.serialize()
      print binary_to_hex(bu.get(BINARY_CHUNK, 4))
      nTxin = bu.get(VAR_INT)
      print 'VAR_INT(%d)' % nTxin
      for i in range(nTxin):
         print binary_to_hex(bu.get(BINARY_CHUNK,32))
         print binary_to_hex(bu.get(BINARY_CHUNK,4))
         scriptSz = bu.get(VAR_INT)
         print 'VAR_IN(%d)' % scriptSz
         print binary_to_hex(bu.get(BINARY_CHUNK,scriptSz))
         print binary_to_hex(bu.get(BINARY_CHUNK,4))
      nTxout = bu.get(VAR_INT)
      print 'VAR_INT(%d)' % nTxout
      for i in range(nTxout):
         print binary_to_hex(bu.get(BINARY_CHUNK,8))
         scriptSz = bu.get(VAR_INT)
         print binary_to_hex(bu.get(BINARY_CHUNK,scriptSz))
      print binary_to_hex(bu.get(BINARY_CHUNK, 4))




# Use to identify status of individual sigs on an UnsignedTxINPUT
TXIN_SIGSTAT = enum('ALREADY_SIGNED',
                    'WLT_ALREADY_SIGNED',
                    'WLT_CAN_SIGN',
                    'NO_SIGNATURE')

# Use to identify status of USTXI objects of an UnsignedTransaction obj
TX_SIGSTAT = enum('SIGNING_COMPLETE',
                  'WLT_CAN_COMPLETE',
                  'WLT_CAN_CONTRIB',
                  'CANNOT_COMPLETE')


################################################################################
# This is a container object for holding data about USTXI signing status
class InputSigningStatus(object):
   def __init__(self):
      self.M              = 0
      self.N              = 0
      self.statusN        = []
      self.statusM        = []
      self.allSigned      = False
      self.wltCanSign     = False
      self.wltIsRelevant  = False
      self.wltCanComplete = False


   def pprint(self, indent=3, lutFunc=None):
      if lutFunc is None:
         def lutDispLetter(code):
            if   code==TXIN_SIGSTAT.ALREADY_SIGNED:
               return '#'
            elif code==TXIN_SIGSTAT.WLT_ALREADY_SIGNED:
               return '@'
            elif code==TXIN_SIGSTAT.WLT_CAN_SIGN:
               return '-'
            elif code==TXIN_SIGSTAT.NO_SIGNATURE:
               return '_'
         lutFunc = lutDispLetter

      ind = ' '*indent
      print ind,
      print '(%d-of-%d)' % (self.M, self.N),
      print 'AllSigned: %s' % str(self.allSigned).ljust(6),
      print 'AllSlots:',  ' '.join([lutFunc(s) for s in self.statusN]), ' ',
      print 'ReqSorted:', ' '.join([lutFunc(s) for s in self.statusM]), ' '


################################################################################
# This is a container object for holding a list of InputSigningStatus objects
# and aggregating info about
class TxSigningStatus(object):
   def __init__(self):
      self.numInputs        = 0
      self.statusList       = []
      self.canBroadcast     = False
      self.wltCanSign       = False
      self.wltIsRelevant    = False
      self.wltAlreadySigned = False
      self.wltCanComplete   = False


   def pprint(self, indent=3, lutFunc=None):
      print ' '*indent + 'Tx has %d inputs:' % self.numInputs
      for stat in self.statusList:
         stat.pprint(indent+3, lutFunc)


################################################################################
def generatePreHashTxMsgToSign(pytx, txInIndex, prevTxOutScript, hashcode=1):
   """
   This wraps up all the complexity of:
   https://en.bitcoin.it/w/images/en/7/70/Bitcoin_OpCheckSig_InDetail.png
   into a few simple lines of code!
   (blank all scripts except this one, insert prev script, append hashcode)

   Right now only supports SIGHASH_ALL
   """
   if not hashcode==1:
      LOGERROR('Only hashcode=1 is supported at this time!')
      LOGERROR('Requested hashcode=%d' % hashcode)
      return None

   # Create a copy of the tx with all scripts blanked out
   txCopy = pytx.copy()
   for i in range(len(txCopy.inputs)):
      txCopy.inputs[i].binScript = ''

   # Set the script of the TxIn being signed, to the previous TxOut script
   txCopy.inputs[txInIndex].binScript = prevTxOutScript

   hashCode1  = int_to_binary(hashcode, widthBytes=1)
   hashCode4  = int_to_binary(hashcode, widthBytes=4, endOut=LITTLEENDIAN)
   preHashMsg = txCopy.serialize() + hashCode4
   return preHashMsg, hashCode1



################################################################################
class UnsignedTxInput(object):
   """
   The name is really "UnsignedTx" input ... it is an input of an unsignedTx

   This used to be part of the PyTxDP class itself, but it didn't make sense
   to be tracking all those individual, parallel lists anymore.  So now we
   use this class to hold all the data that used to be split between half
   a dozen TxDP vars, and just store a list of these in the TxDP.

   This holds the full, raw, supporting transaction for the particular input
   needing to be signed, as well as the raw P2SH script if needed.  Can also
   store a "contributor" ID -- all UTXO inputs with the same contribID will
   be shown in the user interface as belonging to a single person/device.

   A "locator" is a 4-byte, user-specified string, that identifies where
   in a BIP32 wallet a particular address is located.  This isn't needed
   for regular Armory wallets, but may be needed in the future for HW or
   other lightweight wallets to be able to locate their keys (because they
   don't store all the keys, they compute them on-the-fly and need to be
   told the BIP32 branch where it is).

   This class will also be used to store/track signatures.  Note that for
   regular Pay2PubKeyHash scripts, "adding a signature" to this object
   means also adding a public key

   insert* inputs are either single values (for single-sig scraddrs), or
   [index, val] pairs which specify which input is associated with the val

   self.txoScript is always the exact script of the TxOut being spend

   self.scriptType is the CPP_TXOUT_TYPE of the txoScript *UNLESS* that
   script is P2SH -- then it will be the type of the P2SH subscript,
   and that subscript will be stored in self.p2shScript

   i.e.  consider a bare multisig and a P2SH multisig:

   Bare Multisig:

      scriptType == CPP_TXOUT_MULTISIG
      txoScript  == "OP_2 [KeyA] [KeyB] [KeyC] OP_3 OP_CHECKMULTISIG"
      p2shScript == ''

   Same script but using P2SH:

      scriptType == CPP_TXOUT_MULTISIG
      txoScript  == "OP_DUP [ScriptHash] OP_EQUALVERIFY"
      p2shScript == "OP_2 [KeyA] [KeyB] [KeyC] OP_3 OP_CHECKMULTISIG"

   The txoScript variable always contains the script that needs to be inserted
   into the TxIn script when signing (look at OP_CHECKSIG for details)
   """

   #############################################################################
   def __init__(self, rawSupportTx='',
                      txoutIndex=-1,
                      p2sh=None,
                      pubKeyMap=None,
                      insertSigs=None,
                      insertWltLocs=None,
                      contribID=None,
                      contribLabel=None,
                      sequence=UINT32_MAX,
                      version=UNSIGNED_TX_VERSION):

      if not rawSupportTx:
         self.isInitialized = False
         return

      tx = PyTx().unserialize(rawSupportTx)
      txout = tx.outputs[txoutIndex]

      self.isInitialized = True

      self.version     = version
      self.supportTx   = rawSupportTx
      self.outpoint    = PyOutPoint(hash256(rawSupportTx), txoutIndex)
      self.txoScript   = txout.getScript()
      self.scriptType  = getTxOutScriptType(self.txoScript)
      self.value       = txout.getValue()
      self.contribID   = '' if contribID is None else contribID
      self.contribLabel= '' if contribLabel is None else contribLabel
      self.p2shScript  = '' if p2sh is None else p2sh
      self.sequence    = sequence

      # Each of these will be a single value for single-signature UTXOs
      self.keysListed  = 0
      self.sigsNeeded  = 0
      self.scrAddrs    = None
      self.pubKeys     = None
      self.signatures  = None
      self.wltLocators = None


      
      if pubKeyMap is not None and not isinstance(pubKeyMap, dict):
         if isinstance(pubKeyMap, (list,tuple)):
            pub = dict([[SCRADDR_P2PKH_BYTE+hash160(pk), pk] for pk in pubKeyMap])
         elif isinstance(pubKeyMap, basestring):
            pub = {SCRADDR_P2PKH_BYTE+hash160(pubKeyMap): pubKeyMap}
         else:
            LOGERROR('Invalid type for pub keys input: %s', str(type(pubKeyMap)))
            self.isInitialized = False
            return 
         pubKeyMap = pub
         

      #####
      if not self.sequence==UINT32_MAX:
         LOGWARN('WARNING: NON-MAX SEQUENCE NUMBER ON UNSIGNEDTX INPUT!')
         LOGWARN('Sequence: %d' % self.sequence)

      #####
      # If this is P2SH, let's check things, and then use the sub-script
      baseScript = self.txoScript
      if self.scriptType==CPP_TXOUT_P2SH:
         # If we're here, we should've passed in a P2SH script
         if self.p2shScript is None:
            self.isInitialized = False
            raise UstxError('No P2SH script supplied for P2SH input')

         # Sanity check tha the supplied P2SH script actually matches
         self.p2shScrAddr = script_to_scrAddr(baseScript)
         scriptHash = hash160(self.p2shScript)
         if not SCRADDR_P2SH_BYTE+scriptHash == self.p2shScrAddr:
            self.isInitialized = False
            raise InvalidScriptError, 'No P2SH script info avail for TxDP'

         # Replace script type with that of the sub-script
         # We can use the presence of p2shScript to identify it's p2sh
         # Do the rest of the processing with the baseScript though we
         # will leave self.txoScript alone since that needs to be the
         # original script
         baseScript = self.p2shScript
         self.scriptType = getTxOutScriptType(self.p2shScript)


      #####
      # Fill some of the other fields with info needed to spend the script
      if self.scriptType==CPP_TXOUT_P2SH:
         # If this is a P2SH script, we've already overwritten the script
         # type with the type of sub script.  If we're here, this means
         # that the subscript is also P2SH, which is not allowed
         raise InvalidScriptError('Cannot have recursive P2SH scripts!')
      elif self.scriptType in CPP_TXOUT_STDSINGLESIG:
         scrAddr = script_to_scrAddr(baseScript)
         if pubKeyMap is None or pubKeyMap.get(scrAddr) is None:
            raise KeyDataError('Must give pubkey map for singlesig USTXI!')
         self.sigsNeeded  = 1
         self.keysListed  = 1
         self.scrAddrs    = [scrAddr]
         self.pubKeys     = [pubKeyMap[scrAddr]]
         self.signatures  = ['']
         self.wltLocators = ['']
      elif self.scriptType==CPP_TXOUT_MULTISIG:
         M, N, a160s, pubs = getMultisigScriptInfo(baseScript)
         self.sigsNeeded   = M
         self.keysListed   = N
         self.scrAddrs     = [SCRADDR_P2PKH_BYTE+a for a in a160s]
         self.pubKeys      = pubs[:]
         self.signatures   = ['']*N
         self.wltLocators  = ['']*N
      else:
         LOGWARN("Non-standard script for TxIn %d" % i)
         LOGWARN(binary_to_hex(script))
         pass


      # "insert*s" can either be a single values, or a list
      # of pairs [multisgIndex, pubKey]
      insertData = [(insertSigs,    self.setSignature),
                    (insertWltLocs, self.setWltLocator)]

      for insList,insFunc in insertData:
         if insList is None:
            continue

         listlist = insList
         if not isinstance(listlist, (list, tuple)):
            listlist = [[0, insList]]

         if not isinstance(listlist[0], (list, tuple)):
            listlist = [listlist]

         for idx,data in listlist:
            if idx >= self.keysListed:
               LOGERROR('Insert list has index too big')
               continue
            insFunc(idx, data)


   #############################################################################
   def setPubKey(self, msIndex, pubKey):
      self.pubKeys[msIndex] = pubKey


   #############################################################################
   def setSignature(self, msIndex, sigStr):
      self.signatures[msIndex] = sigStr


   #############################################################################
   def setWltLocator(self, msIndex, wltLoc):
      self.wltLocators[msIndex] = wltLoc



   #############################################################################
   def getPublicKeyList(self):
      """
      This returns a list of PAIRS:  [pubkey, wltLocator]
      The wallet-locator is a client-dependent string which helps lightweight
      wallets find a particular key within their own wallet structure.  This
      would only be used by clients that don't store any keys, but always
      recompute them on the fly.  As of this writing, I'm not aware of any
      wallets doing this yet, so you can expect all wltLoc's to be empty.
      And even if they are not empty, you can still ignore it, unless you
      put the wltLoc yourself to help yourself out later!
      """
      return zip(self.pubKeys, self.wltLocators)

   #############################################################################
   def createSigScript(self):
      """
      Here, we don't care what the orig script was in the TxOut being spent,
      unless it was P2SH.  It's because this method assumes that all the sigs
      are already created, valid and in the right place -- which requires the
      previous TxOut script to do (before we get to this method).

      The exception is if this is P2SH, in which case we have to append the
      script to the end of the sigScript.

      However we *do* care about the original TxOut script's TYPE, so that we
      know what data to include in the sig script.  For instance, Pay2PubKey
      scripts only require a signature, whereas Pay2PubKeyHash requires both
      a pub key and a sig.  P2SH always needs the serialized script appended
      to the end of it.
      """

      numPubs = len(filter(lambda x: len(x)>0, self.pubKeys))
      numSigs = len(filter(lambda x: len(x)>0, self.signatures))
      scrType = self.scriptType

      outScript = ''

      if self.scriptType in CPP_TXOUT_STDSINGLESIG and not self.signatures[0]:
         return ''

      # All signatures are already DER-encoded. 
      if self.scriptType == CPP_TXOUT_P2SH:
         raise InvalidScriptError('Nested P2SH not allowed')
      if self.scriptType in [CPP_TXOUT_STDPUBKEY33, CPP_TXOUT_STDPUBKEY65]:
         # Only need the signature to complete coinbase TxOut
         outScript = scriptPushData(self.signatures[0])
      elif self.scriptType==CPP_TXOUT_STDHASH160:
         # Gotta include the public key, too, for standard TxOuts
         serSig    = scriptPushData(self.signatures[0])
         serPubKey = scriptPushData(self.pubKeys[0])
         outScript = serSig + serPubKey
      elif self.scriptType==CPP_TXOUT_MULTISIG:
         # Serialize non-empty sigs, replace empty ones with OP_0
         OP_0 = getOpCode('OP_0')
         pushSig = lambda sig: (scriptPushData(sig) if sig else '')
         serSigList = [pushSig(s) for s in self.signatures]
         outScript = OP_0 + ''.join(serSigList)
      else:
         raise InvalidScriptError('Non-std script, cannot create sig script')


      # If P2SH, the script type already identifies the subscript.  But we
      # can tell because the p2shScript var will be non-empty.  All we do
      # for these types of script is append the raw p2sh script to the end
      if len(self.p2shScript) > 0:
         outScript += scriptPushData(self.p2shScript)

      return outScript


   #############################################################################
   def createTxSignature(self, pytx, sbdPrivKey, hashcode=1):
      """
      This might be a little confusing ... remember this is an input for a
      transaction which may not have been fully defined at the time this
      object was created.  We supply the final PyTx object is being signed,
      and assume that this input is one of them.  Then we produce the signature
      using the CryptoECDSA module and the supplied privKey.

      This returns a DER-encoded signature string with the 1-byte hashcode
      appended to the end
      """

      # Make sure the supplied privateKey is relevant to this USTXI
      computedPub = CryptoECDSA().ComputePublicKey(sbdPrivKey).toBinStr()
      if not computedPub in self.pubKeys:
         raise SignatureError('No PubKey that matches this privKey')

      txiIdx = -1
      for i,txin in enumerate(pytx.inputs):
         if self.outpoint.serialize()==txin.outpoint.serialize():
            txiIdx = i
            break
      else:
         raise SignatureError('No TxIn in tx that matches this USTXI')

      msg,hc = generatePreHashTxMsgToSign(pytx, txiIdx, 
               self.getTxoScriptToSign(), hashcode)
      sbdSig = CryptoECDSA().SignData(SecureBinaryData(msg), sbdPrivKey)
      binSig = sbdSig.toBinStr()
      return createDERSigFromRS(binSig[:32], binSig[32:]) + hc


   #############################################################################
   def insertSignature(self, sigStr, pubKey):
      try:
         msIdx = self.pubKeys.index(pubKey)
      except ValueError:
         return -1

      self.setSignature(msIdx, sigStr)
      return msIdx


   #############################################################################
   def createAndInsertSignature(self, pytx, sbdPrivKey, hashcode=1):

      derSig = self.createTxSignature(pytx, sbdPrivKey, hashcode)
      computedPub = CryptoECDSA().ComputePublicKey(sbdPrivKey).toBinStr()

      msIdx = self.insertSignature(derSig, computedPub)
      return derSig, msIdx

   #############################################################################
   def verifyTxSignature(self, pytx, sigStr, pubKey=None):
      return (self.getValidIndexForSignature(pytx, sigStr, pubKey) >= 0)

   #############################################################################
   def getValidIndexForSignature(self, pytx, sigStr, pubKey=None):
      """
      IMPORTANT:  This returns the index in the self.pubKeys list, for which
                  the signature is valid!  -1 is returned if the signature is
                  not valid for any pubkey!  For boolean query, use:

                     isValid = (verifyTxSignature(...) >= 0)
      """
      txiIdx = -1
      for i,txin in enumerate(pytx.inputs):
         if self.outpoint.serialize()==txin.outpoint.serialize():
            txiIdx = i
            break
      else:
         raise SignatureError('No TxIn that matches this USTXI')


      # If we were not given a public key to use for verification,
      # recurse into this method once with each of self.pubKeys.
      # We've assumed up until now that pubkeys and p2sh script will
      # always be available with the supportingTx, all as part of the
      # USTXI class
      if pubKey is None:
         for i,pubk in enumerate(self.pubKeys):
            if self.verifyTxSignature(pytx, sigStr, pubk):
               return i
         return -1


      # If public key is supplied (including on recursion)
      try:
         msIndex = self.pubKeys.index(pubKey)
      except ValueError:
         raise KeyDataError('Supplied pubkey does not match any USTXI keys')


      rBin, sBin = getRSFromDERSig(sigStr)
      hashcode  = binary_to_int(sigStr[-1])

      # Don't forget "sigStr" has the 1-byte hashcode at the end
      msg = generatePreHashTxMsgToSign(pytx, txiIdx,
            self.getTxoScriptToSign(), hashcode)[0]
      sbdMsg = SecureBinaryData(msg)
      sbdSig = SecureBinaryData(rBin + sBin)
      sbdPub = SecureBinaryData(pubKey)
      return msIndex if CryptoECDSA().VerifyData(sbdMsg, sbdSig, sbdPub) else -1

   #############################################################################
   # make sure to sign the p2shScript if it is there, other wise sign the txoScript
   # For p2sh the txoScript is not signed, it's compared with the p2sh that
   # supplied as input, and the signatures reference that script for p2sh
   def getTxoScriptToSign(self):
      return self.p2shScript if self.p2shScript else self.txoScript
      
   #############################################################################
   def verifyAllSignatures(self, pytx):
      M = self.sigsNeeded
      N = self.keysListed
      signStat = self.evaluateSigningStatus()

      # If we don't have enough raw signatures, bail now
      if not signStat.allSigned:
         return False

      # Now check that all the raw signatures are actually value
      numValid = 0  # we'll double check sufficient sigs
      for i in range(signStat.N):
         if signStat.statusN[i] in [TXIN_SIGSTAT.ALREADY_SIGNED, \
                                    TXIN_SIGSTAT.WLT_ALREADY_SIGNED]:
            pub = self.pubKeys[i]
            sig = self.signatures[i]
            if self.verifyTxSignature(pytx, sig, pub):
               numValid +=1
            else:
               LOGERROR('Signature in USTXI is not valid')

      return (numValid >= M)



   #############################################################################
   def serialize(self):
      if not self.isInitialized:
         LOGERROR('Cannot serialize an uninitialzed unsigned txin')
         return None


      bp = BinaryPacker()
      bp.put(UINT32,       self.version)
      bp.put(BINARY_CHUNK, MAGIC_BYTES, 4)
      bp.put(BINARY_CHUNK, self.outpoint.serialize(), 36)
      bp.put(VAR_STR,      self.supportTx)
      bp.put(VAR_STR,      self.p2shScript)
      bp.put(VAR_STR,      self.contribID)
      bp.put(VAR_STR,      toBytes(self.contribLabel))
      bp.put(UINT32,       self.sequence)
      bp.put(VAR_INT,      self.keysListed)

      for i in range(self.keysListed):
         bp.put(VAR_STR,      self.pubKeys[i])
         bp.put(VAR_STR,      self.signatures[i])
         bp.put(VAR_STR,      self.wltLocators[i])

      return bp.getBinaryString()


   #############################################################################
   def unserialize(self, rawBinaryData):

      bu = BinaryUnpacker(rawBinaryData)
      version    = bu.get(UINT32)
      magic      = bu.get(BINARY_CHUNK, 4)
      outpt      = bu.get(BINARY_CHUNK, 36)
      suppTx     = bu.get(VAR_STR)
      p2shScr    = bu.get(VAR_STR)
      contrib    = bu.get(VAR_STR)
      contribLbl = toUnicode(bu.get(VAR_STR))
      seq        = bu.get(UINT32)
      nEntry     = bu.get(VAR_INT)

      keysiginfo = []
      pubMap, sigList, locList = {},[],[]
      for i in range(nEntry):
         pub = bu.get(VAR_STR)
         sigList.append([i, bu.get(VAR_STR)])
         locList.append([i, bu.get(VAR_STR)])
         pubMap[SCRADDR_P2PKH_BYTE+hash160(pub)] = pub


      if not outpt[:32] == hash256(suppTx):
         raise UnserializeError('OutPoint hash does not match supporting tx')

      if not seq==UINT32_MAX:
         LOGWARN('WARNING: NON-MAX SEQUENCE NUMBER ON UNSIGNEDTX INPUT!')

      if not magic==MAGIC_BYTES:
         LOGERROR('WRONG NETWORK!')
         LOGERROR('   MAGIC BYTES:  ' + magic)
         LOGERROR('   Expected:     ' + MAGIC_BYTES)
         raise NetworkIDError('Network magic bytes mismatch')


      if not version==UNSIGNED_TX_VERSION:
         LOGWARN('Unserialing UnsignedTxInput of different version')
         LOGWARN('   USTX    Version: %d' % version)
         LOGWARN('   Armory  Version: %d' % UNSIGNED_TX_VERSION)

      self.__init__(suppTx,
                    binary_to_int(outpt[-4:]),
                    p2shScr,
                    pubMap,
                    sigList,
                    locList,
                    contrib,
                    contribLbl,
                    seq,
                    version)

      return self

   #############################################################################
   def evaluateSigningStatus(self, cppWlt=None):

      signStatus = InputSigningStatus()

      signStatus.M = self.sigsNeeded
      signStatus.N = self.keysListed

      signStatus.statusM = [TXIN_SIGSTAT.NO_SIGNATURE]*signStatus.M
      signStatus.statusN = [TXIN_SIGSTAT.NO_SIGNATURE]*signStatus.N

      # First evaluate if we have sigs for each key, or if we *COULD* sign
      # This simply returns signed-or-notsigned if no wallet is supplied
      signStatus.wltIsRelevant = False
      signStatus.wltCanSign    = False
      for i in range(signStatus.N):
         if len(self.signatures[i]) > 0:
            signStatus.statusN[i] = TXIN_SIGSTAT.ALREADY_SIGNED

         if cppWlt and cppWlt.hasScrAddress(self.scrAddrs[i]):
            signStatus.wltIsRelevant = True
            if len(self.signatures[i]) > 0:
               signStatus.statusN[i] = TXIN_SIGSTAT.WLT_ALREADY_SIGNED
            else:
               signStatus.wltCanSign    = True
               signStatus.statusN[i] = TXIN_SIGSTAT.WLT_CAN_SIGN


      # Now we sort the results and compare to M-value to get high-level metrics
      # SIGSTAT enumeration values sort the way we ultimately want to display
      signStatus.statusM = sorted(signStatus.statusN)[:signStatus.M]

      # Since values are sorted, the last element tells us whether we're done
      signStatus.allSigned = (signStatus.statusM[-1] in \
                  [TXIN_SIGSTAT.ALREADY_SIGNED, TXIN_SIGSTAT.WLT_ALREADY_SIGNED])

      signStatus.wltCanComplete = (signStatus.statusM[-1] == TXIN_SIGSTAT.WLT_CAN_SIGN)
      return signStatus


   def pprint(self, indent=3):
      ind = ' '*indent
      txHashStr = binary_to_hex(self.outpoint.txHash, BIGENDIAN)[:8]
      txoIdx    = self.outpoint.txOutIndex
      scrType   = CPP_TXOUT_SCRIPT_NAMES[self.scriptType]

      print 'UnsignedTxInput --  %s:%d (%s)' % (txHashStr, txoIdx, scrType)








################################################################################
class NullAuthInfo(object):
   def __init__(self):
      pass

   def serialize(self):
      return ''

   def unserialize(self, s):
      return self


################################################################################
class DecoratedTxOut(object):
   """
   The name is really "UnsignedTx" output ... it is an output of an unsignedTx

   self.authInfo can be anything that the offline computer will recognize
   as authentication of the owner of the txOut script.  This could be our
   planned rootkey + multiplier technique (or multiple root keys and
   multipliers, in multisig), or it could be a chain of X509 certs that
   link an ID to this script.

   As of this writing, we're not utilizing any of these auth techniques,
   yet, so we simply assume it will be None, or that it has a .serialize()
   and .unserialize() method so this class doesn't have to care

   ContribID and ContribLabel are optional fields that help in simulfunding
   situations, where there may be tons of inputs and outputs (change) that 
   would otherwise appear unrelated.  We need a way to associate them so we 
   can display intelligent stuff to the user.
   """
   def __init__(self, script=None, value=None, p2sh=None,
                      wltLocator=None, authMethod='NONE', authInfo=None,
                      contribID=None, contribLabel=None, 
                      version=UNSIGNED_TX_VERSION):

      if None in [script, value]:
         self.isInitialized = False
         return

      self.isInitialized = True
      self.version    = version
      self.binScript  = script
      self.value      = value
      self.p2shScript = p2sh if p2sh else ''
      self.wltLocator = wltLocator if wltLocator else ''
      self.authMethod = authMethod
      self.authInfo   = authInfo if authInfo else NullAuthInfo()
      self.contribID  = contribID if contribID else ''
      self.contribLabel = contribLabel if contribLabel else ''

      # Derived values
      self.scrAddr    = script_to_scrAddr(script)
      self.scriptType = getTxOutScriptType(script)
      self.multiInfo  = {}

      # P2SH destinations don't *require* the subscript like USTXI do
      baseScript = self.binScript
      if p2sh and self.scriptType == CPP_TXOUT_P2SH:
         self.scriptType = getTxOutScriptType(p2sh)
         baseScript = p2sh


      if self.scriptType == CPP_TXOUT_MULTISIG:
         M, N, a160s, pubs = getMultisigScriptInfo(baseScript)
         self.multiInfo['M'] = M
         self.multiInfo['N'] = N
         self.multiInfo['Addr160s'] = a160s
         self.multiInfo['PubKeys'] = pubs


   #############################################################################
   def setAuthInfo(self, authType, authObj):
      self.authMethod = authType
      self.authInfo   = authObj

   #############################################################################
   def setWltLocator(self, wltLocStr):
      self.wltLocator = wltLocStr

   #############################################################################
   def getRecipStr(self):
      if self.scriptType in CPP_TXOUT_HAS_ADDRSTR:
         return script_to_addrStr(self.binScript)
      elif self.scriptType == CPP_TXOUT_MULTISIG:
         lbID = calcLockboxID(self.binScript)
         return 'Multisig %d-of-%d (%s)' % \
            (self.multiInfo['M'], self.multiInfo['N'], lbID)
      else:
         return ''


   #############################################################################
   def serialize(self):
      if not self.isInitialized:
         LOGERROR('Cannot serialize an uninitialzed unsigned txin')
         return None

      bp = BinaryPacker()
      bp.put(UINT32,       self.version)
      bp.put(BINARY_CHUNK, MAGIC_BYTES)
      bp.put(VAR_STR,      self.binScript)
      bp.put(UINT64,       self.value)
      bp.put(VAR_STR,      self.p2shScript)
      bp.put(VAR_STR,      self.wltLocator)
      bp.put(VAR_STR,      self.authMethod)
      bp.put(VAR_STR,      self.authInfo.serialize())
      bp.put(VAR_STR,      self.contribID)
      bp.put(VAR_STR,      self.contribLabel)

      return bp.getBinaryString()



   #############################################################################
   def unserialize(self, rawData):
      bu = BinaryUnpacker(rawData)
      version    = bu.get(UINT32)
      magic      = bu.get(BINARY_CHUNK, 4)
      script     = bu.get(VAR_STR)
      value      = bu.get(UINT64)
      p2shScr    = bu.get(VAR_STR)
      wltLoc     = bu.get(VAR_STR)
      authMeth   = bu.get(VAR_STR)
      authInfo   = bu.get(VAR_STR)
      contribID  = bu.get(VAR_STR)
      contribLBL = toUnicode(bu.get(VAR_STR))

      if not magic==MAGIC_BYTES:
         LOGERROR('WRONG NETWORK!')
         LOGERROR('   MAGIC BYTES:  ' + magic)
         LOGERROR('   Expected:     ' + MAGIC_BYTES)
         raise NetworkIDError('Network magic bytes mismatch')


      if not version==UNSIGNED_TX_VERSION:
         LOGWARN('Unserialing UnsignedTxInput of different version')
         LOGWARN('   USTX    Version: %d' % version)
         LOGWARN('   Armory  Version: %d' % UNSIGNED_TX_VERSION)


      authInfoObj = NullAuthInfo().unserialize(authInfo)

      self.__init__(script, value, p2shScr, wltLoc, 
                             authMeth, authInfoObj, contribID, contribLBL)
      return self


   #############################################################################
   def pprint(self, indent=3):
      ind = ' '*indent
      scrType   = CPP_TXOUT_SCRIPT_NAMES[self.scriptType]

      print ind + 'Version:     ', self.version
      if self.scriptType in CPP_TXOUT_HAS_ADDRSTR:
         print ind + 'Address:     ', scrAddr_to_addrStr(self.scrAddr)
         if self.p2shScript:
            print ind + 'P2SH Script: ', binary_to_hex(self.p2shScript)[:50]

      elif self.scriptType==CPP_TXOUT_MULTISIG:
         print ind + 'Multisig:      %(M)s-of-%(N)s' % self.multiInfo
      print ind + 'Value:       ', coin2strNZS(self.value)
      print ind + 'ContribID:   ', self.contribID
      print ind + 'ContribLabel:', self.contribLabel
      







################################################################################
################################################################################
# This class can be used for both multi-signature tx collection, as well as
# offline wallet signing (you are collecting signatures for a 1-of-1 tx only
# involving yourself).
class UnsignedTransaction(object):
   """
   Let's call this a "USTX" to avoid confusion with "UTXO"s which are
   "unSPENT TxOut"s.

   UnsignedTransaction is basically a PyTx() object that has all the
   metadata needed for an offline device to sign it.

   The contribID is basically just the promissory note ID, if this was
   constrcuted from a collection of promissory notes.  For instance,
   we have 100 inputs to a tx, but only two contributors.  If only 12
   of those inputs have signatures (so far), then it would be good to
   know that, say, there's only two other people that need to provide
   sigs, not 88.



   """
   #############################################################################
   def __init__(self, pytx=None, pubKeyMap=None, txMap=None, p2shMap=None,
                                       version=UNSIGNED_TX_VERSION):
      self.version         = version
      self.pytxObj         = UNINITIALIZED
      self.uniqueIDB58     = ''
      self.lockTime        = 0
      self.ustxInputs  = []
      self.decorTxOuts = []

      txMap   = {} if txMap   is None else txMap
      p2shMap = {} if p2shMap is None else p2shMap

      if pytx:
         self.createFromPyTx(pytx, pubKeyMap, txMap, p2shMap)


   #############################################################################
   def createFromUnsignedTxIO(self, ustxinList, dtxoList, lockTime=0):
      """
      All custom sequence numbers are set in the individual ustxi entries
      """

      nIn  = len(ustxinList)
      nOut = len(dtxoList)

      self.pytxObj = PyTx()
      self.pytxObj.version  = UNSIGNED_TX_VERSION
      self.pytxObj.lockTime = lockTime
      self.pytxObj.inputs   = [None]*nIn
      self.pytxObj.outputs  = [None]*nOut


      for iin,ustxi in enumerate(ustxinList):
         self.pytxObj.inputs[iin] = PyTxIn()
         self.pytxObj.inputs[iin].outpoint  = ustxi.outpoint
         self.pytxObj.inputs[iin].binScript = ''
         self.pytxObj.inputs[iin].intSeq    = ustxi.sequence


      for iout,dtxo in enumerate(dtxoList):
         self.pytxObj.outputs[iout] = PyTxOut()
         self.pytxObj.outputs[iout].value     = dtxo.value
         self.pytxObj.outputs[iout].binScript = dtxo.binScript

      # Create copies of the input lists
      self.ustxInputs = ustxinList[:]
      self.decorTxOuts = dtxoList[:]

      # Finally issue a warning if this selection is super high fee
      totalIn  = sum([ustxi.value for ustxi in ustxinList])
      totalOut = sum([dtxo.value  for dtxo  in dtxoList  ])
      if totalIn - totalOut > 100*MIN_RELAY_TX_FEE:
         LOGWARN('Exceptionally high fee in createFromUnsignedTxIO')
         LOGWARN('TotalInputs  = %s BTC', coin2strNZS(totalIn))
         LOGWARN('TotalOutputs = %s BTC', coin2strNZS(totalOut))
         LOGWARN('Computed Fee = %s BTC', coin2strNZS(totalIn-totalOut))
      elif totalIn - totalOut < 0:
         raise ValueError('Supplied inputs are less than the supplied outputs')

      rawTxNoSigs = self.pytxObj.serialize()
      self.uniqueIDB58 = binary_to_base58(hash256(rawTxNoSigs))[:8]
      return self


   #############################################################################
   def createFromPyTx(self, pytx, pubKeyMap=None, txMap=None, p2shMap=None):
      """
      It might seem silly to convert pytx into USTXIs and DecoratedTxos, just
      to call the other method that reconstructs the same pytx object.  At
      least it all goes through the same construction method.
      """

      pubKeyMap  = {} if not pubKeyMap else pubKeyMap
      txMap   = {} if not txMap     else txMap
      p2shMap = {} if not p2shMap   else p2shMap


<<<<<<< HEAD
      if len(txMap)==0 and not TheBDM.getState()=='BlockchainReady':
         # TxDP includes the transactions that supply the inputs to this 
=======
      if len(txMap)==0 and not TheBDM.getBDMState()=='BlockchainReady':
         # TxDP includes the transactions that supply the inputs to this
>>>>>>> 743bd4cc
         # transaction, so the BDM needs to be available to fetch those.
         raise BlockchainUnavailableError, ('Must input supporting transactions '
                                            'or access to the blockchain, to '
                                            'create the TxDP')

      ustxiList = []
      dtxoList = []

      # Get support tx for each input and create unsignedTx-input for each
      for txin in pytx.inputs:
         # First, make sure that we have the previous Tx data available
         # We can't continue without it, since BIP 0010 will now require
         # the full tx of outputs being spent
         outpt = txin.outpoint
         txhash = outpt.txHash
         txoIdx  = outpt.txOutIndex
         pyPrevTx = None

         # Either the supporting tx was supplied in txMap, or BDM is avail
         if len(txMap)>0:
            # If supplied a txMap, we expect it to have everything we need
            if not txMap.has_key(txhash):
               raise InvalidHashError, ('Could not find the referenced tx '
                                        'in supplied txMap')
            pyPrevTx = txMap[txhash].copy()
         elif TheBDM.getState()=='BlockchainReady':
            cppPrevTx = TheBDM.bdm.getTxByHash(txhash)
            if not cppPrevTx:
               raise InvalidHashError, 'Could not find the referenced tx'
            pyPrevTx = PyTx().unserialize(cppPrevTx.serialize())
         else:
            raise InvalidScriptError, 'No previous-tx data available for TxDP'

         txoScript = pyPrevTx.outputs[txoIdx].binScript
         txoScrAddr = script_to_scrAddr(txoScript)
         txoType = getTxOutScriptType(txoScript)

         p2sh = None
         if txoType==CPP_TXOUT_P2SH:
            p2sh = p2shMap.get(binary_to_hex(txoScrAddr))
            if not p2sh:
               raise InvalidHashError('P2SH script not supplied')


         ustxiList.append(UnsignedTxInput(pyPrevTx.serialize(), 
                                          txoIdx, 
                                          p2sh, 
                                          pubKeyMap))



      # Create the DecoratedTxOut for each output.  Without any
      # supplemental auth info, this conversion isn't necessarily useful.
      for txout in pytx.outputs:
         scr = txout.getScript()
         val = txout.getValue()
         p2sh = p2shMap.get(script_to_scrAddr(scr)) # returns None if not P2SH

         # Append to the dtxo list
         dtxoList.append(DecoratedTxOut(scr, val, p2sh))

      return self.createFromUnsignedTxIO(ustxiList, dtxoList, pytx.lockTime)




   #############################################################################
   def createFromTxOutSelection(self, utxoSelection, scriptValuePairs,
                                pubKeyMap=None, txMap=None, p2shMap=None):

      totalUtxoSum = sumTxOutList(utxoSelection)
      totalOutputSum = sum([a[1] for a in scriptValuePairs])
      if not totalUtxoSum >= totalOutputSum:
         raise UstxError('More outputs than inputs!')

      thePyTx = PyTx()
      thePyTx.version = 1
      thePyTx.lockTime = 0
      thePyTx.inputs = []
      thePyTx.outputs = []

      # We can prepare the outputs, first
      for script,value in scriptValuePairs:
         txout = PyTxOut()
         txout.value = long(value)

         # Assume recipObj is either a PBA or a string
         if isinstance(script, PyBtcAddress):
            LOGERROR("Didn't know any func was still using this conditional")

         intType = getTxOutScriptType(script)
         if intType==CPP_TXOUT_NONSTANDARD:
            LOGWARN('Including non-standard script output')
            LOGWARN('Script: ' + binary_to_hex(script))
            #raise BadAddressError('Invalid script for tx creation')

         txout.binScript = script[:]
         thePyTx.outputs.append(txout)

      # Prepare the inputs based on the utxo objects
      for iin,utxo in enumerate(utxoSelection):
         # First, make sure that we have the previous Tx data available
         # We can't continue without it, since BIP 0010 will now require
         # the full tx of outputs being spent
         txin = PyTxIn()
         txin.outpoint = PyOutPoint()
         txin.binScript = ''
         txin.intSeq = 2**32-1

         txhash = utxo.getTxHash()
         txoIdx  = utxo.getTxOutIndex()
         txin.outpoint.txHash = str(txhash)
         txin.outpoint.txOutIndex = txoIdx
         thePyTx.inputs.append(txin)


      return self.createFromPyTx(thePyTx, pubKeyMap, txMap, p2shMap)


   #############################################################################
   def createFromUnsignedTxInputSelection(self, ustxiList, scriptValuePairs,
                                                    p2shMap=None, lockTime=0):
      dtxoList = []
      if p2shMap is None:
         p2shMap = {}

      for scr,val in scriptValuePairs:
         p2sh = p2shMap.get(script_to_scrAddr(scr))   # Returns None if DNE
         dtxoList.append(DecoratedTxOut(scr,val,p2sh))

      return self.createFromUnsignedTxIO(ustxiList, dtxoList, lockTime)




         
   

   #############################################################################
   def calculateFee(self):
      totalIn  = sum([ustxi.value for ustxi in self.ustxInputs ])
      totalOut = sum([dtxo.value  for dtxo  in self.decorTxOuts])
      return totalIn-totalOut



   #############################################################################
   def serialize(self):
      """
      TODO:  We should consider the idea that we don't even need to serialize
             the pytxObj at all... it seems there should only be a single,
             canonical way to construct the tx.
      """
      if self.pytxObj==UNINITIALIZED:
         LOGERROR('Cannot serialize an uninitialized tx')
         return None

      bp = BinaryPacker()

      #bp.put(VAR_STR,  self.pytxObj.serialize())
      bp.put(UINT32,       self.version)
      bp.put(BINARY_CHUNK, MAGIC_BYTES, 4)
      bp.put(UINT32,       self.lockTime)

      bp.put(VAR_INT,  len(self.ustxInputs))
      for ustxi in self.ustxInputs:
         bp.put(VAR_STR, ustxi.serialize())

      bp.put(VAR_INT,  len(self.decorTxOuts))
      for dtxo in self.decorTxOuts:
         bp.put(VAR_STR, dtxo.serialize())

      return bp.getBinaryString()


   #############################################################################
   def unserialize(self, rawData, expectID=None):
      bu = BinaryUnpacker(rawData)
      ver     = bu.get(UINT32)
      magic   = bu.get(BINARY_CHUNK, 4)
      lockt   = bu.get(UINT32)

      numUSTXI = bu.get(VAR_INT)
      ustxiList = []
      for i in range(numUSTXI):
         ustxiList.append( UnsignedTxInput().unserialize(bu.get(VAR_STR)) )

      numDtxo = bu.get(VAR_INT)
      dtxoList = []
      for i in range(numDtxo):
         dtxoList.append( DecoratedTxOut().unserialize(bu.get(VAR_STR)) )

      # Issue a warning if the versions don't match
      if not ver == UNSIGNED_TX_VERSION:
         LOGWARN('Unserialing USTX of different version')
         LOGWARN('   USTX    Version: %d' % ver)
         LOGWARN('   Armory  Version: %d' % UNSIGNED_TX_VERSION)

      # Check the magic bytes of the lockbox match
      if not magic == MAGIC_BYTES:
         LOGERROR('Wrong network!')
         LOGERROR('    USTX    Magic: ' + binary_to_hex(magic))
         LOGERROR('    Armory  Magic: ' + binary_to_hex(MAGIC_BYTES))
         raise NetworkIDError('Network magic bytes mismatch')

      self.createFromUnsignedTxIO(ustxiList, dtxoList, lockt)

      # Check that we got the expect ID on the TXSIGCOLLECT
      if expectID and not expectID==self.uniqueIDB58:
         raise UnserializeError('ID on ascii block does not match computed ID')

      return self


   #############################################################################
   def serializeAscii(self):
      headStr = 'TXSIGCOLLECT-%s' % self.uniqueIDB58
      return makeAsciiBlock(self.serialize(), headStr)

   #############################################################################
   def unserializeAscii(self, ustxBlock):
      headStr,rawData = readAsciiBlock(ustxBlock, 'TXSIGCOLLECT')
      if rawData is None:
         LOGERROR('Expected header str "TXSIGCOLLECT", got "%s"' % headStr)
         return None

      expectID = headStr.split('-')[-1]
      return self.unserialize(rawData, expectID)


   #############################################################################
   def evaluateSigningStatus(self, cppWlt=None):
      txSigStat = TxSigningStatus()
      txSigStat.numInputs = len(self.ustxInputs)
      txSigStat.statusList = [ustxi.evaluateSigningStatus(cppWlt) \
                                       for ustxi in self.ustxInputs]

      txSigStat.canBroadcast   = True
      txSigStat.wltCanSign     = False
      txSigStat.wltIsRelevant  = False
      txSigStat.wltCanComplete = True
      txSigStat.wltAlreadySigned = False
      #txSigStat.wltPartialSigned = False

      for inputStat in txSigStat.statusList:
         if not inputStat.allSigned:
            txSigStat.canBroadcast = False

         if inputStat.wltCanSign:
            txSigStat.wltCanSign = True

         if inputStat.wltIsRelevant:
            txSigStat.wltIsRelevant = True

         if not inputStat.wltCanComplete:
            txSigStat.wltCanComplete = False

         for statCode in inputStat.statusN:
            # WLT_CAN_SIGN is true only if it's not signed yet.  
            # Therefore, if we run into with other WLT_ALREADY_SIGNED
            # that means we're in a partial state (not sure how that happens)
            #wltCanSign = statCode == TXIN_SIGSTAT.WLT_CAN_SIGN
            wltAlready = statCode == TXIN_SIGSTAT.WLT_ALREADY_SIGNED
            #if (wltCanSign and txSigStat.wltAlreadySigned) or \
               #(wltAlready and txSigStat.wltCanSign):
               #txSigStat.wltPartialSigned = True
               #break

            if wltAlready: 
               txSigStat.wltAlreadySigned = True
               break

      return txSigStat


   #############################################################################
   def verifySigsAllInputs(self):
      for ustxi in self.ustxInputs:
         if not ustxi.verifyAllSignatures(self.pytxObj):
            return False

      return True

   #############################################################################
   def verifyInputsMatchPyTxObj(self):
      """
      This assumes that all inputs are sorted the same way.  I was going to
      make it totally generic and have a function for creating a mapping, but
      so far, I can't see how you would end up with mis-sorted data, since
      the pytxObj always is created from the ustxInputs list (originally)

      Nonetheless, it probably wouldn't be too hard to have ustxInputs
      re-sorted by this method in less then N^2 time
      """
      opList1 = [inp.outpoint.serialize() for inp in self.pytxObj.inputs]
      opList2 = [inp.outpoint.serialize() for inp in self.ustxInputs]

      #return sorted(opList1)==sorted(opList2)
      return opList1==opList2


   #############################################################################
   def getUnsignedPyTx(self, doVerifySigs=True):
      return self.pytxObj.copy()


   #############################################################################
   def getSignedPyTx(self, doVerifySigs=True):
      # Make sure the USTXI list is synchronous with the pytx input list
      if not self.verifyInputsMatchPyTxObj():
         LOGERROR('Invalid USTXI set or ordering')
         return None

      finalTx = self.pytxObj.copy()

      # Check signatures are valid (if not skipped)
      # TODO: I would've used PyScriptProcessor since it evaluates the scripts
      #       as a whole, instead of just verifying the individual signatures,
      #       but it doesn't currently handle P2SH scripts properly, so it
      #       wouldn't be reliable for P2SH scripts
      if doVerifySigs:
         if not self.verifySigsAllInputs():
            LOGERROR('Attempted to prepare final tx, but not all sigs available')
            raise SignatureError('Invalid signature while preparing final tx')

      # Iterate through the lists
      for iin in range(len(self.ustxInputs)):
         ustxi = self.ustxInputs[iin]
         sigScript = ustxi.createSigScript()
         if not sigScript:
            return None
         finalTx.inputs[iin].binScript = sigScript

      return finalTx


   #############################################################################
   def getPyTxSignedIfPossible(self, doVerifySigs=True):
      if self.evaluateSigningStatus().canBroadcast:
         return self.getSignedPyTx()
      else:
         return self.getUnsignedPyTx()


   #############################################################################
   def isSigValidForInput(self, txInIndex, sigStr, pubKey=None):
      """
      This returns the multi-sig index
      """

      if txInIndex >= len(self.ustxInputs):
         raise SignatureError('TxIn index is out of range for this USTX')

      ustxi = self.ustxInputs[txInIndex]
      return ustxi.verifyTxSignature(self.pytxObj, sigStr, pubKey)


   #############################################################################
   def createAndInsertSignatureForInput(self, txInIndex, sbdPrivKey, hashcode=1):
      if txInIndex >= len(self.ustxInputs):
         raise SignatureError('TxIn index is out of range for this USTX')

      ustxi = self.ustxInputs[txInIndex]
      ustxi.createAndInsertSignature(self.pytxObj, sbdPrivKey, hashcode)


   #############################################################################
   def insertSignatureForInput(self, txInIndex, sigStr, pubKey=None):
      ustxi = self.ustxInputs[txInIndex]
      sigIndex = ustxi.getValidIndexForSignature(self.pytxObj, sigStr, pubKey)
      if sigIndex >= 0:
         ustxi.setSignature(sigIndex, sigStr)
         return sigIndex

      return -1

   #############################################################################
   def insertSignature(self, sigStr, pubKey=None):
      if pubKey is None or len(self.ustxInputs)>5:
         LOGWARN('Inserting sig without input index and/or pubkey will be SLOW!')

      for iin,ustxi in enumerate(self.ustxInputs):
         msIdx = ustxi.insertSignature(sigStr, pubKey)
         if msIdx >= 0:
            return msIdx

      return -1


   #############################################################################
   def getBroadcastTxIfReady(self, verifySigs=True):
      try:
         return self.getSignedPyTx(verifySigs)
      except SignatureError, msg:
         return None





   #############################################################################
   def pprint(self, indent=3):
      ind = ' '*indent
      tx = self.pytxObj
      txHash = hash256(tx.serialize())
      print ind+'UnsignedTx ID: ', self.uniqueIDB58
      print ind+'Curr TxID    : ', binary_to_hex(txHash, BIGENDIAN)
      print ind+'Version      : ', tx.version
      print ind+'Lock Time    : ', tx.lockTime
      print ind+'Fee (BTC)    : ', coin2strNZS(self.calculateFee())
      print ind+'#Inputs      : ', len(tx.inputs)

      for i,ustxi in enumerate(self.ustxInputs):
         prevHash  = binary_to_hex(ustxi.outpoint.txHash, BIGENDIAN)[:8]
         prevIdx   = ustxi.outpoint.txOutIndex
         typeName  = CPP_TXOUT_SCRIPT_NAMES[ustxi.scriptType]
         usesP2SH  = '*' if len(ustxi.p2shScript)>0 else ' '
         value     = coin2str(ustxi.value).lstrip().rjust(12)
         M,N       = ustxi.sigsNeeded, ustxi.keysListed
         contrib   = '(%s)'%ustxi.contribID if ustxi.contribID else ''
         pubKeySz  = '(' + ' '.join([str(len(s)) for s in ustxi.pubKeys]) + ')'

         printStr  = ' '*2*indent
         printStr += '%(prevHash)s:%(prevIdx)d / ' % locals()
         printStr += '%(typeName)s%(usesP2SH)s / '  % locals()
         printStr += '(M=%(M)d, N=%(N)d) / '  % locals()
         printStr += '%(value)s / %(contrib)s'  % locals()
         printStr += 'PubSz: ' + pubKeySz
         print printStr

      print ind+'#Outputs     : ', len(tx.outputs)
      for i,txout in enumerate(tx.outputs):
         dtxo = self.decorTxOuts[i]
         addrDisp = getTxOutScriptDisplayStr(txout.binScript)
         valDisp = coin2str(txout.value, maxZeros=2)
         print ' '*2*indent + 'Recip:', addrDisp.ljust(35),
         print valDisp, 'BTC',
         print ('(%s)' % dtxo.contribID) if dtxo.contribID else ''



################################################################################
# This is intended only for lists of unsignedTxInputs that have all unlocked
# signing keys in the signAddrObjMap.  Map is all [scrAddr, PyBtcAddress] pairs.
#
# This method is intended for sweep transaction where a bundle of private keys
# were provided.
def PyCreateAndSignTx(ustxiList, dtxoList, sbdPrivKeyMap):
   ustx = UnsignedTransaction().createFromUnsignedTxIO(ustxiList, dtxoList)

   for ustxi in ustx.ustxInputs:
      for iin in range(len(ustxi.scrAddrs)):
         pubKey  = ustxi.pubKeys[iin]
         scrAddr = ustxi.scrAddrs[iin]
         sbdPriv = sbdPrivKeyMap.get(sbdPriv)
         if sbdPriv is None:
            raise BadAddressError('Supplied key map cannot sign all inputs')
         ustx.createAndInsertSignatureForInput(iin, sbdPriv)

   # Make sure everythign was good
   if not ustx.verifySigsAllInputs():
      raise SignatureError('Not all signatures are present or valid')

   return ustx.getSignedPyTx(doVerifySigs=False) # already checked them



################################################################################
# NOTE:  This method was actually used to create the Blockchain-reorg unit-
#        test, and hence why coinbase transactions are supported.  However,
#        for normal transactions supported by PyBtcEngine, this support is
#        unnecessary.
#
#        Additionally, this method both creates and signs the tx:  however
#        PyBtcEngine employs TxDistProposals which require the construction
#        and signing to be two separate steps.  This method is not suited
#        for most of the armoryengine CONOPS.
#
#        On the other hand, this method DOES work, and there is no reason
#        not to use it if you already have PyBtcAddress-w-PrivKeys avail
#        and have a list of inputs and outputs as described below.
#
# This method will take an already-selected set of TxOuts, along with
# PyBtcAddress objects containing necessary the private keys
#
#    Src TxOut ~ {PyBtcAddr, PrevTx, PrevTxOutIdx}  --OR--  COINBASE = -1
#    Dst TxOut ~ {PyBtcAddr, value}
#
# Of course, we usually don't have the private keys of the dst addrs...
#
def PyCreateAndSignTx_old(srcTxOuts, dstAddrsVals):
   newTx = PyTx()
   newTx.version    = 1
   newTx.lockTime   = 0
   newTx.inputs     = []
   newTx.outputs    = []


   numInputs  = len(srcTxOuts)
   numOutputs = len(dstAddrsVals)

   coinbaseTx = False
   if numInputs==1 and srcTxOuts[0] == -1:
      coinbaseTx = True


   #############################
   # Fill in TxOuts first
   for i in range(numOutputs):
      txout       = PyTxOut()
      txout.value = dstAddrsVals[i][1]
      dst         = dstAddrsVals[i][0]
      if(coinbaseTx):
         txout.binScript = pubkey_to_p2pk_script(dst.binPublicKey65.toBinStr())
      else:
         txout.binScript = hash160_to_p2pkhash_script(dst.getAddr160())

      newTx.outputs.append(txout)


   #############################
   # Create temp TxIns with blank scripts
   for i in range(numInputs):
      txin = PyTxIn()
      txin.outpoint = PyOutPoint()
      if(coinbaseTx):
         txin.outpoint.txHash = '\x00'*32
         txin.outpoint.txOutIndex     = binary_to_int('\xff'*4)
      else:
         txin.outpoint.txHash = hash256(srcTxOuts[i][1].serialize())
         txin.outpoint.txOutIndex     = srcTxOuts[i][2]
      txin.binScript = ''
      txin.intSeq = 2**32-1
      newTx.inputs.append(txin)


   #############################
   # Now we apply the ultra-complicated signature procedure
   # We need a copy of the Tx with all the txin scripts blanked out
   txCopySerialized = newTx.serialize()
   for i in range(numInputs):
      if coinbaseTx:
         pass
      else:
         txCopy     = PyTx().unserialize(txCopySerialized)
         srcAddr    = srcTxOuts[i][0]
         txoutIdx   = srcTxOuts[i][2]
         prevTxOut  = srcTxOuts[i][1].outputs[txoutIdx]
         binToSign  = ''

         assert(srcAddr.hasPrivKey())

         # Only implemented one type of hashing:  SIGHASH_ALL
         hashType   = 1  # SIGHASH_ALL
         hashCode1  = int_to_binary(1, widthBytes=1)
         hashCode4  = int_to_binary(1, widthBytes=4)

         # Copy the script of the TxOut we're spending, into the txIn script
         txCopy.inputs[i].binScript = prevTxOut.binScript
         preHashMsg = txCopy.serialize() + hashCode4

         # CppBlockUtils::CryptoECDSA modules do the hashing for us
         ##binToSign = hash256(preHashMsg)
         ##binToSign = binary_switchEndian(binToSign)

         signature = srcAddr.generateDERSignature(preHashMsg)


         # If we are spending a Coinbase-TxOut, only need sig, no pubkey
         # Don't forget to tack on the one-byte hashcode and consider it part of sig
         if len(prevTxOut.binScript) > 30:
            sigLenInBinary = int_to_binary(len(signature) + 1)
            newTx.inputs[i].binScript = sigLenInBinary + signature + hashCode1
         else:
            pubkey = srcAddr.binPublicKey65.toBinStr()
            sigLenInBinary    = int_to_binary(len(signature) + 1)
            pubkeyLenInBinary = int_to_binary(len(pubkey)   )
            newTx.inputs[i].binScript = sigLenInBinary + signature + hashCode1 + \
                                        pubkeyLenInBinary + pubkey

   #############################
   # Finally, our tx is complete!
   return newTx



#############################################################################
def getFeeForTx(txHash):
   if TheBDM.getState()=='BlockchainReady':
      if not TheBDM.hasTxWithHash(txHash):
         LOGERROR('Attempted to get fee for tx we don\'t have...?  %s', \
                                             binary_to_hex(txHash,BIGENDIAN))
         return 0
      txref = TheBDM.getTxByHash(txHash)
      valIn, valOut = 0,0
      for i in range(txref.getNumTxIn()):
         valIn += TheBDM.getSentValue(txref.getTxInCopy(i))
      for i in range(txref.getNumTxOut()):
         valOut += txref.getTxOutCopy(i).getValue()
      return valIn - valOut


#############################################################################
def determineSentToSelfAmt(le, wlt):
   """
   NOTE:  this method works ONLY because we always generate a new address
          whenever creating a change-output, which means it must have a
          higher chainIndex than all other addresses.  If you did something
          creative with this tx, this may not actually work.
   """
   amt = 0
   if le.isSentToSelf():
      txref = TheBDM.bdm.getTxByHash(le.getTxHash())
      if not txref.isInitialized():
         return (0, 0)
      if txref.getNumTxOut()==1:
         return (txref.getTxOutCopy(0).getValue(), -1)
      maxChainIndex = -5
      txOutChangeVal = 0
      changeIndex = -1
      valSum = 0
      for i in range(txref.getNumTxOut()):
         valSum += txref.getTxOutCopy(i).getValue()
         addr160 = CheckHash160(txref.getTxOutCopy(i).getScrAddressStr())
         addr    = wlt.getAddrByHash160(addr160)
         if addr and addr.chainIndex > maxChainIndex:
            maxChainIndex = addr.chainIndex
            txOutChangeVal = txref.getTxOutCopy(i).getValue()
            changeIndex = i

      amt = valSum - txOutChangeVal
   return (amt, changeIndex)


################################################################################
#def getUnspentTxOutsForAddrList(addr160List, utxoType='Sweep', startBlk=-1, \
def getUnspentTxOutsForAddr160List(addr160List, utxoType='Sweep', startBlk=-1, \
                                 abortIfBDMBusy=False):
   """

   You have a list of addresses (or just one) and you want to get all the
   unspent TxOuts for it.  This can either be for computing its balance, or
   for sweeping the address(es).

   This will return a list of pairs of [addr160, utxoObj]
   This isn't the most efficient method for producing the pairs

   NOTE:  At the moment, this only gets STANDARD TxOuts... non-std uses
          a different BDM call

   This method will return null output if the BDM is currently in the
   middle of a scan.  You can use waitAsLongAsNecessary=True if you
   want to wait for the previous scan AND the next scan.  Otherwise,
   you can check for bal==-1 and then try again later...

   Multi-threading update:

      This one-stop-shop method has to be blocking.  Instead, you might want
      to register the address and rescan asynchronously, skipping this method
      entirely:

         cppWlt = Cpp.BtcWallet()
         cppWlt.addScrAddress_1_(Hash160ToScrAddr(self.getAddr160()))
         TheBDM.registerScrAddr(Hash160ToScrAddr(self.getAddr160()))
         TheBDM.rescanBlockchain(wait=False)

         <... do some other stuff ...>
<<<<<<< HEAD
   
         if TheBDM.getState()=='BlockchainReady':
=======

         if TheBDM.getBDMState()=='BlockchainReady':
>>>>>>> 743bd4cc
            TheBDM.updateWalletsAfterScan(wait=True) # fast after a rescan
            bal      = cppWlt.getBalance('Spendable')
            utxoList = cppWlt.getUnspentTxOutList()
         else:
            <...come back later...>
   """
   if TheBDM.getState()=='BlockchainReady' or \
         (TheBDM.isScanning() and not abortIfBDMBusy):
      if not isinstance(addr160List, (list,tuple)):
         addr160List = [addr160List]

      cppWlt = Cpp.BtcWallet()
      for addr in addr160List:
         if isinstance(addr, PyBtcAddress):
            cppWlt.addScrAddress_1_(Hash160ToScrAddr(addr.getAddr160()))
         else:
            cppWlt.addScrAddress_1_(Hash160ToScrAddr(addr))

      TheBDM.registerWallet(cppWlt)
      currBlk = TheBDM.getTopBlockHeight()
      TheBDM.scanBlockchainForTx(cppWlt, currBlk+1 if startBlk==-1 else startBlk)
      #TheBDM.scanRegisteredTxForWallet(cppWlt, currBlk+1 if startBlk==-1 else startBlk)

      if utxoType.lower() in ('sweep','unspent','full','all','ultimate'):
         return cppWlt.getFullTxOutList(currBlk)
      elif utxoType.lower() in ('spend','spendable','confirmed'):
         return cppWlt.getSpendableTxOutList(currBlk, IGNOREZC)
      else:
         raise TypeError, 'Unknown utxoType!'
   else:
      return []

def pprintLedgerEntry(le, indent=''):
   if len(le.getScrAddr())==21:
      hash160 = CheckHash160(le.getScrAddr())
      addrStr = hash160_to_addrStr(hash160)[:12]
   else:
      addrStr = ''

   leVal = coin2str(le.getValue(), maxZeros=1)
   txType = ''
   if le.isSentToSelf():
      txType = 'ToSelf'
   else:
      txType = 'Recv' if le.getValue()>0 else 'Sent'

   blkStr = str(le.getBlockNum())
   print indent + 'LE %s %s %s %s' % \
            (addrStr.ljust(15), leVal, txType.ljust(8), blkStr.ljust(8))

# Putting this at the end because of the circular dependency
from armoryengine.BDM import TheBDM
from armoryengine.PyBtcAddress import PyBtcAddress
from armoryengine.CoinSelection import pprintUnspentTxOutList, sumTxOutList
from armoryengine.Script import *
from armoryengine.MultiSigUtils import calcLockboxID<|MERGE_RESOLUTION|>--- conflicted
+++ resolved
@@ -1729,13 +1729,8 @@
       p2shMap = {} if not p2shMap   else p2shMap
 
 
-<<<<<<< HEAD
-      if len(txMap)==0 and not TheBDM.getState()=='BlockchainReady':
-         # TxDP includes the transactions that supply the inputs to this 
-=======
       if len(txMap)==0 and not TheBDM.getBDMState()=='BlockchainReady':
          # TxDP includes the transactions that supply the inputs to this
->>>>>>> 743bd4cc
          # transaction, so the BDM needs to be available to fetch those.
          raise BlockchainUnavailableError, ('Must input supporting transactions '
                                             'or access to the blockchain, to '
@@ -2403,13 +2398,8 @@
          TheBDM.rescanBlockchain(wait=False)
 
          <... do some other stuff ...>
-<<<<<<< HEAD
-   
+
          if TheBDM.getState()=='BlockchainReady':
-=======
-
-         if TheBDM.getBDMState()=='BlockchainReady':
->>>>>>> 743bd4cc
             TheBDM.updateWalletsAfterScan(wait=True) # fast after a rescan
             bal      = cppWlt.getBalance('Spendable')
             utxoList = cppWlt.getUnspentTxOutList()
