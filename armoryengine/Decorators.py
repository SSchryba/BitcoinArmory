--- conflicted
+++ resolved
@@ -62,8 +62,5 @@
             send_email(send_from, password, send_to, subject, ret)
          return ret
       return wrapper
-<<<<<<< HEAD
-=======
 
->>>>>>> f486392f
    return ActualEmailOutputDecorator