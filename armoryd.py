################################################################################
#                                                                              #
# Copyright (C) 2011-2014, Armory Technologies, Inc.                           #
# Distributed under the GNU Affero General Public License (AGPL v3)            #
# See LICENSE or http://www.gnu.org/licenses/agpl.html                         #
#                                                                              #
################################################################################
#                                                                              #
# Original copyright transferred from from Ian Coleman (2012)                  #
# Special thanks to Ian Coleman who created the original incarnation of        #
# this file and then transferred the rights to me so I could integrate it      #
# into the Armory project.  And even more thanks to him for his advice         #
# on upgrading its security features and other capabilities.                   #
#                                                                              #
################################################################################



#####
# ORIGINAL comments from Ian Coleman:
#
# This is a json-rpc interface to armory - http://bitcoinarmory.com/
#
# Where possible this follows conventions established by the Satoshi client.
# Does not require armory to be installed or running, this is a standalone application.
# Requires bitcoind process to be running before starting armory-daemon.
<<<<<<< HEAD
# Requires an armory wallet to be in the same folder as the
=======
# Requires an armory wallet (can be watching only) to be in the same folder as the
>>>>>>> 0c424fd9
# armory-daemon script.
# Works with testnet, use --testnet flag when starting the script.
#
# BEWARE:
# This is relatively untested, please use caution. There should be no chance for
# irreversible damage to be done by this software, but it is still in the early
# development stage so treat it with the appropriate level of skepticism.
#
# Many thanks must go to etotheipi who started the armory client, and who has
# provided immense amounts of help with this. This app is mostly chunks
# of code taken from armory and refurbished into an rpc client.
# See the bitcontalk thread for more details about this software:
# https://bitcointalk.org/index.php?topic=92496.0
#####

import datetime
import decimal
import json
import os
import random
import socket
import sys
import time

from twisted.cred.checkers import FilePasswordDB
from twisted.internet import reactor
from twisted.web import server
from txjsonrpc.auth import wrapResource
from txjsonrpc.web import jsonrpc

from CppBlockUtils import SecureBinaryData
from armoryengine.ALL import *
from jsonrpc import ServiceProxy
from armoryengine.Decorators import EmailOutput
from armoryengine.ArmoryUtils import addrStr_to_hash160


# Some non-twisted json imports from jgarzik's code and his UniversalEncoder
class UniversalEncoder(json.JSONEncoder):
   def default(self, obj):
      if isinstance(obj, decimal.Decimal):
         return float(obj)
      return json.JSONEncoder.default(self, obj)

ARMORYD_CONF_FILE = os.path.join(ARMORY_HOME_DIR, 'armoryd.conf')



# From https://en.bitcoin.it/wiki/Proper_Money_Handling_(JSON-RPC)
def JSONtoAmount(value):
    return long(round(float(value) * 1e8))
def AmountToJSON(amount):
    return float(amount / 1e8)


# Define some specific errors that can be thrown and caught
class UnrecognizedCommand(Exception): pass


################################################################################

################################################################################
################################################################################
class NotEnoughCoinsError(Exception): pass
class CoinSelectError(Exception): pass
class WalletUnlockNeeded(Exception): pass
class InvalidBitcoinAddress(Exception): pass
class PrivateKeyNotFound(Exception): pass
class AddressNotInWallet(Exception): pass



NOT_IMPLEMENTED = '--Not Implemented--'

class Armory_Json_Rpc_Server(jsonrpc.JSONRPC):

   ###########################################################################g##
   def __init__(self, wallet):
      self.wallet = wallet
      # Used with wallet notification code 
      self.addressMetaData = {}
      
   #############################################################################
   def jsonrpc_backupwallet(self, backupFilePath):
      self.wallet.backupWalletFile(backupFilePath)

   #############################################################################
   def jsonrpc_listunspent(self):
      utxoList = self.wallet.getTxOutList('unspent')
      result = [u.serialize() for u in utxoList]
      return result
         
   #############################################################################
   def jsonrpc_importprivkey(self, privkey):
      self.wallet.importExternalAddressData(privKey=privkey)

   #############################################################################
   def jsonrpc_getrawtransaction(self, txHash, verbose=0, endianness=BIGENDIAN):
      rawTx = None
      cppTx = TheBDM.getTxByHash(hex_to_binary(txHash, endianness))
      if cppTx.isInitialized():
         txBinary = cppTx.serialize()
         pyTx = PyTx().unserialize(txBinary)
         rawTx = binary_to_hex(pyTx.serialize())
         if verbose:
            result = self.jsonrpc_decoderawtransaction(rawTx)
            result['hex'] = rawTx
         else:
            result = rawTx
      else:    
         LOGERROR('Tx hash not recognized by TheBDM: %s' % txHash)
         result = None

      return result
   
   #############################################################################
   def jsonrpc_gettxout(self, txHash, n):
      txOut = None
      cppTx = TheBDM.getTxByHash(hex_to_binary(txHash, BIGENDIAN))
      if cppTx.isInitialized():
         txBinary = cppTx.serialize()
         pyTx = PyTx().unserialize(txBinary)
         if n < len(pyTx.outputs):
            txOut = pyTx.outputs[n]
         else:
            LOGERROR('Tx no output #: %s' % n)
      else:    
         LOGERROR('Tx hash not recognized by TheBDM: %s' % binary_to_hex(txHash))
      return txOut
   
   #############################################################################
   def jsonrpc_encryptwallet(self, passphrase):
      if self.wallet.isLocked:
         raise WalletUnlockNeeded
      self.wallet.changeWalletEncryption( securePassphrase=SecureBinaryData(passphrase) )
      self.wallet.lock()
      
   #############################################################################
   def jsonrpc_unlockwallet(self, passphrase, timeout):
      self.wallet.unlock( securePassphrase=SecureBinaryData(passphrase),
                            tempKeyLifetime=timeout)

   
   #############################################################################
   def getScriptPubKey(self, txOut):
      addrList = []
      scriptType = getTxOutScriptType(txOut.binScript)
      if scriptType in CPP_TXOUT_STDSINGLESIG:
         M = 1
         addrList = [script_to_addrStr(txOut.binScript)]
      elif scriptType == CPP_TXOUT_P2SH:
         M = -1
         addrList = [script_to_addrStr(txOut.binScript)]
      elif scriptType==CPP_TXOUT_MULTISIG:
         M, N, addr160List, pub65List = getMultisigScriptInfo(txOut.binScript)
         addrList = [hash160_to_addrStr(a160) for a160 in addr160List]
      elif scriptType == CPP_TXOUT_NONSTANDARD:
         M = -1

      opStringList = convertScriptToOpStrings(txOut.binScript)
      return { 'asm'       : ' '.join(opStringList),
               'hex'       : binary_to_hex(txOut.binScript),
               'reqSigs'   : M,
               'type'      : CPP_TXOUT_SCRIPT_NAMES[scriptType],
               'addresses' : addrList }

   #############################################################################
   def jsonrpc_decoderawtransaction(self, hexString):
      pyTx = PyTx().unserialize(hex_to_binary(hexString))

      #####
      # Accumulate TxIn info
      vinList = []
      for txin in pyTx.inputs:
         prevHash = txin.outpoint.txHash
         scrType = getTxInScriptType(txin)
         # ACR:  What is asm, and why is basically just binScript?
         oplist = convertScriptToOpStrings(txin.binScript)
         scriptSigDict = { 'asm' : ' '.join(oplist),
                           'hex' : binary_to_hex(txin.binScript) }

         if not scrType == CPP_TXIN_COINBASE:
            vinList.append(  { 'txid'      : binary_to_hex(prevHash, BIGENDIAN),
                               'vout'      : txin.outpoint.txOutIndex, 
                               'scriptSig' : scriptSigDict, 
                               'sequence'  : txin.intSeq})
         else:
            vinList.append( {  'coinbase'  : binary_to_hex(txin.binScript),
                               'sequence'  : txin.intSeq })

      #####
      # Accumulate TxOut info
      voutList = []
      for n,txout in enumerate(pyTx.outputs):
         voutList.append( { 'value' : AmountToJSON(txout.value),
                            'n' : n,
                            'scriptPubKey' : self.getScriptPubKey(txout) } )
         

      #####
      # Accumulate all the data to return
      result = { 'txid'     : pyTx.getHashHex(BIGENDIAN),
                 'version'  : pyTx.version,
                 'locktime' : pyTx.lockTime,
                 'vin'      : vinList, 
                 'vout'     : voutList }

      return result


   #############################################################################
   def jsonrpc_getnewaddress(self):
      addr = self.wallet.getNextUnusedAddress()
      return addr.getAddrStr()

   #############################################################################
   def jsonrpc_dumpprivkey(self, addr58):
      # Cannot dump the private key for a locked wallet
      if self.wallet.isLocked:
         raise WalletUnlockNeeded
      # The first byte must be the correct net byte, and the
      # last 4 bytes must be the correct checksum
      if not checkAddrStrValid(addr58):
         raise InvalidBitcoinAddress

      atype, addr160 = addrStr_to_hash160(addr58, False)

      pyBtcAddress = self.wallet.getAddrByHash160(addr160)
      if pyBtcAddress == None:
         raise PrivateKeyNotFound
      return pyBtcAddress.serializePlainPrivateKey()
            
   #############################################################################
   def jsonrpc_getwalletinfo(self):
      wltInfo = { \
                  'name':  self.wallet.labelName,
                  'description':  self.wallet.labelDescr,
                  'balance':  AmountToJSON(self.wallet.getBalance('Spend')),
                  'keypoolsize':  self.wallet.addrPoolSize,
                  'numaddrgen': len(self.wallet.addrMap),
                  'highestusedindex': self.wallet.highestUsedChainIndex
               }
      return wltInfo

   #############################################################################
   def jsonrpc_getbalance(self, baltype='spendable'):
      if not baltype in ['spendable','spend', 'unconf', 'unconfirmed', \
                          'total', 'ultimate','unspent', 'full']:
         LOGERROR('Unrecognized getbalance string: "%s"', baltype)
         return -1
         
      return AmountToJSON(self.wallet.getBalance(baltype))

   #############################################################################
   def jsonrpc_getreceivedbyaddress(self, address):
      if CLI_OPTIONS.offline:
         raise ValueError('Cannot get received amount when offline')
      # Only gets correct amount for addresses in the wallet, otherwise 0
      atype, addr160 = addrStr_to_hash160(address, False)

      txs = self.wallet.getAddrTxLedger(addr160)
      balance = sum([x.getValue() for x in txs if x.getValue() > 0])
      return AmountToJSON(balance)

   #############################################################################
   def jsonrpc_sendtoaddress(self, bitcoinaddress, amount):
      if CLI_OPTIONS.offline:
         raise ValueError('Cannot create transactions when offline')
      scraddr = addrStr_to_scrAddr(bitcoinaddress)
      amtCoin = JSONtoAmount(amount)
      return self.create_unsigned_transaction([[scraddr, amtCoin]])

   #############################################################################
   def jsonrpc_sendmany(self, *args):
      if CLI_OPTIONS.offline:
         raise ValueError('Cannot create transactions when offline')

      scraddrValuePairs = []
      for a in args:
         r,v = a.split(':')
         scraddrValuePairs.append([addrStr_to_scrAddr(r), JSONtoAmount(v)])

      return self.create_unsigned_transaction(scraddrValuePairs)


   #############################################################################
   def jsonrpc_getledgersimple(self, tx_count=10, from_tx=0):
      return self.jsonrpc_getledger(tx_count, from_tx, simple=True)

   #############################################################################
   def jsonrpc_getledger(self, tx_count=10, from_tx=0, simple=False):
      final_le_list = []
      ledgerEntries = self.wallet.getTxLedger('blk')
         
      sz = len(ledgerEntries)
      lower = min(sz, from_tx)
      upper = min(sz, from_tx+tx_count)

      txSet = set([])

      for i in range(lower,upper):
         le = ledgerEntries[i]
         txHashBin = le.getTxHash()
         txHashHex = binary_to_hex(txHashBin, BIGENDIAN)

         cppTx = TheBDM.getTxByHash(txHashBin)
         if not cppTx.isInitialized():
            LOGERROR('Tx hash not recognized by TheBDM: %s' % txHashHex)

         #cppHead = cppTx.getHeaderPtr()
         cppHead = TheBDM.getHeaderPtrForTx(cppTx)
         if not cppHead.isInitialized():
            LOGERROR('Header pointer is not available!')
            headHashBin = ''
            headHashHex = ''
            headtime    = 0
         else:
            headHashBin = cppHead.getThisHash()
            headHashHex = binary_to_hex(headHashBin, BIGENDIAN)
            headtime    = cppHead.getTimestamp()

         isToSelf = le.isSentToSelf()
         netCoins = le.getValue()
         feeCoins = getFeeForTx(txHashBin)
      
         scrAddrs = [cppTx.getTxOutCopy(i).getScrAddressStr() for i in range(cppTx.getNumTxOut())]
         allRecips = [CheckHash160(r) for r in scrAddrs]
         first160 = ''
         if cppTx.getNumTxOut()==1:
            first160 = allRecips[0]
            change160 = ''
         elif isToSelf:
            # Sent-to-Self tx
            amtCoins,changeIdx = determineSentToSelfAmt(le, self.wallet)
            change160 = allRecips[changeIdx]
            for iout,recip160 in enumerate(allRecips):
               if not iout==changeIdx:
                  first160 = recip160
                  break
         elif netCoins<0:
            # Outgoing transaction (process in reverse order so get first)
            amtCoins = -1*(netCoins+feeCoins)
            for recip160 in allRecips[::-1]:
               if self.wallet.hasAddr(recip160):
                  change160 = recip160
               else:
                  first160 = recip160
         else:
            # Incoming transaction
            amtCoins = netCoins
            for recip160 in allRecips[::-1]:
               if self.wallet.hasAddr(recip160):
                  first160 = recip160
               else:
                  change160 = recip160


         # amtCoins: amt of BTC transacted, always positive (how big are outputs minus change?)
         # netCoins: net effect on wallet (positive or negative)
         # feeCoins: how much fee was paid for this tx 

         if netCoins < -feeCoins:
            txDir = 'send'
         elif netCoins > -feeCoins:
            txDir = 'receive'
         else:
            txDir = 'toself'

         # Convert to address strings
         firstAddr = hash160_to_addrStr(first160)
         changeAddr = '' if len(change160)==0 else hash160_to_addrStr(change160)

         nconf = TheBDM.getTopBlockHeader().getBlockHeight() - le.getBlockNum() + 1


         myinputs,  otherinputs = [],[]
         for iin in range(cppTx.getNumTxIn()):
            sender = CheckHash160(TheBDM.getSenderScrAddr(cppTx.getTxInCopy(iin)))
            val    = TheBDM.getSentValue(cppTx.getTxInCopy(iin))
            addTo  = (myinputs if self.wallet.hasAddr(sender) else otherinputs)
            addTo.append( {'address': hash160_to_addrStr(sender), \
                           'amount':  AmountToJSON(val)} )
            

         myoutputs, otheroutputs = [], []
         for iout in range(cppTx.getNumTxOut()):
            recip = CheckHash160(cppTx.getTxOutCopy(iout).getScrAddressStr())
            val   = cppTx.getTxOutCopy(iout).getValue();
            addTo = (myoutputs if self.wallet.hasAddr(recip) else otheroutputs)
            addTo.append( {'address': hash160_to_addrStr(recip), \
                           'amount':  AmountToJSON(val)} )

         
         tx_info = {
                     'direction' :    txDir,
                     'wallet' :       self.wallet.uniqueIDB58,
                     'amount' :       AmountToJSON(amtCoins),
                     'netdiff' :      AmountToJSON(netCoins),
                     'fee' :          AmountToJSON(feeCoins),
                     'txid' :         txHashHex,
                     'blockhash' :    headHashHex,
                     'confirmations': nconf,
                     'txtime' :       le.getTxTime(),
                     'txsize' :       len(cppTx.serialize()),
                     'blocktime' :    headtime,
                     'comment' :      self.wallet.getComment(txHashBin),
                     'firstrecip':    firstAddr,
                     'changerecip':   changeAddr
                  }

         if not simple:
            tx_info['senderme']     = myinputs
            tx_info['senderother']  = otherinputs
            tx_info['recipme']      = myoutputs
            tx_info['recipother']   = otheroutputs
         
         final_le_list.append(tx_info)

      return final_le_list
      




   #############################################################################
   def jsonrpc_listtransactions(self, tx_count=10, from_tx=0):
      # This does not use 'account's like in the Satoshi client

      final_tx_list = []
      ledgerEntries = self.wallet.getTxLedger('blk')
         
      sz = len(ledgerEntries)
      lower = min(sz, from_tx)
      upper = min(sz, from_tx+tx_count)

      txSet = set([])

      for i in range(lower,upper):

         le = ledgerEntries[i]
         txHashBin = le.getTxHash()
         if txHashBin in txSet:
            continue

         txSet.add(txHashBin)
         txHashHex = binary_to_hex(txHashBin, BIGENDIAN)

         cppTx = TheBDM.getTxByHash(txHashBin)
         if not cppTx.isInitialized():
            LOGERROR('Tx hash not recognized by TheBDM: %s' % txHashHex)

         #cppHead = cppTx.getHeaderPtr()
         cppHead = TheBDM.getHeaderPtrForTx(cppTx)
         if not cppHead.isInitialized:
            LOGERROR('Header pointer is not available!')

         blockIndex = cppTx.getBlockTxIndex()
         blockHash  = binary_to_hex(cppHead.getThisHash(), BIGENDIAN)
         blockTime  = le.getTxTime()
         isToSelf   = le.isSentToSelf()
         feeCoin   = getFeeForTx(txHashBin)
         totalBalDiff = le.getValue()
         nconf = TheBDM.getTopBlockHeader().getBlockHeight() - le.getBlockNum() + 1


         # We have potentially change outputs on any outgoing transactions.
         # If sent-to-self, assume 1 change address (max chain idx), all others
         # are receives
         recipVals = []
         for iout in range(cppTx.getNumTxOut()):
            recip = CheckHash160(cppTx.getTxOutCopy(iout).getScrAddressStr())
            val   = cppTx.getTxOutCopy(iout).getValue()
            recipVals.append([recip,val])
            


         if cppTx.getNumTxOut()==1:
            changeAddr160 = ""
            targAddr160 = CheckHash160(cppTx.getTxOutCopy(0).getScrAddressStr())
         elif isToSelf:
            selfamt,changeIdx = determineSentToSelfAmt(le, self.wallet)
            if changeIdx==-1:
               changeAddr160 = ""
            else:
               changeAddr160 = recipVals[changeIdx]
               del recipVals[changeIdx]
            targAddr160 = recipVals[0][0]
         elif totalBalDiff < 0:
            # This was ultimately an outgoing transaction
            for iout,rv in enumerate(recipVals):
               if self.wallet.hasAddr(rv[0]):
                  changeAddr160 = rv[0]
                  del recipVals[iout]
                  break
            targAddr160 = recipVals[0][0]
         else:
            # Receiving transaction
            for recip,val in recipVals:
               if self.wallet.hasAddr(recip):
                  targAddr160 = recip
                  break
            targAddr160 = recipVals[0][0]
            changeAddr160 = ''
            

         # We always add one entry for the total balance diff on outgoing tx
         if totalBalDiff<-feeCoin:
            category = 'send'
            amt =  AmountToJSON(le.getValue()+feeCoin)
            fee = -AmountToJSON(feeCoin)
            tx_info = {
                        "account" :        "",
                        "address" :        hash160_to_addrStr(targAddr160),
                        "category" :       category,
                        "amount" :         amt,
                        "fee" :            fee,
                        "confirmations" :  nconf,
                        "blockhash" :      blockHash,
                        "blockindex" :     blockIndex,
                        "blocktime" :      blockTime,
                        "txid" :           txHashHex,
                        "time" :           blockTime,
                        "timereceived" :   blockTime 
                     }
            final_tx_list.append(tx_info)




         for a160,val in recipVals:
            # Change outputs have already been removed
            if totalBalDiff>0 and not self.wallet.hasAddr(a160):
               # This is a receiving tx and this is other addr sending to other addr
               continue

            if a160=='\x00'*20:
               address = '<Non-Standard Script>'
            else:
               address = hash160_to_addrStr(a160)
            
            if not self.wallet.hasAddr(a160):
               category = 'send'
               amt = -AmountToJSON(val)
               fee = -AmountToJSON(feeCoin)
               tx_info = {
                           "account" :        "",
                           "address" :        address,
                           "category" :       category,
                           "amount" :         amt,
                           "fee" :            fee,
                           "confirmations" :  nconf,
                           "blockhash" :      blockHash,
                           "blockindex" :     blockIndex,
                           "blocktime" :      blockTime,
                           "txid" :           txHashHex,
                           "time" :           blockTime,
                           "timereceived" :   blockTime 
                        }
            else:
               category = 'receive'
               amt = AmountToJSON(val)
               tx_info = {
                           "account" : "",
                           "address" : address,
                           "category" : category,
                           "amount" : amt,
                           "confirmations" : nconf,
                           "blockhash" : blockHash,
                           "blockindex" : blockIndex,
                           "blocktime" : blockTime,
                           "txid" : txHashHex,
                           "time" : blockTime,
                           "timereceived" : blockTime
                        }

            final_tx_list.append(tx_info)

      return final_tx_list
 
   #############################################################################
   def jsonrpc_getinfo(self):
      isReady = TheBDM.getBDMState() == 'BlockchainReady'
      info = { \
               'version':           getVersionInt(BTCARMORY_VERSION),
               'protocolversion':   0,  
               'walletversion':     getVersionInt(PYBTCWALLET_VERSION),
               'bdmstate':          TheBDM.getBDMState(),
               'balance':           AmountToJSON(self.wallet.getBalance()) if isReady else -1,
               'blocks':            TheBDM.getTopBlockHeight(),
               'connections':       (0 if isReady else 1),
               'proxy':             '',
               'difficulty':        TheBDM.getTopBlockHeader().getDifficulty() if isReady else -1,
               'testnet':           USE_TESTNET,
               'keypoolsize':       self.wallet.addrPoolSize
            }
      return info


   #############################################################################
   def jsonrpc_getblock(self, blkhash):
      if TheBDM.getBDMState() in ['Uninitialized', 'Offline']:
         return {'error': 'armoryd is offline'}

      head = TheBDM.getHeaderByHash(hex_to_binary(blkhash, BIGENDIAN))

      if not head:
         return {'error': 'header not found'}
      
      out = {}
      out['hash'] = blkhash
      out['confirmations'] = TheBDM.getTopBlockHeight()-head.getBlockHeight()+1
      out['size'] = head.getBlockSize()
      out['height'] = head.getBlockHeight()
      out['time'] = head.getTimestamp()
      out['nonce'] = head.getNonce()
      out['difficulty'] = head.getDifficulty()
      out['difficultysum'] = head.getDifficultySum()
      out['mainbranch'] = head.isMainBranch()
      out['bits'] = binary_to_hex(head.getDiffBits())
      out['merkleroot'] = binary_to_hex(head.getMerkleRoot(), BIGENDIAN)
      out['version'] = head.getVersion()
      out['rawheader'] = binary_to_hex(head.serialize())
      
      txlist = head.getTxRefPtrList() 
      ntx = len(txlist)
      out['tx'] = ['']*ntx
      for i in range(ntx):
         out['tx'][i] = binary_to_hex(txlist[i].getThisHash(), BIGENDIAN)
   
      return out
      

   #############################################################################
   def jsonrpc_gettransaction(self, txHash):
      if TheBDM.getBDMState() in ['Uninitialized', 'Offline']:
         return {'error': 'armoryd is offline'}

      binhash = hex_to_binary(txHash, BIGENDIAN)
      tx = TheBDM.getTxByHash(binhash)
      if not tx.isInitialized():
         return {'error': 'transaction not found'}
      
      out = {}
      out['txid'] = txHash
      out['mainbranch'] = tx.isMainBranch()
      out['numtxin'] = tx.getNumTxIn()
      out['numtxout'] = tx.getNumTxOut()

      haveAllInputs = True
      txindata = []
      inputvalues = []
      outputvalues = []
      for i in range(tx.getNumTxIn()): 
         op = tx.getTxInCopy(i).getOutPoint()
         prevtx = TheBDM.getTxByHash(op.getTxHash())
         if not prevtx.isInitialized():
            haveAllInputs = False
            txindata.append( { 'address': '00'*32, 
                               'value':   '-1',
                               'ismine':   False,
                               'fromtxid': binary_to_hex(op.getTxHash(), BIGENDIAN),
                               'fromtxindex': op.getTxOutIndex()})
                               
         else:
            txout = prevtx.getTxOutCopy(op.getTxOutIndex())
            inputvalues.append(txout.getValue())
            recip160 = CheckHash160(txout.getScrAddressStr())
            txindata.append( { 'address': hash160_to_addrStr(recip160),
                               'value':   AmountToJSON(txout.getValue()),
                               'ismine':   self.wallet.hasAddr(recip160),
                               'fromtxid': binary_to_hex(op.getTxHash(), BIGENDIAN),
                               'fromtxindex': op.getTxOutIndex()})

      txoutdata = []
      for i in range(tx.getNumTxOut()): 
         txout = tx.getTxOutCopy(i)
         a160 = CheckHash160(txout.getScrAddressStr())
         txoutdata.append( { 'value': AmountToJSON(txout.getValue()),
                             'ismine':  self.wallet.hasAddr(a160),
                             'address': hash160_to_addrStr(a160)})
         outputvalues.append(txout.getValue())

      fee = sum(inputvalues)-sum(outputvalues)
      out['fee'] = AmountToJSON(fee)

      out['infomissing'] = not haveAllInputs
      out['inputs'] = txindata
      out['outputs'] = txoutdata

      if not tx.isMainBranch():
         return out

      # The tx is in a block, fill in the rest of the data
      out['confirmations'] = TheBDM.getTopBlockHeight() - tx.getBlockHeight() + 1
      out['time'] = tx.getBlockTimestamp()
      out['orderinblock'] = tx.getBlockTxIndex()

      le = self.wallet.cppWallet.calcLedgerEntryForTx(tx)
      amt = le.getValue()
      out['netdiff']     = AmountToJSON(amt)
      out['totalinputs'] = AmountToJSON(sum(inputvalues))
   
      if le.getTxHash()=='\x00'*32:
         out['category']  = 'unrelated'
         out['direction'] = 'unrelated'
      elif le.isSentToSelf():
         out['category']  = 'toself'
         out['direction'] = 'toself'
      elif amt<-fee:
         out['category']  = 'send'
         out['direction'] = 'send'
      else:
         out['category']  = 'receive'
         out['direction'] = 'receive'
         

   
      return out

   #############################################################################
   # https://bitcointalk.org/index.php?topic=92496.msg1126310#msg1126310
   def create_unsigned_transaction(self, scraddrValuePairs):
      # Get unspent TxOutList and select the coins
      #addr160_recipient = addrStr_to_hash160(bitcoinaddress_str)

      totalSend = long( sum([rv[1] for rv in scraddrValuePairs]) )
      fee = 0

      spendBal = self.wallet.getBalance('Spendable')
      utxoList = self.wallet.getTxOutList('Spendable')
      utxoSelect = PySelectCoins(utxoList, totalSend, fee)

      minFeeRec = calcMinSuggestedFees(utxoSelect, totalSend, fee)[1]
      if fee<minFeeRec:
         if totalSend + minFeeRec > spendBal:
            raise NotEnoughCoinsError, "You can't afford the fee!"
         utxoSelect = PySelectCoins(utxoList, totalSend, minFeeRec)
         fee = minFeeRec

      if len(utxoSelect)==0:
         raise CoinSelectError, "Somehow, coin selection failed.  This shouldn't happen"

      totalSelected = sum([u.getValue() for u in utxoSelect])
      totalChange = totalSelected - (totalSend  + fee)

      outputPairs = scraddrValuePairs[:]
      if totalChange > 0:
         nextAddr = self.wallet.getNextUnusedAddress().getAddrStr()
         outputPairs.append( [addrStr_to_scrAddr(nextAddr), totalChange] )

      random.shuffle(outputPairs)
      txdp = PyTxDistProposal().createFromTxOutSelection(utxoSelect, outputPairs)

      return txdp.serializeAscii()

   ################################################################################
   # For each transaction in a block that triggers a notification:
   #  List the inputs, and output, indicate the one we are watching, displays balance data
   #  Also, display meta data associated with the address.
   #
   # Example usage:
   # started the daemon with these arguments: --testnet armory_286jcNJRc_.wallet
   # Then I called the daemon with: --testnet watchwallet <email args>
   def jsonrpc_watchwallet(self, send_from=None, password=None, send_to=None, subject=None):
      
      @EmailOutput(send_from, password, [send_to], subject)
      def reportTxFromAddrInNewBlock(pyHeader, pyTxList):
         result = ''
         for pyTx in pyTxList:
            for pyTxIn in pyTx.inputs:
               sendingAddrStr = TxInExtractAddrStrIfAvail(pyTxIn)
               if len(sendingAddrStr) > 0:
                  sendingAddrHash160 = addrStr_to_hash160(sendingAddrStr, False)[1]
                  if self.wallet.addrMap.has_key(sendingAddrHash160):
                     sendingAddr = self.wallet.addrMap[sendingAddrHash160]
                     result = ''.join([result, '\n', sendingAddr.toString(), '\n'])
                     # print the meta data
                     if sendingAddrStr in self.addressMetaData:
                        result = ''.join([result, "\nMeta Data: ", str(self.addressMetaData[sendingAddrStr]), '\n'])
                     result = ''.join([result, '\n', pyTx.toString()])
         return result

      # TODO: Need stop assuming that this is the only method using newBlockFunctions
      # Remove existing newBlockFunction to allow user to change the email args
      rpc_server.newBlockFunctions = []
      rpc_server.newBlockFunctions.append(reportTxFromAddrInNewBlock)
   
   ################################################################################
   # Associate meta data to an address or addresses
   # Example input:  "{\"mzAtXhy3Z6SLd7rAwNJrL17e8mQkjDVDXh\": {\"chain\": 5,
   # \"index\": 2}, \"mkF5L93F5HLhLmQagX26TdXcvPGHvfjoTM\": {\"CrazyField\": \"what\",
   # \"1\": 1, \"2\": 2}}"
   def jsonrpc_setaddressmetadata(self, newAddressMetaData):
      # Loop once to check the addresses
      # Don't add any meta data if one of the addresses wrong.
      for addr in newAddressMetaData.keys():
         if not checkAddrStrValid(addr):
            raise InvalidBitcoinAddress
         if not self.wallet.addrMap.has_key(addrStr_to_hash160(addr, False)[1]):
            raise AddressNotInWallet
      self.addressMetaData.update(newAddressMetaData)
   
   ################################################################################
   # Clear the meta data
   def jsonrpc_clearaddressmetadata(self):
      self.addressMetaData = {}
         
   ################################################################################
   # get the meta data
   def jsonrpc_getaddressmetadata(self):
      return self.addressMetaData
         
################################################################################
################################################################################
class Armory_Daemon(object):


   #############################################################################
   def __init__(self):

      # Check if armoryd is already running, bail if it is
      self.checkForAlreadyRunning()

      print ''
      print '*'*80
      print '* '
      print '* WARNING!  WALLET FILE ACCESS IS NOT THREAD-SAFE!'
      print '*           DO NOT run armoryd at the same time as ArmoryQt if '
      print '*           they are managing the same wallet file.  If you want '
      print '*           to manage the same wallet with both applications '
      print '*           you must make a digital copy/backup of the wallet file '
      print '*           into another directory and point armoryd at that one.  '
      print '*           '
      print '*           As long as the two processes do not share the same '
      print '*           actual file, there is no risk of wallet corruption. '
      print '*           Just be aware that addresses may end up being reused '
      print '*           if you execute transactions at approximately the same '
      print '*           time with both apps. '
      print '* '
      print '*'*80
      print ''

      # ...otherwise, setup the server
      self.newTxFunctions = []
      self.newBlockFunctions = []
      self.heartbeatFunctions = []

      # The only argument that armoryd.py takes is the wallet to serve
      if len(CLI_ARGS)==0:
         LOGERROR('Please supply the wallet for this server to serve')
         LOGERROR('USAGE:  %s [--testnet] [--whatever] file.wallet' % sys.argv[0])
         os._exit(1)
      wltpath = CLI_ARGS[0]
      if not os.path.exists(wltpath):
         LOGERROR('Wallet does not exist!  (%s)', wltpath)
         return

      self.wallet = PyBtcWallet().readWalletFile(wltpath)

      LOGINFO("Initialising RPC server on port %d", ARMORY_RPC_PORT)
      resource = Armory_Json_Rpc_Server(self.wallet)
      secured_resource = self.set_auth(resource)

      # This is LISTEN call for armory RPC server
      reactor.listenTCP(ARMORY_RPC_PORT, \
                        server.Site(secured_resource), \
                        interface="127.0.0.1")


      # Setup the heartbeat function to run every 
      reactor.callLater(3, self.Heartbeat)


   #############################################################################
   def set_auth(self, resource):
      passwordfile = ARMORYD_CONF_FILE
      checker = FilePasswordDB(passwordfile)
      realmName = "Armory JSON-RPC App"
      wrapper = wrapResource(resource, [checker], realmName=realmName)
      return wrapper

   #############################################################################
   def start(self):
      # This is not a UI so no need to worry about the main thread being blocked.
      # Any UI that uses this Daemon can put the call to the Daemon on it's own thread.
      TheBDM.setBlocking(True)
      LOGINFO('Server started...')
      if(not TheBDM.getBDMState()=='Offline'):
         TheBDM.registerWallet(self.wallet)
         TheBDM.setOnlineMode(True)

         LOGINFO('Blockchain loading')
         while not TheBDM.getBDMState()=='BlockchainReady':
            time.sleep(2)

         self.latestBlockNum = TheBDM.getTopBlockHeight()
         LOGINFO('Blockchain loading finished.  Top block is %d', TheBDM.getTopBlockHeight())

         mempoolfile = os.path.join(ARMORY_HOME_DIR,'mempool.bin')
         self.checkMemoryPoolCorruption(mempoolfile)
         TheBDM.enableZeroConf(mempoolfile)
         LOGINFO('Syncing wallet: %s' % self.wallet.uniqueIDB58)
         self.wallet.setBlockchainSyncFlag(BLOCKCHAIN_READONLY)
         self.wallet.syncWithBlockchain()
         LOGINFO('Blockchain load and wallet sync finished')
         LOGINFO('Wallet balance: %s' % coin2str(self.wallet.getBalance('Spendable')))

         # This is CONNECT call for armoryd to talk to bitcoind
         LOGINFO('Set up connection to bitcoind')
         self.NetworkingFactory = ArmoryClientFactory( \
                        TheBDM,
                        func_loseConnect = self.showOfflineMsg, \
                        func_madeConnect = self.showOnlineMsg, \
                        func_newTx       = self.execOnNewTx, \
                        func_newBlock    = self.execOnNewBlock)
         reactor.connectTCP('127.0.0.1', BITCOIN_PORT, self.NetworkingFactory)
      reactor.run()


   #############################################################################
   def checkForAlreadyRunning(self):
      try:
         # If create doesn't throw an error, there's another Armory open already!
         sock = socket.create_connection(('127.0.0.1',ARMORY_RPC_PORT), 0.1);
   
         # If this is the first instance of armoryd.py, connection will fail,
         # we hit the except clause, and continue happily starting the server.
         # If armoryd is already running, the rest of this try-clause will exec.
         LOGINFO('Another instance of armoryd.py is already runnning!')
         with open(ARMORYD_CONF_FILE, 'r') as f:
            usr,pwd = f.readline().strip().split(':')
         
         if CLI_ARGS:
            proxyobj = ServiceProxy("http://%s:%s@127.0.0.1:%d" % (usr,pwd,ARMORY_RPC_PORT))
            try:
               #if not proxyobj.__hasattr__(CLI_ARGS[0]):
                  #raise UnrecognizedCommand, 'No json command %s'%CLI_ARGS[0]
               extraArgs = []
               for arg in ([] if len(CLI_ARGS)==1 else CLI_ARGS[1:]):
                  if arg[0] == '{':
                     extraArgs.append(json.loads(arg))
                  else:
                     extraArgs.append(arg)
               result = proxyobj.__getattr__(CLI_ARGS[0])(*extraArgs)
               print json.dumps(result,
                                indent=4, \
                                sort_keys=True, \
                                cls=UniversalEncoder)
            except Exception as e:
               errtype = str(type(e))
               errtype = errtype.replace("<class '",'')
               errtype = errtype.replace("<type '",'')
               errtype = errtype.replace("'>",'')
               errordict = { 'error': {
                                       'errortype': errtype,
                                       'jsoncommand': CLI_ARGS[0],
                                       'jsoncommandargs': ([] if len(CLI_ARGS)==1 else CLI_ARGS[1:]),
                                       'extrainfo': str(e) if len(e.args)<2 else e.args}}
                              
               print json.dumps( errordict, indent=4, sort_keys=True, cls=UniversalEncoder)
               
                
         sock.close()
         os._exit(0)
      except socket.error:
         LOGINFO('No other armoryd.py instance is running.  We\'re the first.')
         pass

   #############################################################################
   def execOnNewTx(self, pytxObj):
      # Gotta do this on every new Tx
      TheBDM.addNewZeroConfTx(pytxObj.serialize(), long(RightNow()), True)
      TheBDM.rescanWalletZeroConf(self.wallet.cppWallet)

      # Add anything else you'd like to do on a new transaction
      # 
      for txFunc in self.newTxFunctions:
         txFunc(pytxObj)


   #############################################################################
   def execOnNewBlock(self, pyHeader, pyTxList):
      # DO NOT PUT ANY FUNCTION HERE THAT EXPECT TheBDM TO BE UP TO DATE
      # WITH THE NEW BLOCK!  ONLY CALL FUNCTIONS THAT OPERATE PURELY ON
      # THE NEW HEADER AND TXLIST WITHOUT TheBDM.

      # Any functions that you want to execute on new blocks should go in 
      # the "if newBlocks>0: ... " clause in the Heartbeat function, below

      # Armory executes newBlock functions in the readBlkFileUpdate()
      # which occurs in the heartbeat function.  execOnNewBlock() may be 
      # called before readBlkFileUpdate() has run, and thus TheBDM may 
      # not have the new block data yet (there's a variety of reason for 
      # this design decision, I can enumerate them for you in an email...)
      
      # Therefore, if you put anything here, it should operate on the header
      # or tx data in a vacuum (without any reliance on TheBDM)
      pass

   #############################################################################
   def showOfflineMsg(self):
      LOGINFO('Offline - not tracking blockchain')

   #############################################################################
   def showOnlineMsg(self):
      LOGINFO('Online - tracking blockchain')



   #############################################################################
   def checkMemoryPoolCorruption(self, mempoolname):
      if not os.path.exists(mempoolname):
         return

      memfile = open(mempoolname, 'r')
      memdata = memfile.read()
      memfile.close()

      binunpacker = BinaryUnpacker(memdata)
      try:
         while binunpacker.getRemainingSize() > 0:
            binunpacker.get(UINT64)
            PyTx().unserialize(binunpacker)
      except:
         os.remove(mempoolname);

   #############################################################################
   def Heartbeat(self, nextBeatSec=1):
      """
      This method is invoked when the app is initialized, and will
      run every 2 seconds, or whatever is specified in the nextBeatSec
      argument.
      """
      # Check for new blocks in the blk000X.dat file
      if TheBDM.getBDMState()=='BlockchainReady':

         prevTopBlock = TheBDM.getTopBlockHeight()
         newBlks = TheBDM.readBlkFileUpdate()
         if newBlks>0:
            self.latestBlockNum = TheBDM.getTopBlockHeight()
            self.topTimestamp   = TheBDM.getTopBlockHeader().getTimestamp()

            prevLedgerSize = len(self.wallet.getTxLedger())

            self.wallet.syncWithBlockchain()
            TheBDM.rescanWalletZeroConf(self.wallet.cppWallet)

            newLedgerSize = len(self.wallet.getTxLedger())

            # If there are no functions to run, just skip all this
            if not len(self.newBlockFunctions)==0:
               # Here's where we actually execute the new-block calls, because
               # this code is guaranteed to execute AFTER the TheBDM has processed
               # the new block data.
               # We walk through headers by block height in case the new block 
               # didn't extend the main chain (this won't run), or there was a 
               # reorg with multiple blocks and we only want to process the new
               # blocks on the main chain, not the invalid ones
               for blknum in range(prevTopBlock+1, self.latestBlockNum+1):
                  cppHeader = TheBDM.getHeaderByHeight(blknum)
                  pyHeader = PyBlockHeader().unserialize(cppHeader.serialize())
                  
                  cppBlock = TheBDM.getMainBlockFromDB(blknum)
                  pyTxList = [PyTx().unserialize(cppBlock.getSerializedTx(i)) for
                                 i in range(cppBlock.getNumTx())]
                  for blockFunc in self.newBlockFunctions:
                     blockFunc(pyHeader, pyTxList)

      self.wallet.checkWalletLockTimeout()
      reactor.callLater(nextBeatSec, self.Heartbeat)



"""
# This is from jgarzik's python-bitcoinrpc tester
import decimal
import json
from jsonrpc import ServiceProxy

class UniversalEncoder(json.JSONEncoder):
    def default(self, obj):
        if isinstance(obj, decimal.Decimal):
            return float(obj)
        return json.JSONEncoder.default(self, obj)

access = ServiceProxy("http://alan:ak3lfd98031knmzwks1ke@127.0.0.1:7070")

# TODO use asserts on this, for now manual inspection will do
newaddress = access.getnewaddress()
"""



if __name__ == "__main__":
   rpc_server = Armory_Daemon()
   rpc_server.start()





<|MERGE_RESOLUTION|>--- conflicted
+++ resolved
@@ -24,11 +24,7 @@
 # Where possible this follows conventions established by the Satoshi client.
 # Does not require armory to be installed or running, this is a standalone application.
 # Requires bitcoind process to be running before starting armory-daemon.
-<<<<<<< HEAD
-# Requires an armory wallet to be in the same folder as the
-=======
 # Requires an armory wallet (can be watching only) to be in the same folder as the
->>>>>>> 0c424fd9
 # armory-daemon script.
 # Works with testnet, use --testnet flag when starting the script.
 #
