################################################################################
#                                                                              #
# Copyright (C) 2011-2014, Armory Technologies, Inc.                           #
# Distributed under the GNU Affero General Public License (AGPL v3)            #
# See LICENSE or http://www.gnu.org/licenses/agpl.html                         #
#                                                                              #
################################################################################
#                                                                              #
# Original copyright transferred from from Ian Coleman (2012)                  #
# Special thanks to Ian Coleman who created the original incarnation of        #
# this file and then transferred the rights to me so I could integrate it      #
# into the Armory project.  And even more thanks to him for his advice         #
# on upgrading its security features and other capabilities.                   #
#                                                                              #
################################################################################



#####
# ORIGINAL comments from Ian Coleman:
#
# This is a json-rpc interface to armory - http://bitcoinarmory.com/
#
# Where possible this follows conventions established by the Satoshi client.
# Does not require armory to be installed or running, this is a standalone
# application. Requires bitcoind process to be running before starting armoryd.
# Requires an armory wallet (can be watching only) to be in the same folder as
# the armoryd script. Works with testnet, use --testnet flag when starting the
# script.
#
# BEWARE:
# This is relatively untested, please use caution. There should be no chance for
# irreversible damage to be done by this software, but it is still in the early
# development stage so treat it with the appropriate level of skepticism.
#
# Many thanks must go to etotheipi who started the armory client, and who has
# provided immense amounts of help with this. This app is mostly chunks
# of code taken from armory and refurbished into an rpc client.
# See the bitcontalk thread for more details about this software:
# https://bitcointalk.org/index.php?topic=92496.0
#####

################################################################################
#
# Random JSON notes should be placed here as desired.
#
# - JSON can only send back data as strings or floats.
# - If a returned string has a newline char, JSON will convert it to the string
#   "\n" (minus quotation marks).
# - JSON can only send back data as an individual value or dictionary (i.e., no
#   lists or other structs are allowed).
#
################################################################################

import decimal
import json

from twisted.cred.checkers import FilePasswordDB
from twisted.internet import reactor
from twisted.web import server
from txjsonrpc.auth import wrapResource
from txjsonrpc.web import jsonrpc

from armoryengine.ALL import *
from bitcoinrpc_jsonrpc import ServiceProxy
from armoryengine.Decorators import EmailOutput
from armoryengine.ArmoryUtils import addrStr_to_hash160
from armoryengine.PyBtcWalletRecovery import *
from collections import defaultdict

# Some non-twisted json imports from jgarzik's code and his UniversalEncoder
class UniversalEncoder(json.JSONEncoder):
   def default(self, obj):
      if isinstance(obj, decimal.Decimal):
         return float(obj)
      return json.JSONEncoder.default(self, obj)

ARMORYD_CONF_FILE = os.path.join(ARMORY_HOME_DIR, 'armoryd.conf')


# From https://en.bitcoin.it/wiki/Proper_Money_Handling_(JSON-RPC)
def JSONtoAmount(value):
    return long(round(float(value) * 1e8))
def AmountToJSON(amount):
    return float(amount / 1e8)


# Define some specific errors that can be thrown and caught
class UnrecognizedCommand(Exception): pass
class NotEnoughCoinsError(Exception): pass
class CoinSelectError(Exception): pass
class WalletUnlockNeeded(Exception): pass
class InvalidBitcoinAddress(Exception): pass
class PrivateKeyNotFound(Exception): pass
class AddressNotInWallet(Exception): pass


NOT_IMPLEMENTED = '--Not Implemented--'

class Armory_Json_Rpc_Server(jsonrpc.JSONRPC):
   ##############################################################################
   def __init__(self, wallet, inWltSet={}):
      # Save the incoming info. If the user didn't pass in a wallet set, put the
      # wallet in the set (actually a dictionary w/ the wallet ID as the key).
      self.addressMetaData = {}
      self.curWlt = wallet
      self.serverWltSet = inWltSet
      if inWltSet == {} and wallet != None:
         wltID = wallet.uniqueIDB58
         self.serverWltSet[wltID] = wallet


   #############################################################################
   def jsonrpc_receivedfromaddress(self, sender):
      totalReceived = 0.0
      ledgerEntries = self.curWlt.getTxLedger('blk')
      for entry in ledgerEntries:
         cppTx = TheBDM.getTxByHash(entry.getTxHash())
         if cppTx.isInitialized():
            txBinary = cppTx.serialize()
            pyTx = PyTx().unserialize(txBinary)
            inputsFromSender = 0
            for txin in pyTx.inputs:
               txInAddr = TxInExtractAddrStrIfAvail(txin)
               if sender == txInAddr:
                  inputsFromSender += 1
            if inputsFromSender == len(pyTx.inputs):
               for txout in pyTx.outputs:
                  if self.curWlt.hasAddr(script_to_addrStr(txout.getScript())):
                     totalReceived += txout.value
                  
            elif inputsFromSender > 0:
               # Some inputs are from the sender and other are not
               # TODO: Find the best way to handle this case
               # for now require all inputs to be from the sender to be included
               # in the tally
               pass
      return AmountToJSON(totalReceived)


   #############################################################################
   # backupFilePath is the file to backup the current wallet to.
   # It does not necessarily exist yet.
   def jsonrpc_backupwallet(self, backupFilePath):
      self.curWlt.backupWalletFile(backupFilePath)
      return "Backup succeeded."


   #############################################################################
   def jsonrpc_listunspent(self):
      # Return a dictionary with a string as the key and a wallet B58 value as
      # the value.
      curTxOut = 1
      utxoList = self.curWlt.getTxOutList('unspent')
      utxoDict = {}
      for u in utxoList:
         curTxOutStr = 'UTXO %05d' % curTxOut
         utxoDict[curTxOutStr] = binary_to_hex(u.getOutPoint().serialize())
         curTxOut += 1
      return utxoDict


   #############################################################################
   def jsonrpc_listaddrunspent(self, inB58):
      #
      curTxOut = 1
      utxoDict = {}
      a160 = addrStr_to_hash160(inB58, False)[1]
      if self.curWlt.addrMap.has_key(a160):
         utxoList = self.curWlt.getAddrByHash160(a160).scanBlockchainForAddress()

      for u in utxoList:
         # I NEED TO REDO THIS STRING.
         curTxOutStr = 'UTXO %05d' % curTxOut
         utxoDict[curTxOutStr] = binary_to_hex(u.getOutPoint().serialize())
         curTxOut += 1
      return utxoDict


   #############################################################################
   def jsonrpc_importprivkey(self, privkey):
      self.curWlt.importExternalAddressData(privKey=privkey)


   #############################################################################
   def jsonrpc_getrawtransaction(self, txHash, verbose=0, endianness=BIGENDIAN):
      rawTx = None
      cppTx = TheBDM.getTxByHash(hex_to_binary(txHash, endianness))
      if cppTx.isInitialized():
         txBinary = cppTx.serialize()
         pyTx = PyTx().unserialize(txBinary)
         rawTx = binary_to_hex(pyTx.serialize())
         if verbose:
            result = self.jsonrpc_decoderawtransaction(rawTx)
            result['hex'] = rawTx
         else:
            result = rawTx
      else:
         LOGERROR('Tx hash not recognized by TheBDM: %s' % txHash)
         result = None

      return result


   #############################################################################
   def jsonrpc_gettxout(self, txHash, n, binary=0):
      n = int(n)
      txOut = None
      cppTx = TheBDM.getTxByHash(hex_to_binary(txHash, BIGENDIAN))
      if cppTx.isInitialized():
         txBinary = cppTx.serialize()
         pyTx = PyTx().unserialize(txBinary)
         if n < len(pyTx.outputs):
            # If the user doesn't want binary data, return a formatted string,
            # otherwise return a hex string with the raw TxOut data.
            txOut = pyTx.outputs[n]
            result = {'value' : AmountToJSON(txOut.value),
                      'script' : txOut.binScript if binary else binary_to_hex(txOut.binScript)}
         else:
            LOGERROR('Tx output index is invalid: #%d' % n)
      else:    
         LOGERROR('Tx hash not recognized by TheBDM: %s' % binary_to_hex(txHash))

      return result


   #############################################################################
   def jsonrpc_encryptwallet(self, passphrase):
      if self.curWlt.isLocked:
         raise WalletUnlockNeeded
      self.curWlt.changeWalletEncryption( securePassphrase=SecureBinaryData(passphrase) )
      self.curWlt.lock()


   #############################################################################
   def jsonrpc_unlockwallet(self, passphrase, timeout):
      self.curWlt.unlock( securePassphrase=SecureBinaryData(passphrase),
                            tempKeyLifetime=timeout)


   #############################################################################
   def getScriptPubKey(self, txOut):
      addrList = []
      scriptType = getTxOutScriptType(txOut.binScript)
      if scriptType in CPP_TXOUT_STDSINGLESIG:
         M = 1
         addrList = [script_to_addrStr(txOut.binScript)]
      elif scriptType == CPP_TXOUT_P2SH:
         M = -1
         addrList = [script_to_addrStr(txOut.binScript)]
      elif scriptType==CPP_TXOUT_MULTISIG:
         M, N, addr160List, pub65List = getMultisigScriptInfo(txOut.binScript)
         addrList = [hash160_to_addrStr(a160) for a160 in addr160List]
      elif scriptType == CPP_TXOUT_NONSTANDARD:
         M = -1

      opStringList = convertScriptToOpStrings(txOut.binScript)
      return { 'asm'       : ' '.join(opStringList),
               'hex'       : binary_to_hex(txOut.binScript),
               'reqSigs'   : M,
               'type'      : CPP_TXOUT_SCRIPT_NAMES[scriptType],
               'addresses' : addrList }


   #############################################################################
   def jsonrpc_decoderawtransaction(self, hexString):
      pyTx = PyTx().unserialize(hex_to_binary(hexString))

      #####
      # Accumulate TxIn info
      vinList = []
      for txin in pyTx.inputs:
         prevHash = txin.outpoint.txHash
         scrType = getTxInScriptType(txin)
         # ACR:  What is asm, and why is basically just binScript?
         oplist = convertScriptToOpStrings(txin.binScript)
         scriptSigDict = { 'asm' : ' '.join(oplist),
                           'hex' : binary_to_hex(txin.binScript) }

         if not scrType == CPP_TXIN_COINBASE:
            vinList.append(  { 'txid'      : binary_to_hex(prevHash, BIGENDIAN),
                               'vout'      : txin.outpoint.txOutIndex, 
                               'scriptSig' : scriptSigDict, 
                               'sequence'  : txin.intSeq})
         else:
            vinList.append( {  'coinbase'  : binary_to_hex(txin.binScript),
                               'sequence'  : txin.intSeq })

      #####
      # Accumulate TxOut info
      voutList = []
      for n,txout in enumerate(pyTx.outputs):
         voutList.append( { 'value' : AmountToJSON(txout.value),
                            'n' : n,
                            'scriptPubKey' : self.getScriptPubKey(txout) } )
         

      #####
      # Accumulate all the data to return
      result = { 'txid'     : pyTx.getHashHex(BIGENDIAN),
                 'version'  : pyTx.version,
                 'locktime' : pyTx.lockTime,
                 'vin'      : vinList, 
                 'vout'     : voutList }

      return result


   #############################################################################
   def jsonrpc_getnewaddress(self):
      addr = self.curWlt.getNextUnusedAddress()
      return addr.getAddrStr()


   #############################################################################
   def jsonrpc_dumpprivkey(self, addr58):
      # Cannot dump the private key for a locked wallet
      if self.curWlt.isLocked:
         raise WalletUnlockNeeded
      # The first byte must be the correct net byte, and the
      # last 4 bytes must be the correct checksum
      if not checkAddrStrValid(addr58):
         raise InvalidBitcoinAddress

      addr160 = addrStr_to_hash160(addr58, False)[1]

      pyBtcAddress = self.curWlt.getAddrByHash160(addr160)
      if pyBtcAddress == None:
         raise PrivateKeyNotFound
      return pyBtcAddress.serializePlainPrivateKey()


   #############################################################################
   def jsonrpc_getwalletinfo(self):
      wltInfo = { \
                  'name':  self.curWlt.labelName,
                  'description':  self.curWlt.labelDescr,
                  'balance':  AmountToJSON(self.curWlt.getBalance('Spend')),
                  'keypoolsize':  self.curWlt.addrPoolSize,
                  'numaddrgen': len(self.curWlt.addrMap),
                  'highestusedindex': self.curWlt.highestUsedChainIndex
               }
      return wltInfo


   #############################################################################
   def jsonrpc_getbalance(self, baltype='spendable'):
      if not baltype in ['spendable','spend', 'unconf', 'unconfirmed', \
                          'total', 'ultimate','unspent', 'full']:
         LOGERROR('Unrecognized getbalance string: "%s"', baltype)
         return -1
         
      return AmountToJSON(self.curWlt.getBalance(baltype))


   #############################################################################
   def jsonrpc_getaddrbalance(self, inB58, baltype='spendable'):
      retVal = AmountToJSON(0)
      if not baltype in ['spendable','spend', 'unconf', 'unconfirmed', \
                         'ultimate','unspent', 'full']:
         LOGERROR('Unrecognized getaddrbalance string: "%s"', baltype)
      else:
         # For now, allow only Base58 addresses.
         a160 = addrStr_to_hash160(inB58, False)[1]
         if self.curWlt.addrMap.has_key(a160):
            retVal = AmountToJSON(self.curWlt.getAddrBalance(a160, baltype))

      return retVal


   #############################################################################
   def jsonrpc_getreceivedbyaddress(self, address):
      if CLI_OPTIONS.offline:
         raise ValueError('Cannot get received amount when offline')
      # Only gets correct amount for addresses in the wallet, otherwise 0
      addr160 = addrStr_to_hash160(address, False)[1]

      txs = self.curWlt.getAddrTxLedger(addr160)
      balance = sum([x.getValue() for x in txs if x.getValue() > 0])
      return AmountToJSON(balance)


   #############################################################################
   def jsonrpc_sendtoaddress(self, bitcoinaddress, amount):
      if CLI_OPTIONS.offline:
         raise ValueError('Cannot create transactions when offline')
      script = addrStr_to_script(bitcoinaddress)
      amtCoin = JSONtoAmount(amount)
      return self.create_unsigned_transaction([[script, amtCoin]])


   #############################################################################
   def jsonrpc_sendmany(self, *args):
      if CLI_OPTIONS.offline:
         raise ValueError('Cannot create transactions when offline')

      scriptValuePairs = []
      for a in args:
         r,v = a.split(':')
         scriptValuePairs.append([addrStr_to_script(r), JSONtoAmount(v)])

      return self.create_unsigned_transaction(scriptValuePairs)


   #############################################################################
   def jsonrpc_getledgersimple(self, tx_count=10, from_tx=0):
      return self.jsonrpc_getledger(tx_count, from_tx, simple=True)


   #############################################################################
   # NB: For now, this is incompatible with lockboxes.
   def jsonrpc_getledger(self, tx_count=10, from_tx=0, simple=False):
      final_le_list = []
      tx_count = int(tx_count)
      from_tx = int(from_tx)
      ledgerEntries = self.curWlt.getTxLedger('blk')
         
      sz = len(ledgerEntries)
      lower = min(sz, from_tx)
      upper = min(sz, from_tx+tx_count)

      txSet = set([])

      for i in range(lower,upper):
         le = ledgerEntries[i]
         txHashBin = le.getTxHash()
         txHashHex = binary_to_hex(txHashBin, BIGENDIAN)

         cppTx = TheBDM.getTxByHash(txHashBin)
         if not cppTx.isInitialized():
            LOGERROR('Tx hash not recognized by TheBDM: %s' % txHashHex)

         #cppHead = cppTx.getHeaderPtr()
         cppHead = TheBDM.blockchain().getHeaderPtrForTx(cppTx)
         if not cppHead.isInitialized():
            LOGERROR('Header pointer is not available!')
            headHashBin = ''
            headHashHex = ''
            headtime    = 0
         else:
            headHashBin = cppHead.getThisHash()
            headHashHex = binary_to_hex(headHashBin, BIGENDIAN)
            headtime    = cppHead.getTimestamp()

         isToSelf = le.isSentToSelf()
         netCoins = le.getValue()
         feeCoins = getFeeForTx(txHashBin)

         scrAddrs = [cppTx.getTxOutCopy(i).getScrAddressStr() for i in range(cppTx.getNumTxOut())]
         allRecips = [CheckHash160(r) for r in scrAddrs]
         first160 = ''
         if cppTx.getNumTxOut()==1:
            first160 = allRecips[0]
            change160 = ''
         elif isToSelf:
            # Sent-to-Self tx
            amtCoins,changeIdx = determineSentToSelfAmt(le, self.curWlt)
            change160 = allRecips[changeIdx]
            for iout,recip160 in enumerate(allRecips):
               if not iout==changeIdx:
                  first160 = recip160
                  break
         elif netCoins<0:
            # Outgoing transaction (process in reverse order so get first)
            amtCoins = -1*(netCoins+feeCoins)
            for recip160 in allRecips[::-1]:
               if self.curWlt.hasAddr(recip160):
                  change160 = recip160
               else:
                  first160 = recip160
         else:
            # Incoming transaction
            amtCoins = netCoins
            for recip160 in allRecips[::-1]:
               if self.curWlt.hasAddr(recip160):
                  first160 = recip160
               else:
                  change160 = recip160


         # amtCoins: amt of BTC transacted, always positive (how big are outputs
         #           minus change?)
         # netCoins: net effect on wallet (positive or negative)
         # feeCoins: how much fee was paid for this tx 

         if netCoins < -feeCoins:
            txDir = 'send'
         elif netCoins > -feeCoins:
            txDir = 'receive'
         else:
            txDir = 'toself'

         # Convert to address strings
         firstAddr = hash160_to_addrStr(first160)
         changeAddr = '' if len(change160)==0 else hash160_to_addrStr(change160)

<<<<<<< HEAD
         nconf = TheBDM.blockchain().top().getBlockHeight() - le.getBlockNum() + 1
=======
         nconf = TheBDM.getTopBlockHeader().getBlockHeight()-le.getBlockNum()+1
>>>>>>> 743bd4cc


         myinputs,  otherinputs = [],[]
         for iin in range(cppTx.getNumTxIn()):
            sender = CheckHash160(TheBDM.getSenderScrAddr(cppTx.getTxInCopy(iin)))
            val    = TheBDM.getSentValue(cppTx.getTxInCopy(iin))
            addTo  = (myinputs if self.curWlt.hasAddr(sender) else otherinputs)
            addTo.append( {'address': hash160_to_addrStr(sender), \
                           'amount':  AmountToJSON(val)} )

         myoutputs, otheroutputs = [], []
         for iout in range(cppTx.getNumTxOut()):
            recip = CheckHash160(cppTx.getTxOutCopy(iout).getScrAddressStr())
            val   = cppTx.getTxOutCopy(iout).getValue();
            addTo = (myoutputs if self.curWlt.hasAddr(recip) else otheroutputs)
            addTo.append( {'address': hash160_to_addrStr(recip), \
                           'amount':  AmountToJSON(val)} )

         tx_info = {
                     'direction' :    txDir,
                     'wallet' :       self.curWlt.uniqueIDB58,
                     'amount' :       AmountToJSON(amtCoins),
                     'netdiff' :      AmountToJSON(netCoins),
                     'fee' :          AmountToJSON(feeCoins),
                     'txid' :         txHashHex,
                     'blockhash' :    headHashHex,
                     'confirmations': nconf,
                     'txtime' :       le.getTxTime(),
                     'txsize' :       len(cppTx.serialize()),
                     'blocktime' :    headtime,
                     'comment' :      self.curWlt.getComment(txHashBin),
                     'firstrecip':    firstAddr,
                     'changerecip':   changeAddr
                  }

         if not simple:
            tx_info['senderme']     = myinputs
            tx_info['senderother']  = otherinputs
            tx_info['recipme']      = myoutputs
            tx_info['recipother']   = otheroutputs
         
         final_le_list.append(tx_info)

      return final_le_list


   #############################################################################
   # NB: For now, this is incompatible with lockboxes.
   def jsonrpc_listtransactions(self, tx_count=10, from_tx=0):
      # This does not use 'account's like in the Satoshi client

      final_tx_list = []
      ledgerEntries = self.curWlt.getTxLedger('blk')

      sz = len(ledgerEntries)
      lower = min(sz, from_tx)
      upper = min(sz, from_tx+tx_count)

      txSet = set([])

      for i in range(lower,upper):

         le = ledgerEntries[i]
         txHashBin = le.getTxHash()
         if txHashBin in txSet:
            continue

         txSet.add(txHashBin)
         txHashHex = binary_to_hex(txHashBin, BIGENDIAN)

         cppTx = TheBDM.getTxByHash(txHashBin)
         if not cppTx.isInitialized():
            LOGERROR('Tx hash not recognized by TheBDM: %s' % txHashHex)

         #cppHead = cppTx.getHeaderPtr()
         cppHead = TheBDM.getHeaderPtrForTx(cppTx)
         if not cppHead.isInitialized:
            LOGERROR('Header pointer is not available!')

         blockIndex = cppTx.getBlockTxIndex()
         blockHash  = binary_to_hex(cppHead.getThisHash(), BIGENDIAN)
         blockTime  = le.getTxTime()
         isToSelf   = le.isSentToSelf()
         feeCoin   = getFeeForTx(txHashBin)
         totalBalDiff = le.getValue()
<<<<<<< HEAD
         nconf = TheBDM.blockchain().top().getBlockHeight() - le.getBlockNum() + 1
=======
         nconf = TheBDM.getTopBlockHeader().getBlockHeight()-le.getBlockNum()+1
>>>>>>> 743bd4cc


         # We have potentially change outputs on any outgoing transactions.
         # If sent-to-self, assume 1 change address (max chain idx), all others
         # are receives
         recipVals = []
         for iout in range(cppTx.getNumTxOut()):
            recip = CheckHash160(cppTx.getTxOutCopy(iout).getScrAddressStr())
            val   = cppTx.getTxOutCopy(iout).getValue()
            recipVals.append([recip,val])

         if cppTx.getNumTxOut()==1:
            changeAddr160 = ""
            targAddr160 = CheckHash160(cppTx.getTxOutCopy(0).getScrAddressStr())
         elif isToSelf:
            selfamt,changeIdx = determineSentToSelfAmt(le, self.curWlt)
            if changeIdx==-1:
               changeAddr160 = ""
            else:
               changeAddr160 = recipVals[changeIdx]
               del recipVals[changeIdx]
            targAddr160 = recipVals[0][0]
         elif totalBalDiff < 0:
            # This was ultimately an outgoing transaction
            for iout,rv in enumerate(recipVals):
               if self.curWlt.hasAddr(rv[0]):
                  changeAddr160 = rv[0]
                  del recipVals[iout]
                  break
            targAddr160 = recipVals[0][0]
         else:
            # Receiving transaction
            for recip,val in recipVals:
               if self.curWlt.hasAddr(recip):
                  targAddr160 = recip
                  break
            targAddr160 = recipVals[0][0]
            changeAddr160 = ''

         # We always add one entry for the total balance diff on outgoing tx
         if totalBalDiff<-feeCoin:
            category = 'send'
            amt =  AmountToJSON(le.getValue()+feeCoin)
            fee = -AmountToJSON(feeCoin)
            tx_info = {
                        "account" :        "",
                        "address" :        hash160_to_addrStr(targAddr160),
                        "category" :       category,
                        "amount" :         amt,
                        "fee" :            fee,
                        "confirmations" :  nconf,
                        "blockhash" :      blockHash,
                        "blockindex" :     blockIndex,
                        "blocktime" :      blockTime,
                        "txid" :           txHashHex,
                        "time" :           blockTime,
                        "timereceived" :   blockTime 
                     }
            final_tx_list.append(tx_info)

         for a160,val in recipVals:
            # Change outputs have already been removed
            if totalBalDiff>0 and not self.curWlt.hasAddr(a160):
               # This is a receiving tx and this is other addr sending to other
               # addr
               continue

            if a160=='\x00'*20:
               address = '<Non-Standard Script>'
            else:
               address = hash160_to_addrStr(a160)

            if not self.curWlt.hasAddr(a160):
               category = 'send'
               amt = -AmountToJSON(val)
               fee = -AmountToJSON(feeCoin)
               tx_info = {
                           "account" :        "",
                           "address" :        address,
                           "category" :       category,
                           "amount" :         amt,
                           "fee" :            fee,
                           "confirmations" :  nconf,
                           "blockhash" :      blockHash,
                           "blockindex" :     blockIndex,
                           "blocktime" :      blockTime,
                           "txid" :           txHashHex,
                           "time" :           blockTime,
                           "timereceived" :   blockTime 
                        }
            else:
               category = 'receive'
               amt = AmountToJSON(val)
               tx_info = {
                           "account" : "",
                           "address" : address,
                           "category" : category,
                           "amount" : amt,
                           "confirmations" : nconf,
                           "blockhash" : blockHash,
                           "blockindex" : blockIndex,
                           "blocktime" : blockTime,
                           "txid" : txHashHex,
                           "time" : blockTime,
                           "timereceived" : blockTime
                        }

            final_tx_list.append(tx_info)

      return final_tx_list
 
 
   #############################################################################
   def jsonrpc_getinfo(self):
      isReady = TheBDM.getBDMState() == 'BlockchainReady'
      info = { \
               'version':           getVersionInt(BTCARMORY_VERSION),
               'protocolversion':   0,  
               'walletversion':     getVersionInt(PYBTCWALLET_VERSION),
               'bdmstate':          TheBDM.getBDMState(),
<<<<<<< HEAD
               'balance':           AmountToJSON(self.wallet.getBalance()) if isReady else -1,
               'blocks':            TheBDM.blockchain().top().getBlockHeight(),
=======
               'balance':           AmountToJSON(self.curWlt.getBalance()) if isReady else -1,
               'blocks':            TheBDM.getTopBlockHeight(),
>>>>>>> 743bd4cc
               'connections':       (0 if isReady else 1),
               'proxy':             '',
               'difficulty':        TheBDM.blockchain().top().getDifficulty() if isReady else -1,
               'testnet':           USE_TESTNET,
               'keypoolsize':       self.curWlt.addrPoolSize
            }
      return info


   #############################################################################
   def jsonrpc_getblock(self, blkhash):
      if TheBDM.getBDMState() in ['Uninitialized', 'Offline']:
         return {'error': 'armoryd is offline'}

      head = TheBDM.blockchain().getHeaderByHash(hex_to_binary(blkhash, BIGENDIAN))

      if not head:
         return {'error': 'header not found'}
      
      out = {}
      out['hash'] = blkhash
<<<<<<< HEAD
      out['confirmations'] = TheBDM.blockchain().top().getBlockHeight()-head.getBlockHeight()+1
      out['size'] = head.getBlockSize()
=======
      out['confirmations'] = TheBDM.getTopBlockHeight()-head.getBlockHeight()+1
      # TODO fix size. It returns max int, as does # Tx. They're never set.
      # out['size'] = head.getBlockSize()
>>>>>>> 743bd4cc
      out['height'] = head.getBlockHeight()
      out['time'] = head.getTimestamp()
      out['nonce'] = head.getNonce()
      out['difficulty'] = head.getDifficulty()
      out['difficultysum'] = head.getDifficultySum()
      out['mainbranch'] = head.isMainBranch()
      out['bits'] = binary_to_hex(head.getDiffBits(), BIGENDIAN)
      out['merkleroot'] = binary_to_hex(head.getMerkleRoot(), BIGENDIAN)
      out['version'] = head.getVersion()
      out['rawheader'] = binary_to_hex(head.serialize())
      
      # TODO: Fix this part. getTxRefPtrList was never defined.
      # txlist = head.getTxRefPtrList() 
      # ntx = len(txlist)
      # out['tx'] = ['']*ntx
      # for i in range(ntx):
      #    out['tx'][i] = binary_to_hex(txlist[i].getThisHash(), BIGENDIAN)
   
      return out


   #############################################################################
   def jsonrpc_gettransaction(self, txHash):
      if TheBDM.getBDMState() in ['Uninitialized', 'Offline']:
         return {'error': 'armoryd is offline'}

      binhash = hex_to_binary(txHash, BIGENDIAN)
      tx = TheBDM.getTxByHash(binhash)
      if not tx.isInitialized():
         return {'error': 'transaction not found'}
      
      out = {}
      out['txid'] = txHash
      out['mainbranch'] = tx.isMainBranch()
      out['numtxin'] = tx.getNumTxIn()
      out['numtxout'] = tx.getNumTxOut()

      haveAllInputs = True
      txindata = []
      inputvalues = []
      outputvalues = []
      for i in range(tx.getNumTxIn()): 
         op = tx.getTxInCopy(i).getOutPoint()
         prevtx = TheBDM.getTxByHash(op.getTxHash())
         if not prevtx.isInitialized():
            haveAllInputs = False
            txindata.append( { 'address': '00'*32, 
                               'value':   '-1',
                               'ismine':   False,
                               'fromtxid': binary_to_hex(op.getTxHash(), BIGENDIAN),
                               'fromtxindex': op.getTxOutIndex()})
         else:
            txout = prevtx.getTxOutCopy(op.getTxOutIndex())
            inputvalues.append(txout.getValue())
            recip160 = CheckHash160(txout.getScrAddressStr())
            txindata.append( { 'address': hash160_to_addrStr(recip160),
                               'value':   AmountToJSON(txout.getValue()),
                               'ismine':   self.curWlt.hasAddr(recip160),
                               'fromtxid': binary_to_hex(op.getTxHash(), BIGENDIAN),
                               'fromtxindex': op.getTxOutIndex()})

      txoutdata = []
      for i in range(tx.getNumTxOut()): 
         txout = tx.getTxOutCopy(i)
         a160 = CheckHash160(txout.getScrAddressStr())
         txoutdata.append( { 'value': AmountToJSON(txout.getValue()),
                             'ismine':  self.curWlt.hasAddr(a160),
                             'address': hash160_to_addrStr(a160)})
         outputvalues.append(txout.getValue())

      fee = sum(inputvalues)-sum(outputvalues)
      out['fee'] = AmountToJSON(fee)

      out['infomissing'] = not haveAllInputs
      out['inputs'] = txindata
      out['outputs'] = txoutdata

      if not tx.isMainBranch():
         return out

      # The tx is in a block, fill in the rest of the data
<<<<<<< HEAD
      out['confirmations'] = TheBDM.blockchain().top().getBlockHeight() - tx.getBlockHeight() + 1
=======
      out['confirmations'] = TheBDM.getTopBlockHeight()-tx.getBlockHeight()+1
>>>>>>> 743bd4cc
      out['time'] = tx.getBlockTimestamp()
      out['orderinblock'] = tx.getBlockTxIndex()

      le = self.curWlt.cppWallet.calcLedgerEntryForTx(tx)
      amt = le.getValue()
      out['netdiff']     = AmountToJSON(amt)
      out['totalinputs'] = AmountToJSON(sum(inputvalues))

      if le.getTxHash()=='\x00'*32:
         out['category']  = 'unrelated'
         out['direction'] = 'unrelated'
      elif le.isSentToSelf():
         out['category']  = 'toself'
         out['direction'] = 'toself'
      elif amt<-fee:
         out['category']  = 'send'
         out['direction'] = 'send'
      else:
         out['category']  = 'receive'
         out['direction'] = 'receive'

      return out


   #############################################################################
   # https://bitcointalk.org/index.php?topic=92496.msg1126310#msg1126310
   def create_unsigned_transaction(self, scriptValuePairs):
      # Get unspent TxOutList and select the coins
      #addr160_recipient = addrStr_to_hash160(bitcoinaddress_str)

      totalSend = long( sum([rv[1] for rv in scriptValuePairs]) )
      fee = 0

      spendBal = self.curWlt.getBalance('Spendable')
      utxoList = self.curWlt.getTxOutList('Spendable')
      utxoSelect = PySelectCoins(utxoList, totalSend, fee)

      minFeeRec = calcMinSuggestedFees(utxoSelect, totalSend, fee, len(scriptValuePairs))[1]
      if fee<minFeeRec:
         if totalSend + minFeeRec > spendBal:
            raise NotEnoughCoinsError, "You can't afford the fee!"
         utxoSelect = PySelectCoins(utxoList, totalSend, minFeeRec)
         fee = minFeeRec

      if len(utxoSelect)==0:
         raise CoinSelectError, "Coin selection failed. This shouldn't happen."

      totalSelected = sum([u.getValue() for u in utxoSelect])
      totalChange = totalSelected - (totalSend  + fee)

      outputPairs = scriptValuePairs[:]
      if totalChange > 0:
         nextAddr = self.curWlt.getNextUnusedAddress().getAddrStr()
         outputPairs.append( [addrStr_to_script(nextAddr), totalChange] )

      random.shuffle(outputPairs)
      
      # If this has nothing to do with lockboxes, we need to make sure
      # we're providing a key map for the inputs
      pubKeyMap = {}
      for utxo in utxoSelect:
         scrType = getTxOutScriptType(utxo.getScript())
         if scrType in CPP_TXOUT_STDSINGLESIG:
            scrAddr = utxo.getRecipientScrAddr()
            a160 = scrAddr_to_hash160(scrAddr)[1]
            addrObj = self.curWlt.getAddrByHash160(a160)
            if addrObj:
               pubKeyMap[scrAddr] = addrObj.binPublicKey65.toBinStr()
      
      txdp = UnsignedTransaction().createFromTxOutSelection(utxoSelect, outputPairs, pubKeyMap)

      return txdp.serializeAscii()


   ################################################################################
   # Receive a notification via e-mail when money is sent from the active wallet.
   # The e-mail will list the address(es) that sent the money, along with the
   # accompanying transaction(s) and any metadata associated with the
   # address(es).
   #
   # Example usage:
   # started the daemon with these arguments: --testnet armory_286jcNJRc_.wallet
   # Then I called the daemon with: --testnet watchwallet <email args>
   # NB: This doesn't appear to work. More research needed....
   def jsonrpc_watchwallet(self, send_from=None, password=None, send_to=None, \
                           subject=None, watchCmd='add'):
      retStr = 'watchwallet command failed due to a bad command.'

      if not watchCmd in ['add', 'remove']:
         LOGERROR('Unrecognized watchwallet command: "%s"', watchCmd)
      else:
         send_to = send_to.split(":")

         # Write the funct to be run when a block arrives with a transaction
         # where a wallet has sent money.
         @EmailOutput(send_from, password, send_to, subject)
         def reportTxFromAddrInNewBlock(pyHeader, pyTxList):
            result = ''
            for pyTx in pyTxList:
               for pyTxIn in pyTx.inputs:
                  sendingAddrStr = TxInExtractAddrStrIfAvail(pyTxIn)
                  if len(sendingAddrStr) > 0:
                     sendingAddrHash160 = addrStr_to_hash160(sendingAddrStr, \
                                                             False)[1]
                     if self.curWlt.addrMap.has_key(sendingAddrHash160):
                        sendingAddr = self.curWlt.addrMap[sendingAddrHash160]
                        result = ''.join([result, '\n', sendingAddr.toString(), \
                                          '\n'])
                        # print the meta data
                        if sendingAddrStr in self.addressMetaData:
                           result = ''.join([result, "\nMeta Data: ", \
                                             str(self.addressMetaData[sendingAddrStr]), \
                                             '\n'])
                        result = ''.join([result, '\n', pyTx.toString()])

            return result

         # Add or remove e-mail functs based on the user's command.
         if watchCmd == 'add':
            rpc_server.newBlockFunctions[send_from].append(reportTxFromAddrInNewBlock)
         elif watchCmd == 'remove':
            rpc_server.newBlockFunctions[send_from] = []
         retStr = 'watchwallet command succeeded.'

      return retStr


   ################################################################################
   # Associate meta data to an address or addresses
   # Example input:  "{\"mzAtXhy3Z6SLd7rAwNJrL17e8mQkjDVDXh\": {\"chain\": 5,
   # \"index\": 2}, \"mkF5L93F5HLhLmQagX26TdXcvPGHvfjoTM\": {\"CrazyField\": \"what\",
   # \"1\": 1, \"2\": 2}}"
   def jsonrpc_setaddressmetadata(self, newAddressMetaData):
      # Loop once to check the addresses
      # Don't add any meta data if one of the addresses wrong.
      for addr in newAddressMetaData.keys():
         if not checkAddrStrValid(addr):
            raise InvalidBitcoinAddress
         if not self.curWlt.addrMap.has_key(addrStr_to_hash160(addr, False)[1]):
            raise AddressNotInWallet
      self.addressMetaData.update(newAddressMetaData)


   #############################################################################
   # Clear the metadata.
   def jsonrpc_clearaddressmetadata(self):
      self.addressMetaData = {}


   #############################################################################
   # Get the metadata.
   def jsonrpc_getaddressmetadata(self):
      return self.addressMetaData


   #############################################################################
   # Function that gets the B58 string of the currently active wallet.
   def jsonrpc_getactivewallet(self):
      # Return the B58 string of the currently active wallet.
      return self.curWlt.uniqueIDB58


   #############################################################################
   # Function that sets theactive wallet using a B58 string.
   # NB: It appears that more neds to be done here. Certain functionality
   # doesn't seem to be correct when a wallet is switched.
   def jsonrpc_setactivewallet(self, newIDB58):
      # Return a string indicating whether or not the active wallet was set to a
      # new wallet. If the change fails, keep the currently active wallet.
      retStr = ''
      try:
         newWlt = self.serverWltSet[newIDB58]
         self.curWlt = newWlt  # Separate in case ID's wrong & error's thrown.
         LOGINFO('Syncing wallet: %s' % newIDB58)
         self.curWlt.syncWithBlockchain() # Call after each BDM operation.
         retStr = 'Wallet %s is now active.' % newIDB58
      except:
         LOGERROR('setactivewallet - Wallet %s does not exist.' % newIDB58)
         retStr = 'Wallet %s does not exist.' % newIDB58
      return retStr


   #############################################################################
   # Function that lists all the loaded wallets.
   def jsonrpc_listloadedwallets(self):
      # Return a dictionary with a string as the key and a wallet B58 value as
      # the value.
      curKey = 1
      walletList = {}
      for k in self.serverWltSet.keys():
         curWltStr = 'Wallet %d' % curKey
         walletList[curWltStr] = k
         curKey += 1
      return walletList


################################################################################
class Armory_Daemon(object):
   def __init__(self, wlt=None):
      self.wltSet = {}
      self.walletIDSet = set()

      # Check if armoryd is already running, bail if it is
      armorydIsRunning = self.checkForAlreadyRunning()
      if armorydIsRunning == True:
         # Execute the command and return to the command line.
         self.executeCommand()
         os._exit(0)
      else:
         self.lock = threading.Lock()
         self.lastChecked = None

         #check wallet consistency every hour
         self.checkStep = 3600

         print ''
         print '*'*80
         print '* '
         print '* WARNING!  WALLET FILE ACCESS IS NOT THREAD-SAFE!'
         print '*           DO NOT run armoryd at the same time as ArmoryQt if '
         print '*           they are managing the same wallet file.  If you want '
         print '*           to manage the same wallet with both applications '
         print '*           you must make a digital copy/backup of the wallet file '
         print '*           into another directory and point armoryd at that one.  '
         print '*           '
         print '*           As long as the two processes do not share the same '
         print '*           actual file, there is no risk of wallet corruption. '
         print '*           Just be aware that addresses may end up being reused '
         print '*           if you execute transactions at approximately the same '
         print '*           time with both apps. '
         print '* '
         print '*'*80
         print ''

         # Otherwise, set up the server. This includes a defaultdict with a list
         # of functs to execute. This is done so that multiple functs can be
         # associated with the same search key.
         self.newTxFunctions = []
         self.heartbeatFunctions = []
         self.newBlockFunctions = defaultdict(list)

         # The only argument that armoryd.py takes, other than "--testnet" and
         # armoryd commands, is the wallet to load on the server. If no wallets
         # are specified, all wallets in the Armory home directory will be
         # loaded instead.
         if wlt:
            self.curWlt = wlt
         else:
            # Get the wallets in the Armory home directory and store pointers
            # to them if no wallets are specified. Also, set the current
            # wallet to the 1st wallet in the set. (The choice is arbitrary.)
            wltPaths = readWalletFiles()
            self.addMultWallets(wltPaths)
            if len(CLI_ARGS)==0:
               if len(self.wltSet) > 0:
                  self.curWlt = self.wltSet[self.wltSet.keys()[0]]

            # Load the specified wallet if it exists.
            else:
               wltpath = CLI_ARGS[0]
               if not os.path.exists(wltpath):
                  LOGERROR('Wallet does not exist!  (%s)', wltpath)
                  return

               self.curWlt = PyBtcWallet().readWalletFile(wltpath)
               self.wltSet[self.curWlt.uniqueIDB58] = self.curWlt
               self.walletIDSet.add(self.curWlt.uniqueIDB58)

         # Log info on the wallets we've loaded.
         numWallets = len(self.wltSet)
         LOGINFO('Number of wallets read in: %d', numWallets)
         for wltID, wlt in self.wltSet.iteritems():
            dispStr  = ('   Wallet (%s):' % wltID).ljust(25)
            dispStr +=  '"'+wlt.labelName.ljust(32)+'"   '
            dispStr +=  '(Encrypted)' if wlt.useEncryption else '(No Encryption)'
            LOGINFO(dispStr)

         # Check and make sure we have at least 1 wallet.
         if numWallets > 0:
            LOGWARN('Active wallet is set to %s' % self.curWlt.uniqueIDB58)
         else:
            LOGWARN('No wallets could be loaded!')
            return

         LOGINFO("Initialising RPC server on port %d", ARMORY_RPC_PORT)
         resource = Armory_Json_Rpc_Server(self.curWlt, self.wltSet)
         secured_resource = self.set_auth(resource)

         # This is LISTEN call for armory RPC server
         reactor.listenTCP(ARMORY_RPC_PORT, \
                           server.Site(secured_resource), \
                           interface="127.0.0.1")

         # Setup the heartbeat function to run every 
         reactor.callLater(3, self.Heartbeat)


   #############################################################################
   def addMultWallets(self, inWltPaths):
      '''Function that adds multiple wallets to an armoryd server.'''
      for aWlt in inWltPaths:
         # Logic basically taken from loadWalletsAndSettings()
         try:
            wltLoad = PyBtcWallet().readWalletFile(aWlt)
            wltID = wltLoad.uniqueIDB58

            # For now, no wallets are excluded. If this changes....
            #if aWlt in wltExclude or wltID in wltExclude:
            #   continue

            # A directory can have multiple versions of the same
            # wallet. We'd prefer to skip watch-only wallets.
            if wltID in self.walletIDSet:
               LOGWARN('***WARNING: Duplicate wallet detected, %s', \
                       wltID)
               wo1 = self.wltSet[wltID].watchingOnly
               wo2 = wltLoad.watchingOnly
               if wo1 and not wo2:
                  prevWltPath = self.wltSet[wltID].walletPath
                  self.wltSet[wltID] = wltLoad
                  LOGWARN('First wallet is more useful than the second one...')
                  LOGWARN('     Wallet 1 (loaded):  %s', aWlt)
                  LOGWARN('     Wallet 2 (skipped): %s', prevWltPath)
               else:
                  LOGWARN('Second wallet is more useful than the first one...')
                  LOGWARN('     Wallet 1 (skipped): %s', aWlt)
                  LOGWARN('     Wallet 2 (loaded):  %s', \
                          self.wltSet[wltID].walletPath)
            else:
               # Update the wallet structs.
               self.wltSet[wltID] = wltLoad
               self.walletIDSet.add(wltID)
         except:
            LOGEXCEPT('***WARNING: Unable to load wallet %s. Skipping.', \
                      aWlt)
            raise


   #############################################################################
   def set_auth(self, resource):
      passwordfile = ARMORYD_CONF_FILE
      # Create User Name & Password file to use locally
      if not os.path.exists(passwordfile):
         with open(passwordfile,'a') as f:
            f.write('generated_by_armory:%s' % binary_to_base58(SecureBinaryData().GenerateRandom(32).toBinStr()))
      checker = FilePasswordDB(passwordfile)
      realmName = "Armory JSON-RPC App"
      wrapper = wrapResource(resource, [checker], realmName=realmName)
      return wrapper


   #############################################################################
   def start(self):
      #run a wallet consistency check before starting the BDM
      self.checkWallet()
      
      #try to grab checkWallet lock to block start() until the check is over
      self.lock.acquire()
      self.lock.release()
      
      # This is not a UI so no need to worry about the main thread being
      # blocked. Any UI that uses this Daemon can put the call to the Daemon on
      # its own thread.
      TheBDM.setBlocking(True)
      LOGWARN('Server started...')
      if(not TheBDM.getBDMState()=='Offline'):
         # Put the BDM in online mode only after registering all wallets.
         for wltID, wlt in self.wltSet.iteritems():
            LOGWARN('Registering wallet: %s' % wltID)
            TheBDM.registerWallet(wlt)
         TheBDM.setOnlineMode(True)

         LOGINFO('Blockchain loading')
         while not TheBDM.getBDMState()=='BlockchainReady':
            time.sleep(2)

<<<<<<< HEAD
         self.latestBlockNum = TheBDM.blockchain().top().getBlockHeight()
         LOGINFO('Blockchain loading finished.  Top block is %d', self.latestBlockNum)
=======
         self.latestBlockNum = TheBDM.getTopBlockHeight()
         LOGINFO('Blockchain loading finished.  Top block is %d', \
                 TheBDM.getTopBlockHeight())
>>>>>>> 743bd4cc

         mempoolfile = os.path.join(ARMORY_HOME_DIR,'mempool.bin')
         self.checkMemoryPoolCorruption(mempoolfile)
         TheBDM.enableZeroConf(mempoolfile)
         LOGINFO('Syncing wallet: %s' % self.curWlt.uniqueIDB58)
         self.curWlt.syncWithBlockchain()
         LOGINFO('Blockchain load and wallet sync finished')
         LOGINFO('Wallet balance: %s' % coin2str(self.curWlt.getBalance('Spendable')))

         # This is CONNECT call for armoryd to talk to bitcoind
         LOGINFO('Set up connection to bitcoind')
         self.NetworkingFactory = ArmoryClientFactory( \
                        TheBDM,
                        func_loseConnect = self.showOfflineMsg, \
                        func_madeConnect = self.showOnlineMsg, \
                        func_newTx       = self.execOnNewTx, \
                        func_newBlock    = self.execOnNewBlock)
         reactor.connectTCP('127.0.0.1', BITCOIN_PORT, self.NetworkingFactory)
      reactor.run()


   #############################################################################
   @classmethod
   def checkForAlreadyRunning(self):
      retVal = True
      sock = socket.socket()

      # Try to create a connection to the Armory server. If an error is thrown,
      # that means the server doesn't exist.
      try:
         # For now, all we want to do is see if the server exists.
         sock = socket.create_connection(('127.0.0.1',ARMORY_RPC_PORT), 0.1);
      except socket.error:
         LOGINFO('No other armoryd.py instance is running.  We\'re the first.')
         retVal = False

      # Clean up the socket and return the result.
      sock.close()
      return retVal


   #############################################################################
   def executeCommand(self):
      # Open the armoryd.conf config file. At present, it's just a username and
      # password (e.g., "frank:abc123").
      '''
      Function that sets up and executes an armoryd command using JSON-RPC.
      '''
      with open(ARMORYD_CONF_FILE, 'r') as f:
         usr,pwd = f.readline().strip().split(':')

      # If the user gave a command, create a connection to the armoryd server
      # and attempt to execute the command.
      if CLI_ARGS:
         proxyobj = ServiceProxy("http://%s:%s@127.0.0.1:%d" % \
                                 (usr,pwd,ARMORY_RPC_PORT))
         try:
            #if not proxyobj.__hasattr__(CLI_ARGS[0]):
               #raise UnrecognizedCommand, 'No json command %s'%CLI_ARGS[0]
            extraArgs = []
            for arg in ([] if len(CLI_ARGS)==1 else CLI_ARGS[1:]):
               # It is possible to pass in JSON-formatted data (e.g.,
               # {"myName":"Terry"}). This isn't smart because no armoryd
               # commands can handle them. But, just in case this changes in the
               # future, we'll decode them anyway and let the functions fail on
               # their own terms. "Normal" args, however, will work for now.
               if arg[0] == '{':
                  # JSON input example:  {"Ages":(10.23, 39.21)}
                  # json.loads() output: {u'Ages', [10.23, 39.21]}
                  extraArgs.append(json.loads(arg))
               else:
                  extraArgs.append(arg)

            # Call the user's command (e.g., "getbalance full" ->
            # jsonrpc_getbalance(full)) and print results.
            result = proxyobj.__getattr__(CLI_ARGS[0])(*extraArgs)
            print json.dumps(result, indent=4, sort_keys=True, \
                             cls=UniversalEncoder)

         except Exception as e:
            # The command was bad. Print a message.
            errtype = str(type(e))
            errtype = errtype.replace("<class '",'')
            errtype = errtype.replace("<type '",'')
            errtype = errtype.replace("'>",'')
            errordict = { 'error': {
                          'errortype': errtype,
                          'jsoncommand': CLI_ARGS[0],
                          'jsoncommandargs': ([] if len(CLI_ARGS)==1 else CLI_ARGS[1:]),
                          'extrainfo': str(e) if len(e.args)<2 else e.args}}

            print json.dumps( errordict, indent=4, sort_keys=True, cls=UniversalEncoder)


   #############################################################################
   def execOnNewTx(self, pytxObj):
      # Gotta do this on every new Tx
      TheBDM.addNewZeroConfTx(pytxObj.serialize(), long(RightNow()), True)
      TheBDM.rescanWalletZeroConf(self.curWlt.cppWallet)

      # Add anything else you'd like to do on a new transaction
      #
      for txFunc in self.newTxFunctions:
         txFunc(pytxObj)


   #############################################################################
   def execOnNewBlock(self, pyHeader, pyTxList):
      # DO NOT PUT ANY FUNCTION HERE THAT EXPECT TheBDM TO BE UP TO DATE
      # WITH THE NEW BLOCK!  ONLY CALL FUNCTIONS THAT OPERATE PURELY ON
      # THE NEW HEADER AND TXLIST WITHOUT TheBDM.

      # Any functions that you want to execute on new blocks should go in 
      # the "if newBlocks>0: ... " clause in the Heartbeat function, below

      # Armory executes newBlock functions in the readBlkFileUpdate()
      # which occurs in the heartbeat function.  execOnNewBlock() may be 
      # called before readBlkFileUpdate() has run, and thus TheBDM may 
      # not have the new block data yet (there's a variety of reason for 
      # this design decision, I can enumerate them for you in an email...)
      
      # Therefore, if you put anything here, it should operate on the header
      # or tx data in a vacuum (without any reliance on TheBDM)
      pass


   #############################################################################
   def showOfflineMsg(self):
      LOGINFO('Offline - not tracking blockchain')


   #############################################################################
   def showOnlineMsg(self):
      LOGINFO('Online - tracking blockchain')


   #############################################################################
   def checkMemoryPoolCorruption(self, mempoolname):
      if not os.path.exists(mempoolname):
         return

      memfile = open(mempoolname, 'r')
      memdata = memfile.read()
      memfile.close()

      binunpacker = BinaryUnpacker(memdata)
      try:
         while binunpacker.getRemainingSize() > 0:
            binunpacker.get(UINT64)
            PyTx().unserialize(binunpacker)
      except:
         os.remove(mempoolname);


   #############################################################################
   @AllowAsync
   def checkWallet(self):
      if self.lock.acquire(False) == False:
         return

      wltStatus = PyBtcWalletRecovery().ProcessWallet(None, self.curWlt, Mode=5)
      if wltStatus != 0:
         print 'Wallet consistency check failed in wallet %s!!!' \
                % (self.curWlt.uniqueIDB58)
         print 'Aborting...'

         quit()
      else:
         self.lastChecked = RightNow()
      self.lock.release()


   #############################################################################
   def Heartbeat(self, nextBeatSec=1):
      """
      This method is invoked when the app is initialized, and will
      run every 2 seconds, or whatever is specified in the nextBeatSec
      argument.
      """
      # Check for new blocks in the latest blk0XXXX.dat file.
      if TheBDM.getBDMState()=='BlockchainReady':
         #check wallet every checkStep seconds
         nextCheck = self.lastChecked + self.checkStep
         if nextCheck >= RightNow():
            self.checkWallet()

<<<<<<< HEAD
         prevTopBlock = TheBDM.blockchain().top().getBlockHeight()
=======
         # Check for new blocks in the blk000X.dat file
         prevTopBlock = TheBDM.getTopBlockHeight()
>>>>>>> 743bd4cc
         newBlks = TheBDM.readBlkFileUpdate()
         if newBlks>0:
            self.latestBlockNum = TheBDM.blockchain().top().getBlockHeight()
            self.topTimestamp   = TheBDM.blockchain().top().getTimestamp()

            self.curWlt.syncWithBlockchain()
            TheBDM.rescanWalletZeroConf(self.curWlt.cppWallet)

            # If there are no functions to run, just skip all this
            if not len(self.newBlockFunctions)==0:
               # Here's where we actually execute the new-block calls, because
               # this code is guaranteed to execute AFTER the TheBDM has processed
               # the new block data.
               # We walk through headers by block height in case the new block 
               # didn't extend the main chain (this won't run), or there was a 
               # reorg with multiple blocks and we only want to process the new
               # blocks on the main chain, not the invalid ones
               for blknum in range(prevTopBlock+1, self.latestBlockNum+1):
                  cppHeader = TheBDM.blockchain().getHeaderByHeight(blknum)
                  pyHeader = PyBlockHeader().unserialize(cppHeader.serialize())
                  
                  cppBlock = TheBDM.getMainBlockFromDB(blknum)
                  pyTxList = [PyTx().unserialize(cppBlock.getSerializedTx(i)) for
                                 i in range(cppBlock.getNumTx())]
                  for funcKey in self.newBlockFunctions:
                     for blockFunc in self.newBlockFunctions[funcKey]:
                        blockFunc(pyHeader, pyTxList)

      self.curWlt.checkWalletLockTimeout()
      reactor.callLater(nextBeatSec, self.Heartbeat)


if __name__ == "__main__":
   rpc_server = Armory_Daemon()
   rpc_server.start()<|MERGE_RESOLUTION|>--- conflicted
+++ resolved
@@ -494,11 +494,7 @@
          firstAddr = hash160_to_addrStr(first160)
          changeAddr = '' if len(change160)==0 else hash160_to_addrStr(change160)
 
-<<<<<<< HEAD
          nconf = TheBDM.blockchain().top().getBlockHeight() - le.getBlockNum() + 1
-=======
-         nconf = TheBDM.getTopBlockHeader().getBlockHeight()-le.getBlockNum()+1
->>>>>>> 743bd4cc
 
 
          myinputs,  otherinputs = [],[]
@@ -584,11 +580,7 @@
          isToSelf   = le.isSentToSelf()
          feeCoin   = getFeeForTx(txHashBin)
          totalBalDiff = le.getValue()
-<<<<<<< HEAD
          nconf = TheBDM.blockchain().top().getBlockHeight() - le.getBlockNum() + 1
-=======
-         nconf = TheBDM.getTopBlockHeader().getBlockHeight()-le.getBlockNum()+1
->>>>>>> 743bd4cc
 
 
          # We have potentially change outputs on any outgoing transactions.
@@ -709,13 +701,8 @@
                'protocolversion':   0,  
                'walletversion':     getVersionInt(PYBTCWALLET_VERSION),
                'bdmstate':          TheBDM.getBDMState(),
-<<<<<<< HEAD
-               'balance':           AmountToJSON(self.wallet.getBalance()) if isReady else -1,
+               'balance':           AmountToJSON(self.curWlt.getBalance()) if isReady else -1,
                'blocks':            TheBDM.blockchain().top().getBlockHeight(),
-=======
-               'balance':           AmountToJSON(self.curWlt.getBalance()) if isReady else -1,
-               'blocks':            TheBDM.getTopBlockHeight(),
->>>>>>> 743bd4cc
                'connections':       (0 if isReady else 1),
                'proxy':             '',
                'difficulty':        TheBDM.blockchain().top().getDifficulty() if isReady else -1,
@@ -737,14 +724,9 @@
       
       out = {}
       out['hash'] = blkhash
-<<<<<<< HEAD
       out['confirmations'] = TheBDM.blockchain().top().getBlockHeight()-head.getBlockHeight()+1
-      out['size'] = head.getBlockSize()
-=======
-      out['confirmations'] = TheBDM.getTopBlockHeight()-head.getBlockHeight()+1
       # TODO fix size. It returns max int, as does # Tx. They're never set.
       # out['size'] = head.getBlockSize()
->>>>>>> 743bd4cc
       out['height'] = head.getBlockHeight()
       out['time'] = head.getTimestamp()
       out['nonce'] = head.getNonce()
@@ -826,11 +808,7 @@
          return out
 
       # The tx is in a block, fill in the rest of the data
-<<<<<<< HEAD
       out['confirmations'] = TheBDM.blockchain().top().getBlockHeight() - tx.getBlockHeight() + 1
-=======
-      out['confirmations'] = TheBDM.getTopBlockHeight()-tx.getBlockHeight()+1
->>>>>>> 743bd4cc
       out['time'] = tx.getBlockTimestamp()
       out['orderinblock'] = tx.getBlockTxIndex()
 
@@ -1207,14 +1185,8 @@
          while not TheBDM.getBDMState()=='BlockchainReady':
             time.sleep(2)
 
-<<<<<<< HEAD
          self.latestBlockNum = TheBDM.blockchain().top().getBlockHeight()
          LOGINFO('Blockchain loading finished.  Top block is %d', self.latestBlockNum)
-=======
-         self.latestBlockNum = TheBDM.getTopBlockHeight()
-         LOGINFO('Blockchain loading finished.  Top block is %d', \
-                 TheBDM.getTopBlockHeight())
->>>>>>> 743bd4cc
 
          mempoolfile = os.path.join(ARMORY_HOME_DIR,'mempool.bin')
          self.checkMemoryPoolCorruption(mempoolfile)
@@ -1401,12 +1373,7 @@
          if nextCheck >= RightNow():
             self.checkWallet()
 
-<<<<<<< HEAD
          prevTopBlock = TheBDM.blockchain().top().getBlockHeight()
-=======
-         # Check for new blocks in the blk000X.dat file
-         prevTopBlock = TheBDM.getTopBlockHeight()
->>>>>>> 743bd4cc
          newBlks = TheBDM.readBlkFileUpdate()
          if newBlks>0:
             self.latestBlockNum = TheBDM.blockchain().top().getBlockHeight()
