--- conflicted
+++ resolved
@@ -53,13 +53,7 @@
 from bitcoinrpc_jsonrpc import ServiceProxy
 from armoryengine.Decorators import EmailOutput
 from armoryengine.ArmoryUtils import addrStr_to_hash160
-<<<<<<< HEAD
 from armoryengine.PyBtcWalletRecovery import *
-from datetime import timedelta
-
-=======
-from armoryengine.PyBtcWalletRecovery import ParseWallet
->>>>>>> 1e3cfda5
 
 # Some non-twisted json imports from jgarzik's code and his UniversalEncoder
 class UniversalEncoder(json.JSONEncoder):
@@ -1006,12 +1000,7 @@
          self.wlt.setBlockchainSyncFlag(BLOCKCHAIN_READONLY)
          self.wlt.syncWithBlockchain()
          LOGINFO('Blockchain load and wallet sync finished')
-<<<<<<< HEAD
-         LOGINFO('Wallet balance: %s' % \
-                 coin2str(self.wallet.getBalance('Spendable')))
-=======
          LOGINFO('Wallet balance: %s' % coin2str(self.wlt.getBalance('Spendable')))
->>>>>>> 1e3cfda5
 
          # This is CONNECT call for armoryd to talk to bitcoind
          LOGINFO('Set up connection to bitcoind')
