################################################################################
#                                                                              #
# Copyright (C) 2011-2014, Armory Technologies, Inc.                           #
# Distributed under the GNU Affero General Public License (AGPL v3)            #
# See LICENSE or http://www.gnu.org/licenses/agpl.html                         #
#                                                                              #
################################################################################
#                                                                              #
# Original copyright transferred from from Ian Coleman (2012)                  #
# Special thanks to Ian Coleman who created the original incarnation of        #
# this file and then transferred the rights to me so I could integrate it      #
# into the Armory project.  And even more thanks to him for his advice         #
# on upgrading its security features and other capabilities.                   #
#                                                                              #
################################################################################


#####
# ORIGINAL comments from Ian Coleman, circa July 2012:
#
# This is a json-rpc interface to armory - http://bitcoinarmory.com/
#
# Where possible this follows conventions established by the Satoshi client.
# Does not require armory to be installed or running, this is a standalone
# application. Requires bitcoind process to be running before starting armoryd.
# Requires an armory wallet (can be watching only) to be in the same folder as
# the armoryd script. Works with testnet, use --testnet flag when starting the
# script.
#
# BEWARE:
# This is relatively untested, please use caution. There should be no chance for
# irreversible damage to be done by this software, but it is still in the early
# development stage so treat it with the appropriate level of skepticism.
#
# Many thanks must go to etotheipi who started the armory client, and who has
# provided immense amounts of help with this. This app is mostly chunks
# of code taken from armory and refurbished into an rpc client.
# See the bitcontalk thread for more details about this software:
# https://bitcointalk.org/index.php?topic=92496.0
#####

################################################################################
# To assist users, they can access, via JSON, a dictionary with information on
# all the functions available via JSON. The dictionary will use the funct name
# as the key and another dictionary as the value. The resultant dict will have a
# description (string), a list of strings with parameter info, and the return
# value (string). The following example provides a visual guide.
#
# {
#  "functA" : {
#              "Description" : "A funct that does a thing. This has mult lines."
#              "Parameters" : [
#                              "paramA - Descrip of paramA. Mult lines exist."
#                              "paramB - A random string."
#                             ]
#              "Return Value" : "Description of the return value. Mult lines!"
# }
#
# Devs will have to remember to add the doc string when new functs are added. In
# addition, devs will have to remember to use the following format for the
# docstring, lest they risk screwing up the resultant dictionary or being unable
# to run armoryd. Note that parameters must have a single dash separating them,
# along with a single space before and after the dash!
#
# DESCRIPTION:
# A funct that does a thing.
# This has mult lines.
# PARAMETERS:
# paramA - Descrip of paramA.
#          Mult lines exist.
# paramB - A random string.
# RETURN:
# Description of the return value.
# Mult lines!
################################################################################

################################################################################
#
# Random JSON notes should be placed here as desired.
#
# - If a returned string has a newline char, JSON will convert it to the string
#   "\n" (minus quotation marks).
# - In general, if you need to pass an actual newline via the command line, type
#   $'\n' instead of \n or \\n. (Files have no special requirements.)
# - The code sometimes returns "bitcoinrpc_jsonrpc.authproxy.JSONRPCException"
#   if values are returned as binary data. This is something to keep in mind if
#   bugs occur.
# - When all else fails, and you have no clue how to deal via JSON, read RFC
#   4627 and/or the Python manual's section on JSON.
#
################################################################################

import decimal
import base64

from twisted.cred.checkers import FilePasswordDB
from twisted.internet import reactor
from twisted.web import server
from txjsonrpc.auth import wrapResource
from txjsonrpc.web import jsonrpc

from armoryengine.ALL import *
from collections import defaultdict
from itertools import islice
from armoryengine.Decorators import EmailOutput, catchErrsForJSON
from armoryengine.PyBtcWalletRecovery import *
from inspect import *
from jasvet import readSigBlock, verifySignature
from CppBlockUtils import BtcWallet

# Some non-twisted json imports from jgarzik's code and his UniversalEncoder
class UniversalEncoder(json.JSONEncoder):
   def default(self, obj):
      if isinstance(obj, decimal.Decimal):
         return float(obj)
      return json.JSONEncoder.default(self, obj)

ARMORYD_CONF_FILE = os.path.join(ARMORY_HOME_DIR, 'armoryd.conf')


# Define some specific errors that can be thrown and caught
class UnrecognizedCommand(Exception): pass
class NotEnoughCoinsError(Exception): pass
class CoinSelectError(Exception): pass
class WalletUnlockNeeded(Exception): pass
class InvalidBitcoinAddress(Exception): pass
class PrivateKeyNotFound(Exception): pass
class WalletDoesNotExist(Exception): pass
class LockboxDoesNotExist(Exception): pass
class AddressNotInWallet(Exception): pass

# A dictionary that includes the names of all functions an armoryd user can
# call from the armoryd server. Implemented on the server side so that a client
# can know what exactly the server can run. See the note above regarding the
# docstring format.
jsonFunctDict = {}

NOT_IMPLEMENTED = '--Not Implemented--'

################################################################################
# Utility function that takes a list of wallet paths, gets the paths and adds
# the wallets to a wallet set (actually a dictionary, with the wallet ID as the
# key and the wallet as the value), along with adding the wallet ID to a
# separate set.
def addMultWallets(inWltPaths, inWltMap, inWltIDSet):
   '''Function that adds multiple wallets to an armoryd server.'''
   newWltList = []

   for aWlt in inWltPaths:
      # Logic basically taken from loadWalletsAndSettings()
      try:
         wltLoad = PyBtcWallet().readWalletFile(aWlt)
         wltID = wltLoad.uniqueIDB58

         # For now, no wallets are excluded. If this changes....
         #if aWlt in wltExclude or wltID in wltExclude:
         #   continue

         # A directory can have multiple versions of the same
         # wallet. We'd prefer to skip watch-only wallets.
         if wltID in inWltIDSet:
            LOGWARN('***WARNING: Duplicate wallet (%s) detected' % wltID)
            wo1 = inWltMap[wltID].watchingOnly
            wo2 = wltLoad.watchingOnly
            if wo1 and not wo2:
               prevWltPath = inWltMap[wltID].walletPath
               inWltMap[wltID] = wltLoad
               LOGWARN('First wallet is more useful than the second one...')
               LOGWARN('     Wallet 1 (loaded):  %s', aWlt)
               LOGWARN('     Wallet 2 (skipped): %s', prevWltPath)
            else:
               LOGWARN('Second wallet is more useful than the first one...')
               LOGWARN('     Wallet 1 (skipped): %s', aWlt)
               LOGWARN('     Wallet 2 (loaded):  %s', \
                       inWltMap[wltID].walletPath)
         else:
            # Update the wallet structs.
            inWltMap[wltID] = wltLoad
            inWltIDSet.add(wltID)
            newWltList.append(wltID)
      except:
         LOGEXCEPT('***WARNING: Unable to load wallet %s. Skipping.', aWlt)
         raise

   return newWltList


################################################################################
# Utility function that takes a list of lockbox paths, gets the paths and adds
# the lockboxes to a lockbox set (actually a dictionary, with the lockbox ID as
# the key and the lockbox as the value), along with adding the lockboxy ID to a
# separate set.
def addMultLockboxes(inLBPaths, inLboxMap, inLBIDSet):
   '''Function that adds multiple lockboxes to an armoryd server.'''
   newLBList = []

   for curLBFile in inLBPaths:
      try:
         curLBList = readLockboxesFile(curLBFile)
         for curLB in curLBList:
            lbID = curLB.uniqueIDB58
            if lbID in inLBIDSet:
               LOGINFO('***WARNING: Duplicate lockbox (%s) detected' % lbID)
            else:
               inLboxMap[lbID] = curLB
               inLBIDSet.add(lbID)
               newLBList.append(lbID)
      except:
         LOGEXCEPT('***WARNING: Unable to load lockbox file %s. Skipping.', \
                   curLBFile)
         raise

   return newLBList


class Armory_Json_Rpc_Server(jsonrpc.JSONRPC):
   #############################################################################
   def __init__(self, wallet, lockbox=None, inWltMap=None, inLBMap=None, \
                inWltIDSet=None, inLBIDSet=None, inLBCppWalletMap=None, \
                armoryHomeDir=ARMORY_HOME_DIR, addrByte=ADDRBYTE):
      # Save the incoming info. If the user didn't pass in a wallet set, put the
      # wallet in the set (actually a dictionary w/ the wallet ID as the key).
      self.addressMetaData = {}
      self.curWlt = wallet
      self.curLB = lockbox

      # Dicts, sets and lists (and other container types?), if used as a default
      # argument, actually become references and subsequent calls to __init__
      # will not necessarily be empty objects/maps. The proper way to initialize
      # is to check for None and set to the proper type.
      if inWltMap == None:
         inWltMap = {}
      if inWltIDSet == None:
         inWltIDSet = set()
      if inLBMap == None:
         inLBMap = {}
      if inLBIDSet == None:
         inLBIDSet = set()
      if inLBCppWalletMap == None:
         inLBCppWalletMap = {}
      self.serverWltMap = inWltMap                 # Dict
      self.serverWltIDSet = inWltIDSet             # set()
      self.serverLBMap = inLBMap                   # Dict
      self.serverLBIDSet = inLBIDSet               # set()
      self.serverLBCppWalletMap = inLBCppWalletMap # Dict

      self.armoryHomeDir = armoryHomeDir
      if wallet != None:
         wltID = wallet.uniqueIDB58
         if self.serverWltMap.get(wltID) == None:
            self.serverWltMap[wltID] = wallet

      # If any variables rely on whether or not Testnet in a Box is running,
      # we'll set everything up here.
      self.addrByte = addrByte


   #############################################################################
   @catchErrsForJSON
   def jsonrpc_receivedfromsigner(self, sigBlock):
      """
      DESCRIPTION:
      Verify that a message has been signed (RFC 2440: clearsign or Base64),
      and get the amount of coins sent to the current wallet by the message's
      signer.
      PARAMETERS:
      sigBlock - Message with the RFC 2440 message to be verified.
      RETURN:
      A dictionary with verified message and the amount of money sent to the
      current wallet by the signer.
      """
      retDict = {}

      verification = self.jsonrpc_verifysignature(sigBlock)
      retDict['message'] = verification['message']
      retDict['amount'] = self.jsonrpc_receivedfromaddress(verification['address'])

      return retDict


   #############################################################################
   @catchErrsForJSON
   def jsonrpc_verifysignature(self, sigBlock):
      """
      DESCRIPTION:
      Verify that a message has been signed (RFC 2440: clearsign or Base64),
         and get the message and the signer's Base58 address.
      PARAMETERS:
      sigBlock - Message with the RFC 2440 message to be verified.
      RETURN:
      A dictionary with verified message and the Base58 address of the signer.
      """
      retDict = {}

      # Get the signature block's signature and message. The signature must be
      # formatted for clearsign or Base64 persuant to RFC 2440.
      sig, msg = readSigBlock(sigBlock)
      retDict['message'] = msg
      addrB58 = verifySignature(sig, msg, 'v1', ord(self.addrByte) )
      retDict['address'] = addrB58

      return retDict


   #############################################################################
   @catchErrsForJSON
   def jsonrpc_receivedfromaddress(self, sender):
      """
      DESCRIPTION:
      Return the number of coins received from a particular sender.
      PARAMETERS:
      sender - Base58 address of the sender to the current wallet.
      RETURN:
      Number of Bitcoins sent by the sender to the current wallet.
      """
      totalReceived = 0.0
      ledgerEntries = self.curWlt.getTxLedger('blk')

      for entry in ledgerEntries:
         cppTx = TheBDM.getTxByHash(entry.getTxHash())
         if cppTx.isInitialized():
            txBinary = cppTx.serialize()
            pyTx = PyTx().unserialize(txBinary)
            inputsFromSender = 0
            for txin in pyTx.inputs:
               txInAddr = TxInExtractAddrStrIfAvail(txin)
               if sender == txInAddr:
                  inputsFromSender += 1
            if inputsFromSender == len(pyTx.inputs):
               for txout in pyTx.outputs:
                  if self.curWlt.hasAddr(script_to_addrStr(txout.getScript())):
                     totalReceived += txout.value

            elif inputsFromSender > 0:
               # Some inputs are from the sender and other are not
               # TODO: Find the best way to handle this case
               # for now require all inputs to be from the sender to be included
               # in the tally
               LOGERROR('Inputs not from the sender are detected. 0 will be ' \
                        'returned.')
               pass

      return AmountToJSON(totalReceived)


   #############################################################################
   # backupFilePath is the file to backup the current wallet to.
   # It does not necessarily exist yet.
   @catchErrsForJSON
   def jsonrpc_backupwallet(self, backupFilePath):
      """
      DESCRIPTION:
      Back up the current wallet to a file at a given location.
      PARAMETERS:
      backupFilePath - Path to the location where the backup will be saved.
      RETURN:
      A string indicating whether or not the backup succeeded or failed.
      """

      retVal = "Backup succeeded."
      if not self.curWlt.backupWalletFile(backupFilePath):
         retVal = "Backup failed."

      return retVal


   #############################################################################
   # Get a list of UTXOs for the currently loaded wallet.
   @catchErrsForJSON
   def jsonrpc_listunspent(self):
      """
      DESCRIPTION:
      Get a list of unspent transactions for the currently loaded wallet. By
      default, zero-conf UTXOs are included.
      PARAMETERS:
      None
      RETURN:
      A dictionary containing all UTXOs for the currently loaded wallet, along
      with information about each UTXO.
      """

      # Return a dictionary with a string as the key and a wallet B58 value as
      # the value.
      utxoList = self.curWlt.getTxOutList('unspent')
      utxoDict = {}
      curTxOut = 0
      totBal = 0

      if TheBDM.getBDMState()=='BlockchainReady':
         for u in utxoList:
            curUTXODict = {}
            curTxOut += 1

            curTxOutStr = 'UTXO %05d' % curTxOut
            utxoBal = AmountToJSON(u.getValue())
            curUTXODict['Balance'] = utxoBal
            curUTXODict['Confirmations'] = u.getNumConfirm()
            curUTXODict['Hex'] = binary_to_hex(u.getOutPoint().serialize())
            curUTXODict['Priority'] = utxoBal * u.getNumConfirm()
            utxoDict[curTxOutStr] = curUTXODict
            totBal += utxoBal
      else:
         LOGERROR('Blockchain not ready. Values will not be reported.')

      utxoDict['Total UTXOs'] = curTxOut
      utxoDict['Total Balance'] = totBal
      return utxoDict


   #############################################################################
   # Get a dictionary with UTXOs for the wallet associated with the Base58
   # address passed into the function. By default, zero-conf UTXOs are included.
   # The basic layout of the dictionary is as follows.
   # {
   #    Base58Addr : {
   #                    Address Info
   #                    UTXO Dict : {
   #                                   UTXO Info
   #                                }
   #                 }
   #    Overall Amounts
   # }
   @catchErrsForJSON
   def jsonrpc_listaddrunspent(self, inB58):
      """
      DESCRIPTION:
      Get a list of unspent transactions for the currently loaded wallet that
      are associated with a given list of Base58 addresses from the wallet. By
      default, zero-conf UTXOs are included.
      PARAMETERS:
      inB58 - The Base58 address to check against the current wallet.
      RETURN:
      A dictionary containing all UTXOs for the currently loaded wallet
      associated with the given Base58 address, along with information about
      each UTXO.
      """

      totalTxOuts = 0
      totalBal = 0
      utxoDict = {}
      utxoList = []

      # Get the UTXO balance & list for each address.
      inB58 = inB58.split(",")
      for b in inB58:
         curTxOut = 1
         utxoEntries = {}
         a160 = addrStr_to_hash160(b, False)[1]
         if self.curWlt.addrMap.has_key(a160):
            utxoBalance, utxoList = \
                   self.curWlt.getAddrByHash160(a160).scanBlockchainForAddress()

         # Place each UTXO in the return dict. Each entry should specify which
         # address is associated with which UTXO. In addition, we should proceed
         # only if the balance isn't -1 (i.e., an error didn't occur).
         if utxoBalance != -1:
            totalBal += AmountToJSON(utxoBalance)
            utxoListBal = 0

            # Create a dict for each UTXO entry - it'll contain info on each
            # UTXO - and then add it to the UTXO entry dict.
            for u in utxoList:
               curUTXODict = {}

               # Get the UTXO info. The # of confirmations isn't calculated
               # properly in this case. We'll leave it out for now, along with
               # the priority, which relies on the # of confs.
               curTxOutStr = 'UTXO %05d' % curTxOut
               utxoBal = AmountToJSON(u.getValue())
               curUTXODict['Balance'] = utxoBal
               # curUTXODict['Confirmations'] = u.getNumConfirm()
               curUTXODict['Hex'] = binary_to_hex(u.getOutPoint().serialize())
               # curUTXODict['Priority'] = utxoBal * u.getNumConfirm()
               utxoEntries[curTxOutStr] = curUTXODict
               totalTxOuts += 1
               utxoListBal += utxoBal

            # Add up the UTXO balances for each address and add it to the UTXO
            # entry dict, then add the UTXO entry dict to the master dict.
            utxoEntries['Total Address Balance'] = utxoListBal
            utxoDict[b] = utxoEntries

      # Let's round out the master dict with more info.
      utxoDict['Total UTXOs'] = totalTxOuts
      utxoDict['Total UTXO Balance'] = totalBal

      return utxoDict


   #############################################################################
   @catchErrsForJSON
   def jsonrpc_importprivkey(self, privkey):
      """
      DESCRIPTION:
      Import a private key into the current wallet.
      PARAMETERS:
      privKey - The 32 byte private key to import.
      RETURN:
      None
      """

      self.curWlt.importExternalAddressData(privKey=privkey)


   #############################################################################
   @catchErrsForJSON
   def jsonrpc_getrawtransaction(self, txHash, verbose=0, endianness=BIGENDIAN):
      """
      DESCRIPTION:
      Get the raw transaction string for a given transaction hash.
      PARAMETERS:
      txHash - A string representing the hex value of a transaction ID.
      verbose - (Default=0) Integer indicating whether or not the result should
                be more verbose.
      endianness - (Default=BIGENDIAN) Indicates the endianness of the ID.
      RETURN:
      A dictionary with the decoded raw transaction and relevant information.
      """

      rawTx = None
      cppTx = TheBDM.getTxByHash(hex_to_binary(txHash, endianness))
      if cppTx.isInitialized():
         txBinary = cppTx.serialize()
         pyTx = PyTx().unserialize(txBinary)
         rawTx = binary_to_hex(pyTx.serialize())
         if verbose:
            result = self.jsonrpc_decoderawtransaction(rawTx)
            result['hex'] = rawTx
         else:
            result = rawTx
      else:
         LOGERROR('Tx hash not recognized by TheBDM: %s' % txHash)
         result = None

      return result


   #############################################################################
   @catchErrsForJSON
   def jsonrpc_gettxout(self, txHash, n, binary=0):
      """
      DESCRIPTION:
      Get the TxOut entries for a given transaction hash.
      PARAMETERS:
      txHash - A string representing the hex value of a transaction ID.
      n - The TxOut index to obtain.
      binary - (Default=0) Indicates whether or not the resultant binary script
               should be in binary form or converted to a hex string.
      RETURN:
      A dictionary with the Bitcoin amount for the TxOut and the TxOut script in
      hex string form (default) or binary form.
      """

      n = int(n)
      txOut = None
      cppTx = TheBDM.getTxByHash(hex_to_binary(txHash, BIGENDIAN))
      if cppTx.isInitialized():
         txBinary = cppTx.serialize()
         pyTx = PyTx().unserialize(txBinary)
         if n < len(pyTx.outputs):
            # If the user doesn't want binary data, return a formatted string,
            # otherwise return a hex string with the raw TxOut data.
            txOut = pyTx.outputs[n]
            result = {'value' : AmountToJSON(txOut.value),
                      'script' : txOut.binScript if binary else binary_to_hex(txOut.binScript)}
         else:
            LOGERROR('Tx output index is invalid: #%d' % n)
      else:
         LOGERROR('Tx hash not recognized by TheBDM: %s' % binary_to_hex(txHash))

      return result


   #############################################################################
   @catchErrsForJSON
   def jsonrpc_encryptwallet(self, passphrase):
      """
      DESCRIPTION:
      Encrypt a wallet with a given passphrase.
      PARAMETERS:
      passphrase - The wallet's new passphrase.
      RETURN:
      A string indicating that the encryption was successful.
      """

      retStr = 'Wallet %s has been encrypted.' % self.curWlt

      if self.curWlt.isLocked:
         raise WalletUnlockNeeded
      else:
         sbdPassphrase = SecureBinaryData(str(passphrase))
         self.curWlt.changeWalletEncryption(securePassphrase=sbdPassphrase)
         self.curWlt.lock()

      return retStr


   #############################################################################
   @catchErrsForJSON
   def jsonrpc_unlockwallet(self, passphrase, timeout=10):
      """
      DESCRIPTION:
      Unlock a wallet with a given passphrase and unlock time length.
      PARAMETERS:
      passphrase - The wallet's current passphrase.
      timeout - (Default=10) The time, in seconds, that the wallet will be
                unlocked.
      RETURN:
      A string indicating if the wallet was unlocked or if it was already
      unlocked.
      """

      retStr = 'Wallet %s is already unlocked.' % self.curWlt

      if self.curWlt.isLocked:
         self.curWlt.unlock(securePassphrase=SecureBinaryData(str(passphrase)),
                            tempKeyLifetime=int(timeout))
         retStr = 'Wallet %s has been unlocked.' % self.curWlt

      return retStr


   #############################################################################
   @catchErrsForJSON
   def jsonrpc_relockwallet(self):
      """
      DESCRIPTION:
      Re-lock a wallet.
      PARAMETERS:
      None
      RETURN:
      A string indicating whether or not the wallet is locked.
      """

      # Lock the wallet. It should lock but we'll check to be safe.
      self.curWlt.lock()
      retStr = 'Wallet is %slocked.' % '' if self.curWlt.isLocked else 'not '
      return retStr


   #############################################################################
   @catchErrsForJSON
   def getScriptPubKey(self, txOut):
      addrList = []
      scriptType = getTxOutScriptType(txOut.binScript)
      if scriptType in CPP_TXOUT_STDSINGLESIG:
         M = 1
         addrList = [script_to_addrStr(txOut.binScript)]
      elif scriptType == CPP_TXOUT_P2SH:
         M = -1
         addrList = [script_to_addrStr(txOut.binScript)]
      elif scriptType==CPP_TXOUT_MULTISIG:
         M, N, addr160List, pub65List = getMultisigScriptInfo(txOut.binScript)
         addrList = [hash160_to_addrStr(a160) for a160 in addr160List]
      elif scriptType == CPP_TXOUT_NONSTANDARD:
         M = -1

      opStringList = convertScriptToOpStrings(txOut.binScript)
      return { 'asm'       : ' '.join(opStringList),
               'hex'       : binary_to_hex(txOut.binScript),
               'reqSigs'   : M,
               'type'      : CPP_TXOUT_SCRIPT_NAMES[scriptType],
               'addresses' : addrList }


   #############################################################################
   @catchErrsForJSON
   def jsonrpc_decoderawtransaction(self, hexString):
      """
      DESCRIPTION:
      Decode a raw transaction hex string.
      PARAMETERS:
      hexString - A string representing, in hex form, a raw transaction.
      RETURN:
      A dictionary containing the decoded transaction's information.
      """

      pyTx = PyTx().unserialize(hex_to_binary(hexString))

      #####
      # Accumulate TxIn info
      vinList = []
      for txin in pyTx.inputs:
         prevHash = txin.outpoint.txHash
         scrType = getTxInScriptType(txin)
         # ACR:  What is asm, and why is basically just binScript?
         oplist = convertScriptToOpStrings(txin.binScript)
         scriptSigDict = { 'asm' : ' '.join(oplist),
                           'hex' : binary_to_hex(txin.binScript) }

         if not scrType == CPP_TXIN_COINBASE:
            vinList.append(  { 'txid'      : binary_to_hex(prevHash, BIGENDIAN),
                               'vout'      : txin.outpoint.txOutIndex, 
                               'scriptSig' : scriptSigDict, 
                               'sequence'  : txin.intSeq})
         else:
            vinList.append( {  'coinbase'  : binary_to_hex(txin.binScript),
                               'sequence'  : txin.intSeq })

      #####
      # Accumulate TxOut info
      voutList = []
      for n,txout in enumerate(pyTx.outputs):
         voutList.append( { 'value' : AmountToJSON(txout.value),
                            'n' : n,
                            'scriptPubKey' : self.getScriptPubKey(txout) } )


      #####
      # Accumulate all the data to return
      result = { 'txid'     : pyTx.getHashHex(BIGENDIAN),
                 'version'  : pyTx.version,
                 'locktime' : pyTx.lockTime,
                 'vin'      : vinList, 
                 'vout'     : voutList }

      return result


   #############################################################################
   @catchErrsForJSON
   def jsonrpc_getnewaddress(self):
      """
      DESCRIPTION:
      Get a new Base58 address from the currently loaded wallet.
      PARAMETERS:
      None
      RETURN:
      The wallet's next unused public address in Base58 form.
      """

      addr = self.curWlt.getNextUnusedAddress()
      return addr.getAddrStr()


   #############################################################################
   @catchErrsForJSON
   def jsonrpc_dumpprivkey(self, addr58):
      """
      DESCRIPTION:
      Dump the private key for a given Base58 address associated with the
      currently loaded wallet.
      PARAMETERS:
      addr58 - A Base58 public address associated with the current wallet.
      RETURN:
      The 32 byte binary private key.
      """

      # Cannot dump the private key for a locked wallet
      if self.curWlt.isLocked:
         raise WalletUnlockNeeded

      # The first byte must be the correct net byte, and the
      # last 4 bytes must be the correct checksum
      if not checkAddrStrValid(addr58):
         raise InvalidBitcoinAddress

      addr160 = addrStr_to_hash160(addr58, False)[1]

      pyBtcAddress = self.curWlt.getAddrByHash160(addr160)
      if pyBtcAddress == None:
         raise PrivateKeyNotFound

      return binary_to_hex(pyBtcAddress.serializePlainPrivateKey())


   #############################################################################
   @catchErrsForJSON
   def jsonrpc_getwalletinfo(self, inWltID=None):
      """
      DESCRIPTION:
      Get information on the currently loaded wallet.
      PARAMETERS:
      inWltID - (Default=None) If used, armoryd will get info for the wallet for
                the provided Base58 wallet ID instead of the current wallet.
      RETURN:
      A dictionary with information on the current wallet.
      """

      wltInfo = {}
      self.isReady = TheBDM.getBDMState() == 'BlockchainReady'
      self.wltToUse = self.curWlt

      # If we're not getting info on the currently loaded wallet, check to make
      # sure the incoming wallet ID points to an actual wallet.
      if inWltID:
         if self.serverWltIDSet[inWltID] != None:
            self.wltToUse = self.serverWltMap[inWltID]
         else:
            raise WalletDoesNotExist

      return self.wltToUse.toJSONMap()


   #############################################################################
   @catchErrsForJSON
   def jsonrpc_getbalance(self, baltype='spendable'):
      """
      DESCRIPTION:
      Get the balance of the currently loaded wallet.
      PARAMETERS:
      baltype - (Default=spendable) A string indicating the balance type to
                retrieve from the current wallet.
      RETURN:
      The current wallet balance (BTC), or -1 if an error occurred.
      """

      retVal = -1

      # Proceed only if the blockchain's good. Wallet value could be unreliable
      # otherwise.
      if TheBDM.getBDMState()=='BlockchainReady':
         if not baltype in ['spendable', 'spend', 'unconf', 'unconfirmed', \
                            'total', 'ultimate', 'unspent', 'full']:
            LOGERROR('Unrecognized getbalance string: "%s"', baltype)
         else:
            retVal = AmountToJSON(self.curWlt.getBalance(baltype))
      else:
         LOGERROR('Blockchain not ready. Values will not be reported.')

      return retVal


   #############################################################################
   @catchErrsForJSON
   def jsonrpc_getaddrbalance(self, inB58, baltype='spendable'):
      """
      DESCRIPTION:
      Get the balance of a Base58 address associated with the currently
      loaded wallet.
      PARAMETERS:
      inB58 - The Base58 address associated with the current wallet.
      baltype - (Default=spendable) A string indicating the balance type to
                retrieve from the current wallet.
      RETURN:
      The current wallet balance (BTC), or -1 if an error occurred.
      """

      retVal = -1

      if not baltype in ['spendable','spend', 'unconf', 'unconfirmed', \
                         'ultimate','unspent', 'full']:
         LOGERROR('Unrecognized getaddrbalance string: "%s"', baltype)
      else:
         # For now, allow only Base58 addresses.
         a160 = addrStr_to_hash160(inB58, False)[1]
         if self.curWlt.addrMap.has_key(a160):
            retVal = AmountToJSON(self.curWlt.getAddrBalance(a160, baltype))

      return retVal


   #############################################################################
   @catchErrsForJSON
   def jsonrpc_getreceivedbyaddress(self, address):
      """
      DESCRIPTION:
      Get the number of coins received by a Base58 address associated with
      the currently loaded wallet.
      PARAMETERS:
      address - The Base58 address associated with the current wallet.
      RETURN:
      The balance received from the incoming address (BTC).
      """

      if CLI_OPTIONS.offline:
         raise ValueError('Cannot get received amount when offline')
      # Only gets correct amount for addresses in the wallet, otherwise 0
      addr160 = addrStr_to_hash160(address, False)[1]

      txs = self.curWlt.getAddrTxLedger(addr160)
      balance = sum([x.getValue() for x in txs if x.getValue() > 0])
      return AmountToJSON(balance)


   #############################################################################
   @catchErrsForJSON
   def jsonrpc_createustxtoaddress(self, recAddr, amount):
      """
      DESCRIPTION:
      Create an unsigned transaction to be sent to one recipient from the
      currently loaded wallet.
      PARAMETERS:
      recAddr - The recipient. This can be an address, a P2SH script address, a
                lockbox (e.g., "Lockbox[83jcAqz9]" or "Lockbox[Bare:83jcAqz9]"),
                or a public key (compressed or uncompressed) string.
      amount - The number of Bitcoins to send to the recipient.
      RETURN:
      An ASCII-formatted unsigned transaction, similar to the one output by
      Armory for offline signing.
      """

      if CLI_OPTIONS.offline:
         raise ValueError('Cannot create transactions when offline')
      ustxScr = getScriptForUserString(recAddr, self.serverWltMap, \
                                       self.convLBDictToList())
      amtCoin = JSONtoAmount(amount)
      return self.create_unsigned_transaction([[str(ustxScr['Script']), \
                                                amtCoin]])


   #############################################################################
   @catchErrsForJSON
   def jsonrpc_createustxformany(self, *args):
      """
      DESCRIPTION:
      Create an unsigned transaction to be sent to multiple recipients from
      the currently loaded wallet.
      PARAMETERS:
      args - An indefinite number of comma-separated sets of recipients and the
             number of Bitcoins to send to the recipients. The recipients can be
             an address, a P2SH script address, a lockbox (e.g.,
             "Lockbox[83jcAqz9]" or "Lockbox[Bare:83jcAqz9]"), or a public key
             (compressed or uncompressed) string.
      RETURN:
      An ASCII-formatted unsigned transaction, similar to the one output by
      Armory for offline signing.
      """

      if CLI_OPTIONS.offline:
         raise ValueError('Cannot create transactions when offline')

      scriptValuePairs = []
      for a in args:
         r,v = a.split(',')
         ustxScr = getScriptForUserString(r, self.serverWltMap, \
                                          self.convLBDictToList())
         scriptValuePairs.append([ustxScr['Script'], JSONtoAmount(v)])

      return self.create_unsigned_transaction(scriptValuePairs)


   #############################################################################
<<<<<<< HEAD
   def jsonrpc_getledgersimple(self, tx_count=10, from_tx=0):
      return self.jsonrpc_getledger(tx_count, from_tx, simple=True)


   #############################################################################
   # NB: For now, this is incompatible with lockboxes.
   def jsonrpc_getledger(self, tx_count=10, from_tx=0, simple=False):
      final_le_list = []
      tx_count = int(tx_count)
      from_tx = int(from_tx)
      ledgerEntries = self.curWlt.getTxLedger('blk')
         
      sz = len(ledgerEntries)
      lower = min(sz, from_tx)
      upper = min(sz, from_tx+tx_count)

      txSet = set([])

      for i in range(lower,upper):
         le = ledgerEntries[i]
         txHashBin = le.getTxHash()
         txHashHex = binary_to_hex(txHashBin, BIGENDIAN)

         cppTx = TheBDM.getTxByHash(txHashBin)
         if not cppTx.isInitialized():
            LOGERROR('Tx hash not recognized by TheBDM: %s' % txHashHex)

         #cppHead = cppTx.getHeaderPtr()
         cppHead = TheBDM.blockchain().getHeaderPtrForTx(cppTx)
         if not cppHead.isInitialized():
            LOGERROR('Header pointer is not available!')
            headHashBin = ''
            headHashHex = ''
            headtime    = 0
         else:
            headHashBin = cppHead.getThisHash()
            headHashHex = binary_to_hex(headHashBin, BIGENDIAN)
            headtime    = cppHead.getTimestamp()

         isToSelf = le.isSentToSelf()
         netCoins = le.getValue()
         feeCoins = getFeeForTx(txHashBin)
=======
   @catchErrsForJSON
   def jsonrpc_getledgersimple(self, inB58ID, tx_count=10, from_tx=0):
      """
      DESCRIPTION:
      Get a simple version of a wallet or lockbox ledger.
      PARAMETERS:
      inB58ID - The Base58 ID of the wallet or lockbox from which to obtain the
                ledger. The wallet or lockbox must already be loaded.
      tx_count - (Default=10) The number of entries to get.
      from_tx - (Default=0) The first entry to get.
      RETURN:
      A dictionary with a wallet ledger of type "simple".
      """
>>>>>>> 40cbbf09

      return self.jsonrpc_getledger(inB58ID, tx_count, from_tx, True)


   #############################################################################
   @catchErrsForJSON
   def jsonrpc_getledger(self, inB58ID, tx_count=10, from_tx=0, simple=False):
      """
      DESCRIPTION:
      Get a wallet or lockbox ledger.
      inB58ID - The Base58 ID of the wallet or lockbox from which to obtain the
                ledger. The wallet or lockbox must already be loaded.
      tx_count - (Default=10) The number of entries to get.
      from_tx - (Default=0) The first entry to get.
      simple - (Default=False) Flag indicating if the returned ledger should be
               simple in format.
      RETURN:
      A ledger list with dictionary entries for each transaction.
      """

      final_le_list = []
      b58Type = 'wallet'
      self.b58ID = str(inB58ID)
      
      # Get the wallet.
      (ledgerWlt, wltIsCPP) = getWltFromB58ID(self.b58ID, self.serverWltMap, \
                                              self.serverLBMap, \
                                              self.serverLBCppWalletMap)

      # Proceed only if the incoming ID (and, hence, the wallet) is valid.
      if ledgerWlt == None:
         errMsg = 'Error: Base58 ID %s does not represent a valid wallet or ' \
                  'lockbox.' % self.b58ID
         LOGERROR(errMsg)
         final_le_list.append(errMsg)
      else:
         # For now, lockboxes can only use C++ wallets, which use a different
         # set of calls and such. If we got back a Python wallet, convert it.
         if not wltIsCPP:
            ledgerWlt = ledgerWlt.cppWallet
         else:
<<<<<<< HEAD
            txDir = 'toself'

         # Convert to address strings
         firstAddr = hash160_to_addrStr(first160)
         changeAddr = '' if len(change160)==0 else hash160_to_addrStr(change160)

         nconf = TheBDM.blockchain().top().getBlockHeight() - le.getBlockNum() + 1


         myinputs,  otherinputs = [],[]
         for iin in range(cppTx.getNumTxIn()):
            sender = CheckHash160(TheBDM.getSenderScrAddr(cppTx.getTxInCopy(iin)))
            val    = TheBDM.getSentValue(cppTx.getTxInCopy(iin))
            addTo  = (myinputs if self.curWlt.hasAddr(sender) else otherinputs)
            addTo.append( {'address': hash160_to_addrStr(sender), \
                           'amount':  AmountToJSON(val)} )

         myoutputs, otheroutputs = [], []
         for iout in range(cppTx.getNumTxOut()):
            recip = CheckHash160(cppTx.getTxOutCopy(iout).getScrAddressStr())
            val   = cppTx.getTxOutCopy(iout).getValue();
            addTo = (myoutputs if self.curWlt.hasAddr(recip) else otheroutputs)
            addTo.append( {'address': hash160_to_addrStr(recip), \
                           'amount':  AmountToJSON(val)} )

         tx_info = {
                     'direction' :    txDir,
                     'wallet' :       self.curWlt.uniqueIDB58,
                     'amount' :       AmountToJSON(amtCoins),
                     'netdiff' :      AmountToJSON(netCoins),
                     'fee' :          AmountToJSON(feeCoins),
                     'txid' :         txHashHex,
                     'blockhash' :    headHashHex,
                     'confirmations': nconf,
                     'txtime' :       le.getTxTime(),
                     'txsize' :       len(cppTx.serialize()),
                     'blocktime' :    headtime,
                     'comment' :      self.curWlt.getComment(txHashBin),
                     'firstrecip':    firstAddr,
                     'changerecip':   changeAddr
                  }

         if not simple:
            tx_info['senderme']     = myinputs
            tx_info['senderother']  = otherinputs
            tx_info['recipme']      = myoutputs
            tx_info['recipother']   = otheroutputs
         
         final_le_list.append(tx_info)
=======
            b58Type = 'lockbox'

         # Do some setup to determine how many ledger entries we'll get and
         # which entries we'll get.
         tx_count = int(tx_count)
         from_tx = int(from_tx)
         ledgerEntries = ledgerWlt.getTxLedger()
         sz = len(ledgerEntries)
         lower = min(sz, from_tx)
         upper = min(sz, from_tx+tx_count)
         txSet = set([])

         # Loop through all the potential ledger entries and create what we can.
         for i in range(lower,upper):
            # Get the exact Tx we're looking for.
            le = ledgerEntries[i]
            txHashBin = le.getTxHash()
            txHashHex = binary_to_hex(txHashBin, BIGENDIAN)

            # If the BDM doesn't have the C++ Tx & header, log errors.
            cppTx = TheBDM.getTxByHash(txHashBin)
            if not cppTx.isInitialized():
               LOGERROR('Tx hash not recognized by TheBDM: %s' % txHashHex)

            cppHead = TheBDM.getHeaderPtrForTx(cppTx)
            if not cppHead.isInitialized():
               LOGERROR('Header pointer is not available!')
               headHashBin = ''
               headHashHex = ''
               headtime    = 0
            else:
               headHashBin = cppHead.getThisHash()
               headHashHex = binary_to_hex(headHashBin, BIGENDIAN)
               headtime    = cppHead.getTimestamp()

            # Get some more data.
            # amtCoins: amt of BTC transacted, always positive (how big are
            #           outputs minus change?)
            # netCoins: net effect on wallet (positive or negative)
            # feeCoins: how much fee was paid for this tx 
            nconf = (TheBDM.getTopBlockHeader().getBlockHeight() - \
                     le.getBlockNum()) + 1
            isToSelf = le.isSentToSelf()
            amtCoins = 0.0
            netCoins = le.getValue()
            feeCoins = getFeeForTx(txHashBin)
            scrAddrs = [cppTx.getTxOutCopy(i).getScrAddressStr() for i in \
                       range(cppTx.getNumTxOut())]

            # Find the first recipient and the change recipient.
            firstScrAddr = ''
            changeScrAddr = ''
            if cppTx.getNumTxOut()==1:
               firstScrAddr = scrAddrs[0]
            elif isToSelf:
               # Sent-to-Self tx
               amtCoins,changeIdx = determineSentToSelfAmt(le, ledgerWlt)
               changeScrAddr = scrAddrs[changeIdx]
               for iout,recipScrAddr in enumerate(scrAddrs):
                  if not iout==changeIdx:
                     firstScrAddr = recipScrAddr
                     break
            elif netCoins<0:
               # Outgoing transaction (process in reverse order so get first)
               amtCoins = -1*(netCoins+feeCoins)
               for recipScrAddr in scrAddrs[::-1]:
                  if ledgerWlt.hasScrAddress(recipScrAddr):
                     changeScrAddr = recipScrAddr
                  else:
                     firstScrAddr = recipScrAddr
            else:
               # Incoming transaction (process in reverse order so get first)
               amtCoins = netCoins
               for recipScrAddr in scrAddrs[::-1]:
                  if ledgerWlt.hasScrAddress(recipScrAddr):
                     firstScrAddr = recipScrAddr
                  else:
                     changeScrAddr = recipScrAddr

            # Determine the direction of the Tx based on the coin setup.
            if netCoins < -feeCoins:
               txDir = 'send'
            elif netCoins > -feeCoins:
               txDir = 'receive'
            else:
               txDir = 'toself'

            # Convert the scrAddrs to display strings.
            firstAddr = scrAddr_to_displayStr(firstScrAddr, self.serverWltMap, \
                                              self.serverLBMap.values())
            changeAddr = '' if len(changeScrAddr)==0 else \
                         scrAddr_to_displayStr(changeScrAddr, \
                                               self.serverWltMap, \
                                               self.serverLBMap.values())

            # Get the address & amount from each TxIn.
            myinputs, otherinputs = [], []
            for iin in range(cppTx.getNumTxIn()):
               sender = TheBDM.getSenderScrAddr(cppTx.getTxInCopy(iin))
               val    = TheBDM.getSentValue(cppTx.getTxInCopy(iin))
               addTo  = (myinputs if ledgerWlt.hasScrAddress(sender) else \
                         otherinputs)
               addTo.append( {'address': scrAddr_to_displayStr(sender, \
                                                            self.serverWltMap, \
                                                   self.serverLBMap.values()), \
                              'amount':  AmountToJSON(val)} )

            # Get the address & amount from each TxOut.
            myoutputs, otheroutputs = [], []
            for iout in range(cppTx.getNumTxOut()):
               recip = cppTx.getTxOutCopy(iout).getScrAddressStr()
               val   = cppTx.getTxOutCopy(iout).getValue();
               addTo = (myoutputs if ledgerWlt.hasScrAddress(recip) else \
                        otheroutputs)
               addTo.append( {'address': scrAddr_to_displayStr(recip, \
                                                            self.serverWltMap, \
                                                   self.serverLBMap.values()), \
                              'amount':  AmountToJSON(val)} )

            # Create the ledger entry. (NB: "comment" isn't doable with C++
            # wallets. Once the 2.0 wallets are ready, it should be restored.)
            tx_info = {
                        'direction' :    txDir,
                        b58Type :        inB58ID,
                        'amount' :       AmountToJSON(amtCoins),
                        'netdiff' :      AmountToJSON(netCoins),
                        'fee' :          AmountToJSON(feeCoins),
                        'txid' :         txHashHex,
                        'blockhash' :    headHashHex,
                        'confirmations': nconf,
                        'txtime' :       le.getTxTime(),
                        'txsize' :       len(cppTx.serialize()),
                        'blocktime' :    headtime,
                        #'comment' :      ledgerWlt.getComment(txHashBin),
                        'firstrecip':    firstAddr,
                        'changerecip':   changeAddr
                      }

            # Add more info if it's not a simple ledger.
            if not simple:
               tx_info['senderme']     = myinputs
               tx_info['senderother']  = otherinputs
               tx_info['recipme']      = myoutputs
               tx_info['recipother']   = otheroutputs

            # Add the ledger entry to the ledger list.
            final_le_list.append(tx_info)

         # Wrap everything up before returning the ledger list.
         numLedgerEntries = len(final_le_list)
         final_le_list.append('Number of ledger entries: %d' % numLedgerEntries)
>>>>>>> 40cbbf09

      return final_le_list


   #############################################################################
   # NB: For now, this is incompatible with lockboxes.
   @catchErrsForJSON
   def jsonrpc_listtransactions(self, tx_count=10, from_tx=0):
      """
      DESCRIPTION:
      List the transactions associated with the currently loaded wallet.
      PARAMETERS:
      tx_count - (Default=10) The number of entries to get. 
      from_tx - (Default=0) The first entry to get.
      RETURN:
      A dictionary with information on the retrieved transactions.
      """

      # This does not use 'account's like in the Satoshi client

      final_tx_list = []
      ledgerEntries = self.curWlt.getTxLedger('blk')

      sz = len(ledgerEntries)
      lower = min(sz, from_tx)
      upper = min(sz, from_tx+tx_count)

      txSet = set([])

      for i in range(lower,upper):

         le = ledgerEntries[i]
         txHashBin = le.getTxHash()
         if txHashBin in txSet:
            continue

         txSet.add(txHashBin)
         txHashHex = binary_to_hex(txHashBin, BIGENDIAN)

         cppTx = TheBDM.getTxByHash(txHashBin)
         if not cppTx.isInitialized():
            LOGERROR('Tx hash not recognized by TheBDM: %s' % txHashHex)

         #cppHead = cppTx.getHeaderPtr()
         cppHead = TheBDM.getHeaderPtrForTx(cppTx)
         if not cppHead.isInitialized:
            LOGERROR('Header pointer is not available!')

         blockIndex = cppTx.getBlockTxIndex()
         blockHash  = binary_to_hex(cppHead.getThisHash(), BIGENDIAN)
         blockTime  = le.getTxTime()
         isToSelf   = le.isSentToSelf()
         feeCoin   = getFeeForTx(txHashBin)
         totalBalDiff = le.getValue()
         nconf = TheBDM.blockchain().top().getBlockHeight() - le.getBlockNum() + 1


         # We have potentially change outputs on any outgoing transactions.
         # If sent-to-self, assume 1 change address (max chain idx), all others
         # are receives
         recipVals = []
         for iout in range(cppTx.getNumTxOut()):
            recip = CheckHash160(cppTx.getTxOutCopy(iout).getScrAddressStr())
            val   = cppTx.getTxOutCopy(iout).getValue()
            recipVals.append([recip,val])

         if cppTx.getNumTxOut()==1:
            changeAddr160 = ""
            targAddr160 = CheckHash160(cppTx.getTxOutCopy(0).getScrAddressStr())
         elif isToSelf:
            selfamt,changeIdx = determineSentToSelfAmt(le, self.curWlt)
            if changeIdx==-1:
               changeAddr160 = ""
            else:
               changeAddr160 = recipVals[changeIdx]
               del recipVals[changeIdx]
            targAddr160 = recipVals[0][0]
         elif totalBalDiff < 0:
            # This was ultimately an outgoing transaction
            for iout,rv in enumerate(recipVals):
               if self.curWlt.hasAddr(rv[0]):
                  changeAddr160 = rv[0]
                  del recipVals[iout]
                  break
            targAddr160 = recipVals[0][0]
         else:
            # Receiving transaction
            for recip,val in recipVals:
               if self.curWlt.hasAddr(recip):
                  targAddr160 = recip
                  break
            targAddr160 = recipVals[0][0]
            changeAddr160 = ''

         # We always add one entry for the total balance diff on outgoing tx
         if totalBalDiff<-feeCoin:
            category = 'send'
            amt =  AmountToJSON(le.getValue()+feeCoin)
            fee = -AmountToJSON(feeCoin)
            tx_info = {
                        "account" :        "",
                        "address" :        hash160_to_addrStr(targAddr160),
                        "category" :       category,
                        "amount" :         amt,
                        "fee" :            fee,
                        "confirmations" :  nconf,
                        "blockhash" :      blockHash,
                        "blockindex" :     blockIndex,
                        "blocktime" :      blockTime,
                        "txid" :           txHashHex,
                        "time" :           blockTime,
                        "timereceived" :   blockTime 
                     }
            final_tx_list.append(tx_info)

         for a160,val in recipVals:
            # Change outputs have already been removed
            if totalBalDiff>0 and not self.curWlt.hasAddr(a160):
               # This is a receiving tx and this is other addr sending to other
               # addr
               continue

            if a160=='\x00'*20:
               address = '<Non-Standard Script>'
            else:
               address = hash160_to_addrStr(a160)

            if not self.curWlt.hasAddr(a160):
               category = 'send'
               amt = -AmountToJSON(val)
               fee = -AmountToJSON(feeCoin)
               tx_info = {
                           "account" :        "",
                           "address" :        address,
                           "category" :       category,
                           "amount" :         amt,
                           "fee" :            fee,
                           "confirmations" :  nconf,
                           "blockhash" :      blockHash,
                           "blockindex" :     blockIndex,
                           "blocktime" :      blockTime,
                           "txid" :           txHashHex,
                           "time" :           blockTime,
                           "timereceived" :   blockTime 
                        }
            else:
               category = 'receive'
               amt = AmountToJSON(val)
               tx_info = {
                           "account" : "",
                           "address" : address,
                           "category" : category,
                           "amount" : amt,
                           "confirmations" : nconf,
                           "blockhash" : blockHash,
                           "blockindex" : blockIndex,
                           "blocktime" : blockTime,
                           "txid" : txHashHex,
                           "time" : blockTime,
                           "timereceived" : blockTime
                        }

            final_tx_list.append(tx_info)

      return final_tx_list


   #############################################################################
   # A semi-analogue to bitcoind's getinfo().
   @catchErrsForJSON
   def jsonrpc_getarmorydinfo(self):
      """
      DESCRIPTION:
      Get information on the version of armoryd running on the server.
      PARAMETERS:
      None
      RETURN:
      A dictionary listing version of armoryd running on the server.
      """

      isReady = TheBDM.getBDMState() == 'BlockchainReady'

      info = { \
               'versionstr':        getVersionString(BTCARMORY_VERSION),
               'version':           getVersionInt(BTCARMORY_VERSION),
               #'protocolversion':   0,
               'walletversionstr':  getVersionString(PYBTCWALLET_VERSION),
               'walletversion':     getVersionInt(PYBTCWALLET_VERSION),
               'bdmstate':          TheBDM.getBDMState(),
<<<<<<< HEAD
               'balance':           AmountToJSON(self.curWlt.getBalance()) if isReady else -1,
               'blocks':            TheBDM.blockchain().top().getBlockHeight(),
               'connections':       (0 if isReady else 1),
               'proxy':             '',
               'difficulty':        TheBDM.blockchain().top().getDifficulty() if isReady else -1,
=======
               'balance':           AmountToJSON(self.curWlt.getBalance()) \
                                    if isReady else -1,
               'blocks':            TheBDM.getTopBlockHeight(),
               #'connections':       (0 if isReady else 1),
               #'proxy':             '',
               'difficulty':        TheBDM.getTopBlockHeader().getDifficulty() \
                                    if isReady else -1,
>>>>>>> 40cbbf09
               'testnet':           USE_TESTNET,
               'keypoolsize':       self.curWlt.addrPoolSize
             }

      return info


   #############################################################################
   @catchErrsForJSON
   def jsonrpc_getblock(self, blkhash):
      """
      DESCRIPTION:
      Get the block associated with a given block hash.
      PARAMETERS:
      blkhash - A hex string representing the block to obtain.
      RETURN:
      A dictionary listing information on the desired block, or empty if the
      block wasn't found.
      """

      if TheBDM.getBDMState() in ['Uninitialized', 'Offline']:
         return {'error': 'armoryd is offline'}

      head = TheBDM.blockchain().getHeaderByHash(hex_to_binary(blkhash, BIGENDIAN))

      if not head:
         return {'error': 'header not found'}
      
      out = {}
      out['hash'] = blkhash
      out['confirmations'] = TheBDM.blockchain().top().getBlockHeight()-head.getBlockHeight()+1
      # TODO fix size. It returns max int, as does # Tx. They're never set.
      # out['size'] = head.getBlockSize()
      out['height'] = head.getBlockHeight()
      out['time'] = head.getTimestamp()
      out['nonce'] = head.getNonce()
      out['difficulty'] = head.getDifficulty()
      out['difficultysum'] = head.getDifficultySum()
      out['mainbranch'] = head.isMainBranch()
      out['bits'] = binary_to_hex(head.getDiffBits(), BIGENDIAN)
      out['merkleroot'] = binary_to_hex(head.getMerkleRoot(), BIGENDIAN)
      out['version'] = head.getVersion()
      out['rawheader'] = binary_to_hex(head.serialize())

      # TODO: Fix this part. getTxRefPtrList was never defined.
      # txlist = head.getTxRefPtrList() 
      # ntx = len(txlist)
      # out['tx'] = ['']*ntx
      # for i in range(ntx):
      #    out['tx'][i] = binary_to_hex(txlist[i].getThisHash(), BIGENDIAN)

      return out


   #############################################################################
   @catchErrsForJSON
   def jsonrpc_gettransaction(self, txHash):
      """
      DESCRIPTION:
      Get the transaction associated with a given transaction hash.
      PARAMETERS:
      txHash - A hex string representing the block to obtain.
      RETURN:
      A dictionary listing information on the desired transaction, or empty if
      the transaction wasn't found.
      """

      if TheBDM.getBDMState() in ['Uninitialized', 'Offline']:
         return {'Error': 'armoryd is offline'}

      binhash = hex_to_binary(txHash, BIGENDIAN)
      tx = TheBDM.getTxByHash(binhash)
      if not tx.isInitialized():
         return {'Error': 'transaction not found'}

      out = {}
      out['txid'] = txHash
      out['mainbranch'] = tx.isMainBranch()
      out['numtxin'] = tx.getNumTxIn()
      out['numtxout'] = tx.getNumTxOut()

      haveAllInputs = True
      txindata = []
      inputvalues = []
      outputvalues = []
      for i in range(tx.getNumTxIn()): 
         op = tx.getTxInCopy(i).getOutPoint()
         prevtx = TheBDM.getTxByHash(op.getTxHash())
         if not prevtx.isInitialized():
            haveAllInputs = False
            txindata.append( { 'address': '00'*32, 
                               'value':   '-1',
                               'ismine':   False,
                               'fromtxid': binary_to_hex(op.getTxHash(), BIGENDIAN),
                               'fromtxindex': op.getTxOutIndex()})
         else:
            txout = prevtx.getTxOutCopy(op.getTxOutIndex())
            inputvalues.append(txout.getValue())
            recip160 = CheckHash160(txout.getScrAddressStr())
            txindata.append( { 'address': hash160_to_addrStr(recip160),
                               'value':   AmountToJSON(txout.getValue()),
                               'ismine':   self.curWlt.hasAddr(recip160),
                               'fromtxid': binary_to_hex(op.getTxHash(), BIGENDIAN),
                               'fromtxindex': op.getTxOutIndex()})

      txoutdata = []
      for i in range(tx.getNumTxOut()): 
         txout = tx.getTxOutCopy(i)
         a160 = CheckHash160(txout.getScrAddressStr())
         txoutdata.append( { 'value': AmountToJSON(txout.getValue()),
                             'ismine':  self.curWlt.hasAddr(a160),
                             'address': hash160_to_addrStr(a160)})
         outputvalues.append(txout.getValue())

      fee = sum(inputvalues)-sum(outputvalues)
      out['fee'] = AmountToJSON(fee)

      out['infomissing'] = not haveAllInputs
      out['inputs'] = txindata
      out['outputs'] = txoutdata

      if not tx.isMainBranch():
         return out

      # The tx is in a block, fill in the rest of the data
      out['confirmations'] = TheBDM.blockchain().top().getBlockHeight() - tx.getBlockHeight() + 1
      out['time'] = tx.getBlockTimestamp()
      out['orderinblock'] = tx.getBlockTxIndex()

      le = self.curWlt.cppWallet.calcLedgerEntryForTx(tx)
      amt = le.getValue()
      out['netdiff']     = AmountToJSON(amt)
      out['totalinputs'] = AmountToJSON(sum(inputvalues))

      if le.getTxHash()=='\x00'*32:
         out['category']  = 'unrelated'
         out['direction'] = 'unrelated'
      elif le.isSentToSelf():
         out['category']  = 'toself'
         out['direction'] = 'toself'
      elif amt<-fee:
         out['category']  = 'send'
         out['direction'] = 'send'
      else:
         out['category']  = 'receive'
         out['direction'] = 'receive'

      return out


   #############################################################################
   # Function that takes a paired list of recipients and the amount to be sent
   # to them, and creates an unsigned transaction based on the current wallet.
   # The ASCII version of the transaction is sent back.
   # https://bitcointalk.org/index.php?topic=92496.msg1126310#msg1126310
   # contains out-of-date notes regarding how the code works. A slightly more
   # up-to-date comparison can be made against the code in
   # SendBitcoinsFrame::validateInputsGetUSTX() (ui/TxFrames.py).
   def create_unsigned_transaction(self, scriptValuePairs, spendFromLboxID=None):
      # Do initial setup, including choosing the coins you'll use.
      totalSend = long( sum([rv[1] for rv in scriptValuePairs]) )
      fee = 0

      lbox = None
      if spendFromLboxID is None:
         spendBal = self.curWlt.getBalance('Spendable')
         utxoList = self.curWlt.getTxOutList('Spendable')
      else:
         lbox = self.serverLBMap[spendFromLboxID]
         cppWlt = self.serverLBCppWalletMap[spendFromLboxID]
         topBlk = TheBDM.getTopBlockHeight()
         spendBal = cppWlt.getSpendableBalance(topBlk, IGNOREZC)
         utxoList = cppWlt.getSpendableTxOutList(topBlk, IGNOREZC)


      utxoSelect = PySelectCoins(utxoList, totalSend, fee)

      # Calculate the real fee and make sure it's affordable.
      # ACR: created new, more flexible fee-calc function.  Perhaps there's an 
      #      opportunity to retro-fit this to other places we calc the min fee.
      #      Keep in mind it relies on having the UTXO script available... the 
      #      fact that PyUnspentTxOut doesn't requrie that field should probably
      #      be fixed, but at the moment every code path going into it does set
      #      that member.
      minFeeRec = calcMinSuggestedFeesNew(utxoSelect, scriptValuePairs, fee)[1]

      if fee < minFeeRec:
         if (totalSend + minFeeRec) > spendBal:
            raise NotEnoughCoinsError, "You can't afford the fee!"
         utxoSelect = PySelectCoins(utxoList, totalSend, minFeeRec)
         fee = minFeeRec

      # If we have no coins, bail out.
      if len(utxoSelect)==0:
         raise CoinSelectError, "Coin selection failed. This shouldn't happen."

      # Calculate the change.
      totalSelected = sum([u.getValue() for u in utxoSelect])
      totalChange = totalSelected - (totalSend  + fee)

      # Generate and shuffle the recipient list.
      outputPairs = scriptValuePairs[:]
      if totalChange > 0:
         if spendFromLboxID is None:
            nextAddr = self.curWlt.getNextUnusedAddress().getAddrStr()
            ustxScr = getScriptForUserString(nextAddr, self.serverWltMap, \
                                             self.convLBDictToList())
            outputPairs.append( [ustxScr['Script'], totalChange] )
         else:
            ustxScr = getScriptForUserString(lbox.binScript, self.serverWltMap, \
                                             self.convLBDictToList())
            outputPairs.append( [ustxScr['Script'], totalChange] )
      random.shuffle(outputPairs)

      # If this has nothing to do with lockboxes, we need to make sure
      # we're providing a key map for the inputs.
      pubKeyMap = {}
      for utxo in utxoSelect:
         scrType = getTxOutScriptType(utxo.getScript())
         if scrType in CPP_TXOUT_STDSINGLESIG:
            scrAddr = utxo.getRecipientScrAddr()
            a160 = scrAddr_to_hash160(scrAddr)[1]
            addrObj = self.curWlt.getAddrByHash160(a160)
            if addrObj:
               pubKeyMap[scrAddr] = addrObj.binPublicKey65.toBinStr()

      # Create an unsigned transaction and return the ASCII version.
      usTx = UnsignedTransaction().createFromTxOutSelection(utxoSelect, \
                                                            outputPairs, \
                                                            pubKeyMap)
      return usTx.serializeAscii()


   #############################################################################
   # Helper function that gets an uncompressed public key from a wallet, based
   # on an index value.
   def getPKFromWallet(self, inWlt, inIdx):
      retStr = ''
      try:
         addr160 = inWlt.getAddress160ByChainIndex(inIdx)
         retStr = inWlt.addrMap[addr160].getPubKey().toHexStr()
      except:
         LOGEXCEPT('Error fetching public key in wlt %s for chain index: %d' % \
                                             (inWlt.uniqueIDB58, inIdx))
      return retStr


   #############################################################################
   # Create a multisig lockbox. The user must specify the number of keys needed
   # to unlock a lockbox and the number of keys in a lockbox. Optionally, the
   # user may specify the public keys or wallets to use. If wallets are
   # specified, an address will be chosen from the wallet. If public keys are
   # specified, keys must be uncompressed. (For now, compressed keys aren't
   # supported.)
   #
   # Example: We wish to create a 2-of-3 lockbox based on 2 loaded wallets
   # (27TchD13 and AaAaaAQ4) and an uncompressed public key. The following
   # command would be executed.
   # armoryd 2 3 27TchD13 AaAaaAQ4 04010203040506070809....
   @catchErrsForJSON
   def jsonrpc_createlockbox(self, numM, numN, *args):
      """
      DESCRIPTION:
      Create an m-of-n lockbox associated with wallets loaded onto the
      armoryd server.
      PARAMETERS:
      numM - The number of signatures required to spend lockbox funds.
      numN - The total number of signatures associated with a lockbox.
      args - The wallets or public keys associated with a lockbox, the total of
             which must match <numN> in number. The wallets are represented by
             their Base58 IDs. The keys must be uncompressed. 
      RETURN:
      A dictionary with information about the new lockbox.
      """

      m = int(numM)
      n = int(numN)
      errStr = ''
      result = {}

      # Do some basic error checking before proceeding.
      if m > n:
         errStr = 'The user requires more keys or wallets to unlock a ' \
                  'lockbox (%d) than are required to create a lockbox (%d).' % \
                  (m, n)
         LOGERROR(errStr)
         result['Error'] = errStr
      elif m > LB_MAXM:
         errStr = 'The number of signatures required to unlock a lockbox ' \
                  '(%d) exceeds the maximum allowed (%d)' % (m, LB_MAXM)
         LOGERROR(errStr)
         result['Error'] = errStr
      elif n > LB_MAXN:
         errStr = 'The number of keys or wallets required to create a ' \
                  'lockbox (%d) exceeds the maximum allowed (%d)' % (n, LB_MAXN)
         LOGERROR(errStr)
         result['Error'] = errStr
      elif not args:
         errStr = 'No keys or wallets were specified. %d wallets or keys are ' \
                  'required to create the lockbox.' % n
         LOGERROR(errStr)
         result['Error'] = errStr
      elif len(args) > n:
         errStr = 'The number of supplied keys or wallets (%d) exceeds the ' \
                  'number required to create the lockbox (%d)' % (len(args), n)
         LOGERROR(errStr)
         result['Error'] = errStr
      elif len(args) < n:
         errStr = 'The number of supplied keys or wallets (%d) is less than ' \
                  'the number of required to create the lockbox (%d)' % \
                  (len(args), n)
         LOGERROR(errStr)
         result['Error'] = errStr
      else:
         allArgsValid = True
         badArg = ''
         addrList = [] # Starts as string list, eventually becomes binary.
         addrNameList = [] # String list
         lockboxPubKeyList = []

         # We need to determine which args are keys, which are wallets and which
         # are garbage.
         for lockboxItem in args:
            # First, check if the arg is a wallet ID. If not, check if it's a
            # valid pub key. If not, the input's invalid.
            try:
               # If search item's a pub key, it'll cause a KeyError to be
               # thrown. That's fine. We can catch it and keep on truckin'.
               lbWlt = self.serverWltMap[lockboxItem]
               lbWltHighestIdx = lbWlt.getHighestUsedIndex()
               lbWltPK = self.getPKFromWallet(lbWlt, lbWltHighestIdx)
               addrList.append(lbWltPK)
               addrName = 'Public key %d from wallet %s' % (lbWltHighestIdx, \
                                                            lockboxItem)
               addrNameList.append(addrName)

            except KeyError:
               # A screwy wallet ID will cause a TypeError if we check to see if
               # it's a pub key. Let's catch it.
               try:
                  # A pub key could be fake but in the proper form, so we
                  # have a second place where a value can fail. Catch it.
                  if isValidPK(lockboxItem, True):
                     # Make sure we're using an uncompressed key before
                     # processing it.
                     if len(lockboxItem) != 130:
                        badArg = lockboxItem
                        allArgsValid = False
                     else:
                        addrList.append(lockboxItem)
                        addrName = 'Public key %s' % lockboxItem
                        addrNameList.append(addrName)
                  else:
                     badArg = lockboxItem
                     allArgsValid = False
                     break

               except TypeError:
                  badArg = lockboxItem
                  allArgsValid = False
                  break

         # Do some basic error checking before proceeding.
         if allArgsValid == False:
            errStr = 'The user has specified an argument (%s) that is ' \
                     'invalid.' % badArg
            LOGERROR(errStr)
            result['Error'] = errStr
         else:
            # We must sort the addresses and comments together. It's important
            # to keep this code in sync with any other code creating lockboxes.
            # Also, convert the key list from hex to binary to support multisig
            # conversion while also minimizing coding.
            decorated  = [[pk,comm] for pk,comm in zip(addrList, \
                                                       addrNameList)]
            decorSort  = sorted(decorated, key=lambda pair: pair[0])
            for i, pair in enumerate(decorSort):
               lockboxPubKeyList.append(DecoratedPublicKey(hex_to_binary(pair[0])))
               addrList[i]     = hex_to_binary(pair[0])
               addrNameList[i] = pair[1]

            # Let the lockbox creation begin! We'll write it to a file and
            # return the hex representation via JSON.
            pkListScript = pubkeylist_to_multisig_script(addrList, m)
            lbID = calcLockboxID(pkListScript)
            lbCreateDate = long(RightNow())
            lbName = 'Lockbox %s' % lbID
            lbDescrip = '%s - %d-of-%d - Created by armoryd' % (lbID, m, n)
            lockbox = MultiSigLockbox(lbName, lbDescrip, m, n,
                                      lockboxPubKeyList, lbCreateDate)

            # To be safe, we'll write the LB only if Armory doesn't already have
            # a copy.
            if lbID in self.serverLBMap.keys():
               errStr = 'Lockbox %s already exists.' % lbID
               LOGERROR(errStr)
               result['Error'] = errStr
            else:
               # Write to the "master" LB list used by Armory and an individual
               # file, and load the LB into our LB set.
               lbFileName = 'Multisig_%s.lockbox.txt' % lbID
               lbFilePath = os.path.join(self.armoryHomeDir, lbFileName)
               writeLockboxesFile([lockbox], 
                                  os.path.join(self.armoryHomeDir, \
                                               MULTISIG_FILE_NAME), True)
               writeLockboxesFile([lockbox], lbFilePath, False)
               self.serverLBMap[lbID] = lockbox

               result = lockbox.toJSONMap()

      return result


   #############################################################################
   # Get info for a lockbox by lockbox ID. If no ID is specified, we'll get info
   # on the currently loaded LB if an LB exists.
   @catchErrsForJSON
   def jsonrpc_getlockboxinfo(self, inLBID=None, outForm='JSON'):
      """
      DESCRIPTION:
      Get information on the lockbox associated with a lockbox ID string or, if
      it exists, the currently active armoryd lockbox.
      PARAMETERS:
      inLBID - (Default=None) If used, armoryd will get information on the
               lockbox with the provided Base58 ID instead of the currently
               active armoryd lockbox.
      outForm - (Default=JSON) If used, armoryd will return the lockbox in a
                particular format. Choices are "JSON", "Hex", and "Base64".
      RETURN:
      If the lockbox is found, a dictionary with information on the lockbox will
      be returned.
      """

      self.lbToUse = self.curLB
      lbFound = True
      retDict = {}

      # We'll return info on the currently loaded LB if no LB ID has been
      # specified. If an LB ID has been specified, we'll get info on it if the
      # specified LB has been loaded.
      if inLBID in self.serverLBIDSet:
         self.lbToUse = self.serverLBMap[inLBID]
      else:
         # Unlike wallets, LBs are optional in armoryd, so we need to make sure
         # the currently loaded LB actually exists.
         if inLBID != None:
            retDict['Error'] = 'Lockbox %s does not exist.' % inLBID
            lbFound = False
         else:
            if self.lbToUse == None:
               retDict['Error'] = 'There are no lockboxes on the server.'
               lbFound = False

      # Get info on the lockbox.
      if lbFound:
         self.outForm = outForm.lower()
         if self.outForm == 'json':
            retDict['JSON'] = self.lbToUse.toJSONMap()
         elif self.outForm == 'hex':
            retDict['Hex'] = binary_to_hex(self.lbToUse.serialize())
         elif self.outForm == 'base64':
            retDict['Base64'] = base64.b64encode(binary_to_hex(self.lbToUse.serialize()))
         else:
            retDict['Error'] = '%s is an invalid output type.' % self.outForm

      return retDict


   #############################################################################
   # Receive a e-mail notification when money is sent from the active wallet.
   # The e-mail will list the address(es) that sent the money, along with the
   # accompanying transaction(s) and any metadata associated with the
   # address(es). Examples of usage are as follows, with clarification of
   # command line arguments provided as needed.
   #
   # 1)SMTP server port specified, 1 recipient, e-mail subject specified,
   #   "add" command used by default.
   #   armoryd watchwallet s@x.com smtp.x.com:465 myPass123 r@y.org Hi\ Friend\!
   # 2)SMTP server port defaults to 587, 2 recipients (delimited by a colon), no
   #   subject specified, "add" command specified.
   #   armoryd watchwallet sender@a.com smtp.a.com 321PassMy
   #     recip1@gmail.com:recip2@yahoo.com watchCmd=add
   # 3)E-mail notifications from a given e-mail address are stopped.
   #   armoryd watchwallet sender@c.net watchCmd=remove
   @catchErrsForJSON
   def jsonrpc_watchwallet(self, send_from, smtpServer=None, password=None,
                           send_to=None, subject=None, watchCmd='add'):
      """
      DESCRIPTION:
      Send an e-mail notification when the current wallet spends money.
      PARAMETERS:
      send_from - The email address of the sender.
      smtpServer - (Default=None) The SMTP email server.
      password - (Default=None) The email account password.
      send_to - (Default=None) The recipient or, if the string is delineated by
                a colon, a list of recipients.
      subject - (Default=None) The email subject.
      watchCmd - (Default=add) A string indicating if emails from the sender
                 should be sent or, if set to "remove", emails from the sender
                 that are currently being sent should be stopped.
      RETURN:
      None
      """

      retStr = 'watchwallet command failed due to a bad command.'

      if not watchCmd in ['add', 'remove']:
         LOGERROR('Unrecognized watchwallet command: "%s"', watchCmd)
      else:
         send_to = send_to.split(":")

         # Write the funct to be run when a block arrives with a transaction
         # where a wallet has sent money.
         @EmailOutput(send_from, smtpServer, password, send_to, subject)
         def reportTxFromAddrInNewBlock(pyHeader, pyTxList):
            result = ''
            for pyTx in pyTxList:
               for pyTxIn in pyTx.inputs:
                  sendingAddrStr = TxInExtractAddrStrIfAvail(pyTxIn)
                  if len(sendingAddrStr) > 0:
                     sendingAddrHash160 = addrStr_to_hash160(sendingAddrStr, \
                                                             False)[1]
                     if self.curWlt.addrMap.has_key(sendingAddrHash160):
                        sendingAddr = self.curWlt.addrMap[sendingAddrHash160]
                        result = ''.join([result, '\n', sendingAddr.toString(), \
                                          '\n'])
                        # print the meta data
                        if sendingAddrStr in self.addressMetaData:
                           result = ''.join([result, "\nMeta Data: ", \
                                             str(self.addressMetaData[sendingAddrStr]), \
                                             '\n'])
                        result = ''.join([result, '\n', pyTx.toString()])

            return result

         # Add or remove e-mail functs based on the user's command.
         if watchCmd == 'add':
            rpc_server.newBlockFunctions[send_from].append(reportTxFromAddrInNewBlock)
         elif watchCmd == 'remove':
            rpc_server.newBlockFunctions[send_from] = []
         retStr = 'watchwallet command succeeded.'

      return retStr


   #############################################################################
   # Send ASCII-encoded lockboxes to recipients via e-mail. For now, only
   # lockboxes from ArmoryQt's master list (multisigs.txt) or from the Armory
   # home directory will be searched.
   @catchErrsForJSON
   def jsonrpc_sendlockbox(self, lbIDs, sender, server, pwd, recips,
                           msgSubj='Armory Lockbox'):
      """
      DESCRIPTION:
      E-mail ASCII-encoded lockboxes to recipients.
      PARAMETERS:
      lbIDs - A colon-delineated list of Base58 IDs of lockboxes to send to an
              email recipient.
      sender - The email address of the sender.
      server - The SMTP email server.
      pwd - The email account password.
      recips - The recipient or, if the string is delineated by a colon, a list
               of recipients.
      msgSubj - (Default=Armory Lockbox) The email subject.
      RETURN:
      A string indicating whether or not the attempt to send was successful.
      """

      # Initial setup
      retStr = 'sendlockbox command succeeded.'
      if msgSubj == None:
         msgSubj = 'Armory Lockboxes'
      lbIDs = lbIDs.split(":")

      # Write the decorated function that will send the e-mail out.
      @EmailOutput(sender, server, pwd, recips, msgSubj)
      def sendLockboxes(lockboxes):
         emailText = '%s has sent you lockboxes used by Armory.' % sender
         emailText += ' The lockboxes can be found printed below.\n\n'
         emailText += 'TOTAL LOCKBOXES: %d\n\n' % len(lockboxes)
         for curLB in lockboxes:
            emailText += self.serverLBMap[curLB].serializeAscii() + '\n\n'

         return emailText

      # Do these lockboxes actually exist? If not, let the user know and bail.
      allLBsValid = True
      for curLB in lbIDs:
         if not curLB in self.serverLBMap.keys():
            LOGERROR('Lockbox %s does not exist! Exiting.' % curLB)
            allLBsValid = False
            retStr = 'sendlockbox command failed. %s does not exist.' % curLB
            break

      # Send the lockbox notifications if all the lockboxes exist.
      if allLBsValid:
         sendLockboxes(lbIDs)

      return retStr


   #############################################################################
   # Associate meta data to an address or addresses
   # Example input:  "{\"mzAtXhy3Z6SLd7rAwNJrL17e8mQkjDVDXh\": {\"chain\": 5,
   # \"index\": 2}, \"mkF5L93F5HLhLmQagX26TdXcvPGHvfjoTM\": {\"CrazyField\": \"what\",
   # \"1\": 1, \"2\": 2}}"
   @catchErrsForJSON
   def jsonrpc_setaddressmetadata(self, newAddressMetaData):
      """
      DESCRIPTION:
      Set armoryd-specific metadata associated with Base58 addresses.
      PARAMETERS:
      newAddressMetaData - A dictionary containing arbitrary metadata to attach
                           to Base58 addresses listed with the metadata.
      RETURN:
      None
      """

      # Loop once to check the addresses
      # Don't add any meta data if one of the addresses wrong.
      for addr in newAddressMetaData.keys():
         if not checkAddrStrValid(addr):
            raise InvalidBitcoinAddress
         if not self.curWlt.addrMap.has_key(addrStr_to_hash160(addr, False)[1]):
            raise AddressNotInWallet
      self.addressMetaData.update(newAddressMetaData)


   #############################################################################
   # Clear the metadata.
   @catchErrsForJSON
   def jsonrpc_clearaddressmetadata(self):
      """
      DESCRIPTION:
      Clear all armoryd-specific metadata for the currently loaded wallet.
      PARAMETERS:
      None
      RETURN:
      None
      """

      self.addressMetaData = {}


   #############################################################################
   # Get the metadata.
   @catchErrsForJSON
   def jsonrpc_getaddressmetadata(self):
      """
      DESCRIPTION:
      Get all armoryd-specific metadata for the currently loaded wallet.
      PARAMETERS:
      None
      RETURN:
      A dictionary with all metadata sent to armoryd.
      """

      return self.addressMetaData


   #############################################################################
   # Function that gets the B58 string of the currently active wallet.
   @catchErrsForJSON
   def jsonrpc_getactivewallet(self):
      """
      DESCRIPTION:
      Get the wallet ID of the currently active wallet.
      PARAMETERS:
      None
      RETURN:
      The Base58 ID for the currently active wallet.
      """

      # Return the B58 string of the currently active wallet.
      return self.curWlt.uniqueIDB58 if self.curWlt else None


   #############################################################################
   # Function that gets the B58 string of the currently active lockbox.
   @catchErrsForJSON
   def jsonrpc_getactivelockbox(self):
      """
      DESCRIPTION:
      Get the lockbox ID of the currently active lockbox.
      PARAMETERS:
      None
      RETURN:
      The Base58 ID for the currently active lockbox.
      """

      # Return the B58 string of the currently active lockbox.
      return self.curLB.uniqueIDB58 if self.curLB else None


   #############################################################################
   # Function that sets the active wallet using a B58 string.
   @catchErrsForJSON
   def jsonrpc_setactivewallet(self, newIDB58):
      """
      DESCRIPTION:
      Set the currently active wallet to one already loaded on the armoryd
      server.
      PARAMETERS:
      newIDB58 - The Base58 ID of the wallet to be made active.
      RETURN:
      A string indicating whether or not the wallet was set as desired.
      """

      # Return a string indicating whether or not the active wallet was set to a
      # new wallet. If the change fails, keep the currently active wallet.
      retStr = ''

      try:
         newWlt = self.serverWltMap[newIDB58]
         self.curWlt = newWlt  # Separate in case ID's wrong & error's thrown.
         LOGINFO('Syncing wallet: %s' % newIDB58)
         self.curWlt.syncWithBlockchain() # Call after each BDM operation.
         retStr = 'Wallet %s is now active.' % newIDB58
      except:
         LOGERROR('setactivewallet - Wallet %s does not exist.' % newIDB58)
         retStr = 'Wallet %s does not exist.' % newIDB58
      return retStr


   #############################################################################
   # Function that sets the active lockbox using a B58 string.
   @catchErrsForJSON
   def jsonrpc_setactivelockbox(self, newIDB58):
      """
      DESCRIPTION:
      Set the currently active lockbox to one already loaded on the armoryd
      server.
      PARAMETERS:
      newIDB58 - The Base58 ID of the lockbox to be made active.
      RETURN:
      A string indicating whether or not the lockbox was set as desired.
      """

      # Return a string indicating whether or not the active wallet was set to a
      # new wallet. If the change fails, keep the currently active wallet.
      retStr = ''
      try:
         newLB = self.serverLBMap[newIDB58]
         self.curLB = newLB  # Separate in case ID's wrong & error's thrown.
         retStr = 'Lockbox %s is now active.' % newIDB58
      except:
         LOGERROR('setactivelockbox - Lockbox %s does not exist.' % newIDB58)
         retStr = 'Lockbox %s does not exist.' % newIDB58
      return retStr


   #############################################################################
   # Function that lists all the loaded wallets.
   @catchErrsForJSON
   def jsonrpc_listloadedwallets(self):
      """
      DESCRIPTION:
      List all wallets loaded onto the armoryd server.
      PARAMETERS:
      None
      RETURN:
      A dictionary with the Base58 values of all wallets loaded in armoryd.
      """

      # Return a dictionary with a string as the key and a wallet B58 value as
      # the value.
      curKey = 1
      walletList = {}
      for k in self.serverWltMap.keys():
         curWltStr = 'Wallet %04d' % curKey
         walletList[curWltStr] = k
         curKey += 1
      return walletList


   #############################################################################
   # Function that lists all the loaded wallets.
   @catchErrsForJSON
   def jsonrpc_listloadedlockboxes(self):
      """
      DESCRIPTION:
      List all lockboxes loaded onto the armoryd server.
      PARAMETERS:
      None
      RETURN:
      A dictionary with the Base58 values of all lockboxes loaded in armoryd.
      """

      # Return a dictionary with a string as the key and a wallet B58 value as
      # the value.
      curKey = 1
      lockboxList = {}
      for l in self.serverLBMap.keys():
         curLBStr = 'Lockbox %04d' % curKey
         lockboxList[curLBStr] = l
         curKey += 1
      return lockboxList


   #############################################################################
   # Pull in a signed Tx and get the raw Tx hex data to broadcast. This call
   # works with a regular signed Tx and a signed lockbox Tx if there are already
   # enough signatures.
   @catchErrsForJSON
   def jsonrpc_gethextxtobroadcast(self, txASCIIFile):
      """
      DESCRIPTION:
      Get a signed Tx from a file and get the raw hex data to broadcast.
      PARAMETERS:
      txASCIIFile - The path to a file with an signed transacion.
      RETURN:
      A hex string of the raw transaction data to be transmitted.
      """

      ustxObj = None
      enoughSigs = False
      sigStatus = None
      sigsValid = False
      ustxReadable = False
      allData = ''
      finalTx = None
      self.retStr = 'The transaction data cannot be broadcast'

      # Read in the signed Tx data. HANDLE UNREADABLE FILE!!!
      with open(txASCIIFile, 'r') as lbTxData:
         allData = lbTxData.read()

      # Try to decipher the Tx and make sure it's actually signed.
      try:
         ustxObj = UnsignedTransaction().unserializeAscii(allData)
         sigStatus = ustxObj.evaluateSigningStatus()
         enoughSigs = sigStatus.canBroadcast
         sigsValid = ustxObj.verifySigsAllInputs()
         ustxReadable = True
      except BadAddressError:
         LOGERROR('This transaction contains inconsistent information. This ' \
                  'is probably not your fault...')
         ustxObj = None
         ustxReadable = False
      except NetworkIDError:
         LOGERROR('This transaction is actually for a different network! Did' \
                  'you load the correct transaction?')
         ustxObj = None
         ustxReadable = False
      except (UnserializeError, IndexError, ValueError):
         LOGERROR('This transaction can\'t be read.')
         ustxObj = None
         ustxReadable = False

      # If we have a signed Tx object, let's make sure it's actually usable.
      if ustxObj:
         if not enoughSigs or not sigsValid or not ustxReadable:
            if not ustxReadable:
               if len(allData) > 0:
                  LOGERROR('The Tx data was read but was corrupt.')
               else:
                  LOGERROR('The Tx data couldn\'t be read.')
            if not sigsValid:
                  LOGERROR('The Tx data doesn\'t have valid signatures.')
            if not enoughSigs:
                  LOGERROR('The Tx data doesn\'t have enough signatures.')
         else:
            finalTx = ustxObj.getBroadcastTxIfReady()
            if finalTx:
               newTxHash = finalTx.getHash()
               LOGINFO('Tx %s may be broadcast - %s' % \
                       (binary_to_hex(newTxHash), \
                        binary_to_hex(finalTx.serialize())))
               self.retStr = binary_to_hex(finalTx.serialize())
            else:
               LOGERROR('The Tx data isn\'t ready to be broadcast')

      return self.retStr

   ##################################
   # Take the ASCII representation of an unsigned Tx (i.e., the data that is
   # signed by Armory's offline Tx functionality) and returns an ASCII
   # representation of the signed Tx, with the current wallet signing the Tx.
   # See SignBroadcastOfflineTxFrame::signTx() (ui/TxFrames.py) for the GUI's
   # analog.
   @catchErrsForJSON
   def jsonrpc_signasciitransaction(self, unsignedTxASCII, wltPasswd=None):
      """
      DESCRIPTION:
      Sign an unsigned transaction and get the signed ASCII data.
      PARAMETERS:
      unsignedTxASCII - An ASCII-formatted unsigned transaction, like the one
                        used by Armory for offline transactions.
      wltPasswd - (Default=None) If needed, the current wallet's password.
      RETURN:
      A string with the ASCII-formatted signed transaction or, if the signing
      failed, a string indicating failure.
      """

      retStr = ''
      unsignedTx = UnsignedTransaction().unserializeAscii(unsignedTxASCII)

      # If the wallet is encrypted, attempt to decrypt it.
      decrypted = False
      if self.curWlt.useEncryption:
         passwd = SecureBinaryData(str(wltPasswd))
         if not self.curWlt.verifyPassphrase(passwd):
            LOGERROR('Passphrase was incorrect! Wallet could not be ' \
                     'unlocked. Signed transaction will not be created.')
            retStr = 'Passphrase was incorrect! Wallet could not be ' \
                     'unlocked. Signed transaction will not be created.'
         else:
            self.curWlt.unlock(securePassphrase=passwd)
            decrypted = True

         passwd.destroy()

      # If the wallet's unencrypted, we want to continue.
      else:
         decrypted = True

      # Create the signed transaction and verify it.
      if decrypted:
         unsignedTx = self.curWlt.signUnsignedTx(unsignedTx)
         self.curWlt.advanceHighestIndex()
         if not unsignedTx.verifySigsAllInputs():
            LOGERROR('Error signing transaction. Most likely this is not the ' \
                     'correct wallet.')
            retStr = 'Error signing transaction. Most likely this is not the ' \
                     'correct wallet.'
         else:
            # The signed Tx is valid.
            retStr = unsignedTx.serializeAscii()

      return retStr


   #############################################################################
   # Register some code to be run when we encounter a zero-conf Tx or a
   # "surprise" Tx. The definitions are as follows.
   #
   # Zero-conf Tx: A Tx seen by itelf on the network. (This is virtually every
   #               Tx on the network.)
   # Surprise Tx: On rare occasions, a transaction will be seen for the first
   #              time when it appears in a block.
   #
   # NB: This code is NOT ready for everyday use and is here primarily to
   # establish some hooks to support future work. It's also blatantly wrong, as
   # the code doesn't match the newBlockFunctions code. Hack at your own risk!
   #@catchErrsForJSON
   #def jsonrpc_registertxscript(self, scrPath):
   #   """
   #   DESCRIPTION:
   #   Add wallets onto the armoryd server.
   #   PARAMETERS:
   #   None
   #   RETURN:
   #   None
   #   """
   #
   #   rpc_server.newTxFunctions[curWlt].append(scrPath)


   #############################################################################
   # Helper funct that converts the lockbox dict into a list.
   def convLBDictToList(self):
      retList = []

      for lb in self.serverLBMap.values():
         retList.append(lb)

      return retList


   #############################################################################
   # Get a dictionary with all functions the armoryd server can run.
   @catchErrsForJSON
   def jsonrpc_help(self):
      """
      DESCRIPTION:
      Get a directionary with all functions the armoryd server can run.
      PARAMETERS:
      None
      RETURN:
      A dictionary with all functions available on the armoryd server, along
      with the function parameters and function return value.
      """

      return jsonFunctDict


# Now that we have completed the armoryd server class, let's build the
# dict that includes the functions clients can call, along with documentation.
# Be sure to use only functs with "jsonrpc_" at the start of the funct name (and
# also strip "jsonrpc_") and get the funct's docstring ("""Funct descrip"""),
# which will be extensively parsed to create the dict.
jFunctPrefix = "jsonrpc_"
jFuncts = inspect.getmembers(Armory_Json_Rpc_Server, predicate=inspect.ismethod)

# Check only the applicable functs.
for curJFunct in jFuncts:
   if curJFunct[0].startswith(jFunctPrefix):
      # Remember to strip the prefix before using the funct name.
      functDoc = {}
      functName = curJFunct[0][len(jFunctPrefix):]

      # Save the descrip/param/return data while stripping out the targeted
      # strings (e.g., "PARAMETERS:"). Also, filter out the empty string in
      # the resultant list, which should have three entries in the end.
      m = '[ \n]*DESCRIPTION:[ \n]*|[ \n]*PARAMETERS:[ \n]*|[ \n]*RETURN:[ \n]*'
      functSplit = filter(None, re.split(m, str(curJFunct[1].__doc__)))

      if(len(functSplit) != 3):
         functDoc['Error'] = 'The function description is malformed.'
      else:
         # While the help text is still together, perform the following steps.
         # Description:  Replace newlines & extra space w/ 1 space, then strip
         #               leading & trailing whitespace. (This allows params to
         #               be described over multiple lines.)
         # Parameters:   Strip extra whitespace.
         # Return Value: Replace newlines & extra space w/ 1 space, then strip
         #               leading & trailing whitespace. (This allows vals to be
         #               described over multiple lines.)
         functSplit[0] = re.sub(r' *\n *', ' ', functSplit[0]).strip()
         functSplit[1] = functSplit[1].strip()
         functSplit[2] = re.sub(r' *\n *', ' ', functSplit[2]).strip()

         # Create the return dict and param list, then populate the param list.
         # If the parameter entry is "None", just save it. If there are params,
         # perform the following steps.
         # - Split the param list while using the param name and the follow-up
         #   dash as the key, while saving the param name. The format must be
         #   "paramName - " in order for the code to work properly!!!
         # - Filter out the empty string in the resultant list.
         # - Split the resultant strings in two, with the param name in the
         #   first string and the description in the second string.
         # - For each description, replace newlines & extra space w/ 1 space,
         #   then strip leading & trailing whitespace. (This allows descips to
         #   be written over multiple lines.)
         # - Recreate & append to the param list a string w/ the param name &
         #   param descrip.
         functDoc = {}
         functParams = []
         if functSplit[1] == 'None':
            functParams.append(functSplit[1])
         else:
            functSplit2 = filter(None, (re.split('([^\s]+) - ', functSplit[1])))
            functSplit3 = getDualIterable(functSplit2)
            for pName, pDescrip in functSplit3:
               pDescripClean = re.sub(r' *\n *', ' ', pDescrip).strip()
               pStr = '%s - %s' % (pName, pDescripClean)
               functParams.append(pStr)

         # Save all the strings & lists in the funct's dict. The code is written
         # to prevent numerical confusion that can occur from pops.
         functDoc['Parameters'] = functParams
         functDoc['Return Value'] = functSplit.pop(2)
         functDoc['Description'] = functSplit.pop(0)

      # Save the funct's dict in the master dict to be returned to the user.
      jsonFunctDict[functName] = functDoc


################################################################################
class Armory_Daemon(object):
   def __init__(self, wlt=None, lb=None):
      # NB: These objects contain ONLY wallet/lockbox data loaded at startup.
      # Armory_Json_Rpc_Server will contain the active wallet/LB lists.
      self.WltMap = {}
      self.wltIDSet = set()
      self.lboxMap = {}
      self.lbIDSet = set()
      self.curWlt = None
      self.curLB = None
      self.lboxCppWalletMap = {}

      # Check if armoryd is already running. If so, just execute the command.
      armorydIsRunning = self.checkForAlreadyRunning()
      if armorydIsRunning == True:
         # Execute the command and return to the command line.
         self.executeCommand()
         os._exit(0)
      else:
         self.lock = threading.Lock()
         self.lastChecked = None

         #check wallet consistency every hour
         self.checkStep = 3600

         print ''
         print '*'*80
         print '* '
         print '* WARNING!  WALLET FILE ACCESS IS NOT THREAD-SAFE!'
         print '*           DO NOT run armoryd at the same time as ArmoryQt if '
         print '*           they are managing the same wallet file.  If you want '
         print '*           to manage the same wallet with both applications '
         print '*           you must make a digital copy/backup of the wallet file '
         print '*           into another directory and point armoryd at that one.  '
         print '*           '
         print '*           As long as the two processes do not share the same '
         print '*           actual file, there is no risk of wallet corruption. '
         print '*           Just be aware that addresses may end up being reused '
         print '*           if you execute transactions at approximately the same '
         print '*           time with both apps. '
         print '* '
         print '*'*80
         print ''

         # Otherwise, set up the server. This includes a defaultdict with a list
         # of functs to execute. This is done so that multiple functs can be
         # associated with the same search key.
         self.newTxFunctions = []
         self.heartbeatFunctions = []
         self.newBlockFunctions = defaultdict(list)

         # armoryd can take a default lockbox. If it's not passed in, load some
         # lockboxes.
         if lb:
            self.curLB = lb
         else:
            # Get the lockboxes in standard Armory LB file and store pointers
            # to them, assuming any exist.
            lbPaths = getLockboxFilePaths()
            addMultLockboxes(lbPaths, self.lboxMap, self.lbIDSet)
            if len(self.lboxMap) > 0:
               # Set the current LB to the 1st wallet in the set. (The choice is
               # arbitrary.)
               self.curLB = self.lboxMap[self.lboxMap.keys()[0]]

               # Create the CPP wallet map for each lockbox.
               for lbID,lbox in self.lboxMap.iteritems():
                  self.lboxCppWalletMap[lbID] = BtcWallet()
                  scraddrReg = script_to_scrAddr(lbox.binScript)
                  scraddrP2SH = script_to_scrAddr(script_to_p2sh_script(lbox.binScript))
                  self.lboxCppWalletMap[lbID].addScrAddress_1_(scraddrReg)
                  self.lboxCppWalletMap[lbID].addScrAddress_1_(scraddrP2SH)

            else:
               LOGWARN('No lockboxes were loaded.')

         # armoryd can take a default wallet. If it's not passed in, load some
         # wallets.
         if wlt:
            self.curWlt = wlt
         else:
            # Get the wallets in the Armory data directory and store pointers
            # to them. Also, set the current wallet to the 1st wallet in the
            # set. (The choice is arbitrary.)
            wltPaths = readWalletFiles()
            addMultWallets(wltPaths, self.WltMap, self.wltIDSet)
            if len(self.WltMap) > 0:
               self.curWlt = self.WltMap[self.WltMap.keys()[0]]
               self.WltMap[self.curWlt.uniqueIDB58] = self.curWlt
               self.wltIDSet.add(self.curWlt.uniqueIDB58)
            else:
               LOGERROR('No wallets could be loaded! armoryd will exit.')

         # Log info on the wallets we've loaded.
         numWallets = len(self.WltMap)
         LOGINFO('Number of wallets read in: %d', numWallets)
         for wltID, wlt in self.WltMap.iteritems():
            dispStr  = ('   Wallet (%s):' % wltID).ljust(25)
            dispStr +=  '"'+wlt.labelName.ljust(32)+'"   '
            dispStr +=  '(Encrypted)' if wlt.useEncryption else '(No Encryption)'
            LOGINFO(dispStr)

         # Log info on the lockboxes we've loaded.
         numLockboxes = len(self.lboxMap)
         LOGINFO('Number of lockboxes read in: %d', numLockboxes)
         for lockboxID, lockbox in self.lboxMap.iteritems():
            dispStr  = ('   Lockbox (%s):' % lockboxID).ljust(25)
            dispStr += '"' + lockbox.shortName.ljust(32) + '"'
            LOGINFO(dispStr)

         # Check and make sure we have at least 1 wallet. If we don't, stop
         # immediately.
         if numWallets > 0:
            LOGWARN('Active wallet is set to %s' % self.curWlt.uniqueIDB58)
         else:
            os._exit(0)

         # Check to see if we have at least 1 lockbox. If we don't, it's okay.
         if numLockboxes > 0:
            LOGWARN('Active lockbox is set to %s' % self.curLB.uniqueIDB58)

         LOGINFO("Initialising RPC server on port %d", ARMORY_RPC_PORT)
         resource = Armory_Json_Rpc_Server(self.curWlt, self.curLB, \
                                           self.WltMap, self.lboxMap, \
                                           self.wltIDSet, self.lbIDSet, \
                                           self.lboxCppWalletMap)
         secured_resource = self.set_auth(resource)

         # This is LISTEN call for armory RPC server
         reactor.listenTCP(ARMORY_RPC_PORT, \
                           server.Site(secured_resource), \
                           interface="127.0.0.1")

         # Setup the heartbeat function to run every 
         reactor.callLater(3, self.Heartbeat)


   #############################################################################
   def set_auth(self, resource):
      passwordfile = ARMORYD_CONF_FILE
      # Create User Name & Password file to use locally
      if not os.path.exists(passwordfile):
         with open(passwordfile,'a') as f:
            # Don't wait for Python or the OS to write the file. Flush buffers.
            genVal = SecureBinaryData().GenerateRandom(32).toBinStr()
            f.write('generated_by_armory:%s' % binary_to_base58(genVal))
            f.flush()
            os.fsync(f.fileno())

      checker = FilePasswordDB(passwordfile)
      realmName = "Armory JSON-RPC App"
      wrapper = wrapResource(resource, [checker], realmName=realmName)
      return wrapper


   #############################################################################
   # NB: ArmoryQt has a similar function (finishLoadBlockchainGUI) that shares
   # common functionality via ArmoryUtils (finishLoadBlockchainCommon). If you
   # mod this function, please be mindful of what goes where, and make sure
   # any critical functionality makes it into ArmoryQt.
   def start(self):
      #run a wallet consistency check before starting the BDM
      self.checkWallet()
      
      #try to grab checkWallet lock to block start() until the check is over
      self.lock.acquire()
      self.lock.release()

      # This is not a UI so no need to worry about the main thread being
      # blocked. Any UI that uses this Daemon can put the call to the Daemon on
      # its own thread.
      TheBDM.setBlocking(True)
      LOGWARN('Server started...')
      if(not TheBDM.getBDMState()=='Offline'):
         # Put the BDM in online mode only after registering all Python wallets.
         for wltID, wlt in self.WltMap.iteritems():
            LOGWARN('Registering wallet: %s' % wltID)
            TheBDM.registerWallet(wlt)
         TheBDM.setOnlineMode(True)

<<<<<<< HEAD
         LOGINFO('Blockchain loading')
         while not TheBDM.getBDMState()=='BlockchainReady':
            time.sleep(2)

         self.latestBlockNum = TheBDM.blockchain().top().getBlockHeight()
         LOGINFO('Blockchain loading finished.  Top block is %d', self.latestBlockNum)

         mempoolfile = os.path.join(ARMORY_HOME_DIR,'mempool.bin')
         self.checkMemoryPoolCorruption(mempoolfile)
         TheBDM.enableZeroConf(mempoolfile)
         LOGINFO('Syncing wallet: %s' % self.curWlt.uniqueIDB58)
         self.curWlt.syncWithBlockchain()
         LOGINFO('Blockchain load and wallet sync finished')
         LOGINFO('Wallet balance: %s' % coin2str(self.curWlt.getBalance('Spendable')))
=======
         # Initialize the mem pool and sync the wallets. (NB: This shares
         # critical startup code with ArmoryQt.)
         self.latestBlockNum = TheBDM.finishLoadBlockchainCommon(self.WltMap, \
                                                          self.lboxCppWalletMap, \
                                                          False)[0]

         self.timeReceived = TheBDM.getTopBlockHeader().getTimestamp()
         LOGINFO('Blockchain loaded. Wallets synced!')
         LOGINFO('Current block number: %d', self.latestBlockNum)
         LOGINFO('Current block received at: %d', self.timeReceived)

         vectMissingBlks = TheBDM.missingBlockHashes()
         LOGINFO('Blockfile corruption check: Missing blocks: %d', \
                 len(vectMissingBlks))
         if len(vectMissingBlks) > 0:
            LOGERROR('Armory has detected an error in the blockchain ' \
                     'database maintained by the third-party Bitcoin ' \
                     'software (Bitcoin-Qt or bitcoind). This error is not ' \
                     'fatal, but may lead to incorrect balances, inability ' \
                     'to send coins, or application instability. It is ' \
                     'unlikely that the error affects your wallets, but it ' \
                     'is possible.  If you experience crashing, or see ' \
                     'incorrect balances on any wallets, it is strongly ' \
                     'recommended you re-download the blockchain via the ' \
                     '"Factory Reset" option in ArmoryQt.')

         LOGINFO('Wallet balance: %s' % \
                 coin2str(self.curWlt.getBalance('Spendable')))
>>>>>>> 40cbbf09

         # This is CONNECT call for armoryd to talk to bitcoind
         LOGINFO('Set up connection to bitcoind')
         self.NetworkingFactory = ArmoryClientFactory( \
                        TheBDM,
                        func_loseConnect = self.showOfflineMsg, \
                        func_madeConnect = self.showOnlineMsg, \
                        func_newTx       = self.execOnNewTx, \
                        func_newBlock    = self.execOnNewBlock)
         reactor.connectTCP('127.0.0.1', BITCOIN_PORT, self.NetworkingFactory)
      reactor.run()


   #############################################################################
   @classmethod
   def checkForAlreadyRunning(self):
      retVal = True
      sock = socket.socket()

      # Try to create a connection to the Armory server. If an error is thrown,
      # that means the server doesn't exist.
      try:
         # For now, all we want to do is see if the server exists.
         sock = socket.create_connection(('127.0.0.1',ARMORY_RPC_PORT), 0.1);
      except socket.error:
         LOGINFO('No other armoryd.py instance is running.  We\'re the first.')
         retVal = False

      # Clean up the socket and return the result.
      sock.close()
      return retVal


   #############################################################################
   def executeCommand(self):
      # Open the armoryd.conf config file. At present, it's just a username and
      # password (e.g., "frank:abc123").
      '''
      Function that sets up and executes an armoryd command using JSON-RPC.
      '''
      with open(ARMORYD_CONF_FILE, 'r') as f:
         usr,pwd = f.readline().strip().split(':')

      # If the user gave a command, create a connection to the armoryd server
      # and attempt to execute the command.
      if CLI_ARGS:
         # Make sure the command is lowercase.
         CLI_ARGS[0] = CLI_ARGS[0].lower()

         # Create a proxy pointing to the armoryd server.
         proxyobj = ServiceProxy("http://%s:%s@127.0.0.1:%d" % \
                                 (usr,pwd,ARMORY_RPC_PORT))

         # Let's try to get everything set up for successful command execution.
         try:
            #if not proxyobj.__hasattr__(CLI_ARGS[0]):
               #raise UnrecognizedCommand, 'No json command %s'%CLI_ARGS[0]
            extraArgs = []
            for arg in ([] if len(CLI_ARGS)==1 else CLI_ARGS[1:]):
               # It is possible to pass in JSON-formatted data (e.g.,
               # {"myName":"Terry"}). This isn't smart because no armoryd
               # commands can handle them. But, just in case this changes in the
               # future, we'll decode them anyway and let the functions fail on
               # their own terms. "Normal" args, however, will work for now.
               if arg[0] == '{':
                  # JSON input example:  {"Ages":(10.23, 39.21)}
                  # json.loads() output: {u'Ages', [10.23, 39.21]}
                  extraArgs.append(json.loads(arg))
               else:
                  extraArgs.append(arg)

            # Just in case we wish to give the user any info/warnings before the
            # command is executed, do it here.
            emailWarning = 'WARNING: For now, the password for your e-mail ' \
                           'account will sit in memory and in your shell ' \
                           'history. We highly recommend that you use a ' \
                           'disposable account which may be compromised ' \
                           'without exposing sensitive information.'
            if CLI_ARGS[0] == 'watchwallet' or CLI_ARGS[0] == 'sendlockbox':
               print emailWarning

            # Call the user's command (e.g., "getbalance full" ->
            # jsonrpc_getbalance(full)) and print results.
            result = proxyobj.__getattr__(CLI_ARGS[0])(*extraArgs)
            print json.dumps(result, indent=4, sort_keys=True, \
                             cls=UniversalEncoder)

            # If there are any special cases where we wish to do some
            # post-processing on the client side, do it here.
            # For now, no such post-processing is required.

         except Exception as e:
            # The command was bad. Print a message.
            errtype = str(type(e))
            errtype = errtype.replace("<class '",'')
            errtype = errtype.replace("<type '",'')
            errtype = errtype.replace("'>",'')
            errordict = { 'error': {
                          'errortype': errtype,
                          'jsoncommand': CLI_ARGS[0],
                          'jsoncommandargs': ([] if len(CLI_ARGS)==1 else CLI_ARGS[1:]),
                          'extrainfo': str(e) if len(e.args)<2 else e.args}}

            print json.dumps( errordict, indent=4, sort_keys=True, cls=UniversalEncoder)


   #############################################################################
   def execOnNewTx(self, pytxObj):
      # Execute on every new Tx.
      TheBDM.addNewZeroConfTx(pytxObj.serialize(), long(RightNow()), True)
      TheBDM.rescanWalletZeroConf(self.curWlt.cppWallet)

      # Add anything else you'd like to do on a new transaction.
      for txFunc in self.newTxFunctions:
         txFunc(pytxObj)


   #############################################################################
   def execOnNewBlock(self, pyHeader, pyTxList):
      # DO NOT PUT ANY FUNCTION HERE THAT EXPECT TheBDM TO BE UP TO DATE
      # WITH THE NEW BLOCK!  ONLY CALL FUNCTIONS THAT OPERATE PURELY ON
      # THE NEW HEADER AND TXLIST WITHOUT TheBDM.

      # Any functions that you want to execute on new blocks should go in
      # the "if newBlocks>0: ... " clause in the Heartbeat function, below

      # Armory executes newBlock functions in the readBlkFileUpdate()
      # which occurs in the heartbeat function.  execOnNewBlock() may be
      # called before readBlkFileUpdate() has run, and thus TheBDM may
      # not have the new block data yet. (There's a variety of reason for
      # this design decision, I can enumerate them for you in an email....)
      # If you need to execute anything, execute after readBlkFileUpdate().

      # Therefore, if you put anything here, it should operate on the header
      # or tx data in a vacuum (without any reliance on TheBDM)
      pass


   #############################################################################
   def showOfflineMsg(self):
      LOGINFO('Offline - not tracking blockchain')


   #############################################################################
   def showOnlineMsg(self):
      LOGINFO('Online - tracking blockchain')

   #############################################################################
   @AllowAsync
   def checkWallet(self):
      if self.lock.acquire(False):
         wltStatus = PyBtcWalletRecovery().ProcessWallet(None, self.curWlt, \
                                                         Mode=5)
         if wltStatus != 0:
            print 'Wallet consistency check failed in wallet %s!!!' \
                   % (self.curWlt.uniqueIDB58)
            print 'Aborting...'

            quit()
         else:
            self.lastChecked = RightNow()

      self.lock.release()


   #############################################################################
   def Heartbeat(self, nextBeatSec=1):
      """
      This method is invoked when the app is initialized, and will
      run every 2 seconds, or whatever is specified in the nextBeatSec
      argument.
      """
      # Check for new blocks in the latest blk0XXXX.dat file.
      if TheBDM.getBDMState()=='BlockchainReady':
         #check wallet every checkStep seconds
         nextCheck = self.lastChecked + self.checkStep
         if RightNow() >= nextCheck:
            self.checkWallet()

<<<<<<< HEAD
         prevTopBlock = TheBDM.blockchain().top().getBlockHeight()
=======
         # If there's a new block, use this to determine it affected our wallets.
         # NB: We may wish to alter this to reflect only the active wallet.
         #prevLedgSize = dict([(wltID, len(self.walletMap[wltID].getTxLedger())) \
         #                                    for wltID in WltMap.keys()])


         # Check for new blocks in the blk000X.dat file
         prevTopBlock = TheBDM.getTopBlockHeight()
>>>>>>> 40cbbf09
         newBlks = TheBDM.readBlkFileUpdate()
         if newBlks>0:
            self.latestBlockNum = TheBDM.blockchain().top().getBlockHeight()
            self.topTimestamp   = TheBDM.blockchain().top().getTimestamp()

            self.curWlt.syncWithBlockchain()
            TheBDM.rescanWalletZeroConf(self.curWlt.cppWallet)

            # On very rare occasions, we could come across a new Tx in a block
            # instead of seeing it on the network first. Let's check for this
            # case and, if desired, execute NewTx user functs.
            # NB: As written, this code is probably wrong! We only care about
            # the active wallet, but we're passing in the entire wallet set.
            # We probably ought to add awareness of the current wallet in the
            # daemon. Be sure to get the initial wallet and do post-processing
            # when a user wants to change the active wallet. (For that matter,
            # we should probably add post-processing when adding wallets so
            # that we can track what we have.)
            #surpriseTx = newBlockSyncRescanZC(TheBDM, WltMap, prevLedgSize)
            #if surpriseTx:
               #LOGINFO('New Block contained a transaction relevant to us!')
               # THIS NEEDS TO BE CHECKED! IT STILL USES ARMORYQT VALUES!!!
               # WltMap SHOULD ALSO PROBABLY BE CHANGED TO THE CURRENT WALLET!
               #notifyOnSurpriseTx(self.currBlockNum-newBlocks, \
               #                   self.currBlockNum+1, WltMap, False, TheBDM)

               # If there's user-executed code on a new Tx, execute here before
               # dealing with any new blocks.
               # NB: THIS IS PLACEHOLDER CODE THAT MAY BE WRONG!!!
               #for txFunc in self.newTxFunctions:
                  #txFunc(pytxObj)

            # If there are no new block functions to run, just skip all this.
            if len(self.newBlockFunctions) > 0:
               # Here's where we actually execute the new-block calls, because
               # this code is guaranteed to execute AFTER the TheBDM has processed
               # the new block data.
               # We walk through headers by block height in case the new block 
               # didn't extend the main chain (this won't run), or there was a 
               # reorg with multiple blocks and we only want to process the new
               # blocks on the main chain, not the invalid ones
               for blknum in range(prevTopBlock+1, self.latestBlockNum+1):
                  cppHeader = TheBDM.blockchain().getHeaderByHeight(blknum)
                  pyHeader = PyBlockHeader().unserialize(cppHeader.serialize())
                  
                  cppBlock = TheBDM.getMainBlockFromDB(blknum)
                  pyTxList = [PyTx().unserialize(cppBlock.getSerializedTx(i)) for
                                 i in range(cppBlock.getNumTx())]
                  for funcKey in self.newBlockFunctions:
                     for blockFunc in self.newBlockFunctions[funcKey]:
                        blockFunc(pyHeader, pyTxList)

      self.curWlt.checkWalletLockTimeout()
      reactor.callLater(nextBeatSec, self.Heartbeat)


if __name__ == "__main__":
   rpc_server = Armory_Daemon()
   rpc_server.start()<|MERGE_RESOLUTION|>--- conflicted
+++ resolved
@@ -931,50 +931,6 @@
 
 
    #############################################################################
-<<<<<<< HEAD
-   def jsonrpc_getledgersimple(self, tx_count=10, from_tx=0):
-      return self.jsonrpc_getledger(tx_count, from_tx, simple=True)
-
-
-   #############################################################################
-   # NB: For now, this is incompatible with lockboxes.
-   def jsonrpc_getledger(self, tx_count=10, from_tx=0, simple=False):
-      final_le_list = []
-      tx_count = int(tx_count)
-      from_tx = int(from_tx)
-      ledgerEntries = self.curWlt.getTxLedger('blk')
-         
-      sz = len(ledgerEntries)
-      lower = min(sz, from_tx)
-      upper = min(sz, from_tx+tx_count)
-
-      txSet = set([])
-
-      for i in range(lower,upper):
-         le = ledgerEntries[i]
-         txHashBin = le.getTxHash()
-         txHashHex = binary_to_hex(txHashBin, BIGENDIAN)
-
-         cppTx = TheBDM.getTxByHash(txHashBin)
-         if not cppTx.isInitialized():
-            LOGERROR('Tx hash not recognized by TheBDM: %s' % txHashHex)
-
-         #cppHead = cppTx.getHeaderPtr()
-         cppHead = TheBDM.blockchain().getHeaderPtrForTx(cppTx)
-         if not cppHead.isInitialized():
-            LOGERROR('Header pointer is not available!')
-            headHashBin = ''
-            headHashHex = ''
-            headtime    = 0
-         else:
-            headHashBin = cppHead.getThisHash()
-            headHashHex = binary_to_hex(headHashBin, BIGENDIAN)
-            headtime    = cppHead.getTimestamp()
-
-         isToSelf = le.isSentToSelf()
-         netCoins = le.getValue()
-         feeCoins = getFeeForTx(txHashBin)
-=======
    @catchErrsForJSON
    def jsonrpc_getledgersimple(self, inB58ID, tx_count=10, from_tx=0):
       """
@@ -988,7 +944,6 @@
       RETURN:
       A dictionary with a wallet ledger of type "simple".
       """
->>>>>>> 40cbbf09
 
       return self.jsonrpc_getledger(inB58ID, tx_count, from_tx, True)
 
@@ -1030,57 +985,6 @@
          if not wltIsCPP:
             ledgerWlt = ledgerWlt.cppWallet
          else:
-<<<<<<< HEAD
-            txDir = 'toself'
-
-         # Convert to address strings
-         firstAddr = hash160_to_addrStr(first160)
-         changeAddr = '' if len(change160)==0 else hash160_to_addrStr(change160)
-
-         nconf = TheBDM.blockchain().top().getBlockHeight() - le.getBlockNum() + 1
-
-
-         myinputs,  otherinputs = [],[]
-         for iin in range(cppTx.getNumTxIn()):
-            sender = CheckHash160(TheBDM.getSenderScrAddr(cppTx.getTxInCopy(iin)))
-            val    = TheBDM.getSentValue(cppTx.getTxInCopy(iin))
-            addTo  = (myinputs if self.curWlt.hasAddr(sender) else otherinputs)
-            addTo.append( {'address': hash160_to_addrStr(sender), \
-                           'amount':  AmountToJSON(val)} )
-
-         myoutputs, otheroutputs = [], []
-         for iout in range(cppTx.getNumTxOut()):
-            recip = CheckHash160(cppTx.getTxOutCopy(iout).getScrAddressStr())
-            val   = cppTx.getTxOutCopy(iout).getValue();
-            addTo = (myoutputs if self.curWlt.hasAddr(recip) else otheroutputs)
-            addTo.append( {'address': hash160_to_addrStr(recip), \
-                           'amount':  AmountToJSON(val)} )
-
-         tx_info = {
-                     'direction' :    txDir,
-                     'wallet' :       self.curWlt.uniqueIDB58,
-                     'amount' :       AmountToJSON(amtCoins),
-                     'netdiff' :      AmountToJSON(netCoins),
-                     'fee' :          AmountToJSON(feeCoins),
-                     'txid' :         txHashHex,
-                     'blockhash' :    headHashHex,
-                     'confirmations': nconf,
-                     'txtime' :       le.getTxTime(),
-                     'txsize' :       len(cppTx.serialize()),
-                     'blocktime' :    headtime,
-                     'comment' :      self.curWlt.getComment(txHashBin),
-                     'firstrecip':    firstAddr,
-                     'changerecip':   changeAddr
-                  }
-
-         if not simple:
-            tx_info['senderme']     = myinputs
-            tx_info['senderother']  = otherinputs
-            tx_info['recipme']      = myoutputs
-            tx_info['recipother']   = otheroutputs
-         
-         final_le_list.append(tx_info)
-=======
             b58Type = 'lockbox'
 
          # Do some setup to determine how many ledger entries we'll get and
@@ -1232,7 +1136,6 @@
          # Wrap everything up before returning the ledger list.
          numLedgerEntries = len(final_le_list)
          final_le_list.append('Number of ledger entries: %d' % numLedgerEntries)
->>>>>>> 40cbbf09
 
       return final_le_list
 
@@ -1287,7 +1190,7 @@
          isToSelf   = le.isSentToSelf()
          feeCoin   = getFeeForTx(txHashBin)
          totalBalDiff = le.getValue()
-         nconf = TheBDM.blockchain().top().getBlockHeight() - le.getBlockNum() + 1
+         nconf = TheBDM.getTopBlockHeader().getBlockHeight()-le.getBlockNum()+1
 
 
          # We have potentially change outputs on any outgoing transactions.
@@ -1422,13 +1325,6 @@
                'walletversionstr':  getVersionString(PYBTCWALLET_VERSION),
                'walletversion':     getVersionInt(PYBTCWALLET_VERSION),
                'bdmstate':          TheBDM.getBDMState(),
-<<<<<<< HEAD
-               'balance':           AmountToJSON(self.curWlt.getBalance()) if isReady else -1,
-               'blocks':            TheBDM.blockchain().top().getBlockHeight(),
-               'connections':       (0 if isReady else 1),
-               'proxy':             '',
-               'difficulty':        TheBDM.blockchain().top().getDifficulty() if isReady else -1,
-=======
                'balance':           AmountToJSON(self.curWlt.getBalance()) \
                                     if isReady else -1,
                'blocks':            TheBDM.getTopBlockHeight(),
@@ -1436,7 +1332,6 @@
                #'proxy':             '',
                'difficulty':        TheBDM.getTopBlockHeader().getDifficulty() \
                                     if isReady else -1,
->>>>>>> 40cbbf09
                'testnet':           USE_TESTNET,
                'keypoolsize':       self.curWlt.addrPoolSize
              }
@@ -1460,14 +1355,14 @@
       if TheBDM.getBDMState() in ['Uninitialized', 'Offline']:
          return {'error': 'armoryd is offline'}
 
-      head = TheBDM.blockchain().getHeaderByHash(hex_to_binary(blkhash, BIGENDIAN))
+      head = TheBDM.getHeaderByHash(hex_to_binary(blkhash, BIGENDIAN))
 
       if not head:
          return {'error': 'header not found'}
       
       out = {}
       out['hash'] = blkhash
-      out['confirmations'] = TheBDM.blockchain().top().getBlockHeight()-head.getBlockHeight()+1
+      out['confirmations'] = TheBDM.getTopBlockHeight()-head.getBlockHeight()+1
       # TODO fix size. It returns max int, as does # Tx. They're never set.
       # out['size'] = head.getBlockSize()
       out['height'] = head.getBlockHeight()
@@ -1562,7 +1457,7 @@
          return out
 
       # The tx is in a block, fill in the rest of the data
-      out['confirmations'] = TheBDM.blockchain().top().getBlockHeight() - tx.getBlockHeight() + 1
+      out['confirmations'] = TheBDM.getTopBlockHeight()-tx.getBlockHeight()+1
       out['time'] = tx.getBlockTimestamp()
       out['orderinblock'] = tx.getBlockTxIndex()
 
@@ -2676,22 +2571,6 @@
             TheBDM.registerWallet(wlt)
          TheBDM.setOnlineMode(True)
 
-<<<<<<< HEAD
-         LOGINFO('Blockchain loading')
-         while not TheBDM.getBDMState()=='BlockchainReady':
-            time.sleep(2)
-
-         self.latestBlockNum = TheBDM.blockchain().top().getBlockHeight()
-         LOGINFO('Blockchain loading finished.  Top block is %d', self.latestBlockNum)
-
-         mempoolfile = os.path.join(ARMORY_HOME_DIR,'mempool.bin')
-         self.checkMemoryPoolCorruption(mempoolfile)
-         TheBDM.enableZeroConf(mempoolfile)
-         LOGINFO('Syncing wallet: %s' % self.curWlt.uniqueIDB58)
-         self.curWlt.syncWithBlockchain()
-         LOGINFO('Blockchain load and wallet sync finished')
-         LOGINFO('Wallet balance: %s' % coin2str(self.curWlt.getBalance('Spendable')))
-=======
          # Initialize the mem pool and sync the wallets. (NB: This shares
          # critical startup code with ArmoryQt.)
          self.latestBlockNum = TheBDM.finishLoadBlockchainCommon(self.WltMap, \
@@ -2720,7 +2599,6 @@
 
          LOGINFO('Wallet balance: %s' % \
                  coin2str(self.curWlt.getBalance('Spendable')))
->>>>>>> 40cbbf09
 
          # This is CONNECT call for armoryd to talk to bitcoind
          LOGINFO('Set up connection to bitcoind')
@@ -2900,9 +2778,6 @@
          if RightNow() >= nextCheck:
             self.checkWallet()
 
-<<<<<<< HEAD
-         prevTopBlock = TheBDM.blockchain().top().getBlockHeight()
-=======
          # If there's a new block, use this to determine it affected our wallets.
          # NB: We may wish to alter this to reflect only the active wallet.
          #prevLedgSize = dict([(wltID, len(self.walletMap[wltID].getTxLedger())) \
@@ -2911,11 +2786,10 @@
 
          # Check for new blocks in the blk000X.dat file
          prevTopBlock = TheBDM.getTopBlockHeight()
->>>>>>> 40cbbf09
          newBlks = TheBDM.readBlkFileUpdate()
          if newBlks>0:
-            self.latestBlockNum = TheBDM.blockchain().top().getBlockHeight()
-            self.topTimestamp   = TheBDM.blockchain().top().getTimestamp()
+            self.latestBlockNum = TheBDM.getTopBlockHeight()
+            self.topTimestamp   = TheBDM.getTopBlockHeader().getTimestamp()
 
             self.curWlt.syncWithBlockchain()
             TheBDM.rescanWalletZeroConf(self.curWlt.cppWallet)
@@ -2954,7 +2828,7 @@
                # reorg with multiple blocks and we only want to process the new
                # blocks on the main chain, not the invalid ones
                for blknum in range(prevTopBlock+1, self.latestBlockNum+1):
-                  cppHeader = TheBDM.blockchain().getHeaderByHeight(blknum)
+                  cppHeader = TheBDM.getHeaderByHeight(blknum)
                   pyHeader = PyBlockHeader().unserialize(cppHeader.serialize())
                   
                   cppBlock = TheBDM.getMainBlockFromDB(blknum)
