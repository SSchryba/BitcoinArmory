################################################################################
#                                                                              #
# Copyright (C) 2011-2014, Armory Technologies, Inc.                           #
# Distributed under the GNU Affero General Public License (AGPL v3)            #
# See LICENSE or http://www.gnu.org/licenses/agpl.html                         #
#                                                                              #
################################################################################
#                                                                              #
# Original copyright transferred from from Ian Coleman (2012)                  #
# Special thanks to Ian Coleman who created the original incarnation of        #
# this file and then transferred the rights to me so I could integrate it      #
# into the Armory project.  And even more thanks to him for his advice         #
# on upgrading its security features and other capabilities.                   #
#                                                                              #
################################################################################



#####
# ORIGINAL comments from Ian Coleman:
#
# This is a json-rpc interface to armory - http://bitcoinarmory.com/
#
# Where possible this follows conventions established by the Satoshi client.
# Does not require armory to be installed or running, this is a standalone
# application. Requires bitcoind process to be running before starting armoryd.
# Requires an armory wallet (can be watching only) to be in the same folder as
# the armoryd script. Works with testnet, use --testnet flag when starting the
# script.
#
# BEWARE:
# This is relatively untested, please use caution. There should be no chance for
# irreversible damage to be done by this software, but it is still in the early
# development stage so treat it with the appropriate level of skepticism.
#
# Many thanks must go to etotheipi who started the armory client, and who has
# provided immense amounts of help with this. This app is mostly chunks
# of code taken from armory and refurbished into an rpc client.
# See the bitcontalk thread for more details about this software:
# https://bitcointalk.org/index.php?topic=92496.0
#####

################################################################################
#
# Random JSON notes should be placed here as desired.
#
# - JSON can only send back data as strings or floats.
# - If a returned string has a newline char, JSON will convert it to the string
#   "\n" (minus quotation marks).
# - JSON can only send back data as an individual value or dictionary (i.e., no
#   lists or other structs are allowed).
#
################################################################################

import decimal
import json

from twisted.cred.checkers import FilePasswordDB
from twisted.internet import reactor
from twisted.web import server
from txjsonrpc.auth import wrapResource
from txjsonrpc.web import jsonrpc

from armoryengine.ALL import *
from bitcoinrpc_jsonrpc import ServiceProxy
from armoryengine.Decorators import EmailOutput
from armoryengine.ArmoryUtils import addrStr_to_hash160
from armoryengine.PyBtcWalletRecovery import *
from collections import defaultdict

# Some non-twisted json imports from jgarzik's code and his UniversalEncoder
class UniversalEncoder(json.JSONEncoder):
   def default(self, obj):
      if isinstance(obj, decimal.Decimal):
         return float(obj)
      return json.JSONEncoder.default(self, obj)

ARMORYD_CONF_FILE = os.path.join(ARMORY_HOME_DIR, 'armoryd.conf')


# From https://en.bitcoin.it/wiki/Proper_Money_Handling_(JSON-RPC)
def JSONtoAmount(value):
    return long(round(float(value) * 1e8))
def AmountToJSON(amount):
    return float(amount / 1e8)


# Define some specific errors that can be thrown and caught
class UnrecognizedCommand(Exception): pass
class NotEnoughCoinsError(Exception): pass
class CoinSelectError(Exception): pass
class WalletUnlockNeeded(Exception): pass
class InvalidBitcoinAddress(Exception): pass
class PrivateKeyNotFound(Exception): pass
class AddressNotInWallet(Exception): pass


NOT_IMPLEMENTED = '--Not Implemented--'

class Armory_Json_Rpc_Server(jsonrpc.JSONRPC):
   ##############################################################################
   def __init__(self, wallet, inWltSet={}):
      # Save the incoming info. If the user didn't pass in a wallet set, put the
      # wallet in the set (actually a dictionary w/ the wallet ID as the key).
      self.addressMetaData = {}
      self.curWlt = wallet
      self.serverWltSet = inWltSet
      if inWltSet == {} and wallet != None:
         wltID = wallet.uniqueIDB58
         self.serverWltSet[wltID] = wallet


   #############################################################################
   def jsonrpc_receivedfromaddress(self, sender):
      totalReceived = 0.0
      ledgerEntries = self.curWlt.getTxLedger('blk')
      for entry in ledgerEntries:
         cppTx = TheBDM.getTxByHash(entry.getTxHash())
         if cppTx.isInitialized():
            txBinary = cppTx.serialize()
            pyTx = PyTx().unserialize(txBinary)
            inputsFromSender = 0
            for txin in pyTx.inputs:
               txInAddr = TxInExtractAddrStrIfAvail(txin)
               if sender == txInAddr:
                  inputsFromSender += 1
            if inputsFromSender == len(pyTx.inputs):
               for txout in pyTx.outputs:
                  if self.curWlt.hasAddr(script_to_addrStr(txout.getScript())):
                     totalReceived += txout.value
                  
            elif inputsFromSender > 0:
               # Some inputs are from the sender and other are not
               # TODO: Find the best way to handle this case
               # for now require all inputs to be from the sender to be included
               # in the tally
               pass
      return AmountToJSON(totalReceived)


   #############################################################################
   # backupFilePath is the file to backup the current wallet to.
   # It does not necessarily exist yet.
   def jsonrpc_backupwallet(self, backupFilePath):
<<<<<<< HEAD
      retStr = 'File %s does not exist. Backup failed.' % backupFilePath
      if os.path.isfile(backupFilePath):
         self.curWlt.backupWalletFile(backupFilePath)
         retStr = 'Backup of %s succeeded.' % backupFilePath

      return retStr
=======
      self.curWlt.backupWalletFile(backupFilePath)
      return "Backup succeeded."
>>>>>>> f486392f


   #############################################################################
   def jsonrpc_listunspent(self):
      # Return a dictionary with a string as the key and a wallet B58 value as
      # the value.
      curTxOut = 1
      utxoList = self.curWlt.getTxOutList('unspent')
<<<<<<< HEAD
      # Return a dictionary with a string as the key and a wallet B58 value as
      # the value.
      curTxOut = 1
      utxoList = self.curWlt.getTxOutList('unspent')
=======
>>>>>>> f486392f
      utxoDict = {}
      for u in utxoList:
         curTxOutStr = 'UTXO %05d' % curTxOut
         utxoDict[curTxOutStr] = binary_to_hex(u.getOutPoint().serialize())
         curTxOut += 1
      return utxoDict


   #############################################################################
   def jsonrpc_listaddrunspent(self, inB58):
      #
      curTxOut = 1
      utxoDict = {}
      a160 = addrStr_to_hash160(inB58, False)[1]
      if self.curWlt.addrMap.has_key(a160):
         utxoList = self.curWlt.getAddrByHash160(a160).scanBlockchainForAddress()

      for u in utxoList:
         # I NEED TO REDO THIS STRING.
         curTxOutStr = 'UTXO %05d' % curTxOut
         utxoDict[curTxOutStr] = binary_to_hex(u.getOutPoint().serialize())
         curTxOut += 1
      return utxoDict


   #############################################################################
   def jsonrpc_importprivkey(self, privkey):
      self.curWlt.importExternalAddressData(privKey=privkey)


   #############################################################################
   def jsonrpc_getrawtransaction(self, txHash, verbose=0, endianness=BIGENDIAN):
      rawTx = None
      cppTx = TheBDM.getTxByHash(hex_to_binary(txHash, endianness))
      if cppTx.isInitialized():
         txBinary = cppTx.serialize()
         pyTx = PyTx().unserialize(txBinary)
         rawTx = binary_to_hex(pyTx.serialize())
         if verbose:
            result = self.jsonrpc_decoderawtransaction(rawTx)
            result['hex'] = rawTx
         else:
            result = rawTx
      else:
         LOGERROR('Tx hash not recognized by TheBDM: %s' % txHash)
         result = None

      return result


   #############################################################################
   def jsonrpc_gettxout(self, txHash, n, binary=0):
      n = int(n)
      txOut = None
      cppTx = TheBDM.getTxByHash(hex_to_binary(txHash, BIGENDIAN))
      if cppTx.isInitialized():
         txBinary = cppTx.serialize()
         pyTx = PyTx().unserialize(txBinary)
         if n < len(pyTx.outputs):
            # If the user doesn't want binary data, return a formatted string,
            # otherwise return a hex string with the raw TxOut data.
<<<<<<< HEAD
            if binary == 0:
               txOut = pyTx.outputs[n].toString()
            else:
               txOut = binary_to_hex(pyTx.outputs[n].serialize())
=======
            txOut = pyTx.outputs[n]
            result = {'value' : AmountToJSON(txOut.value),
                      'script' : txOut.binScript if binary else binary_to_hex(txOut.binScript)}
>>>>>>> f486392f
         else:
            LOGERROR('Tx output index is invalid: #%d' % n)
      else:    
         LOGERROR('Tx hash not recognized by TheBDM: %s' % binary_to_hex(txHash))

<<<<<<< HEAD
      return txOut
=======
      return result
>>>>>>> f486392f


   #############################################################################
   def jsonrpc_encryptwallet(self, passphrase):
      if self.curWlt.isLocked:
         raise WalletUnlockNeeded
      self.curWlt.changeWalletEncryption( securePassphrase=SecureBinaryData(passphrase) )
      self.curWlt.lock()


   #############################################################################
   def jsonrpc_unlockwallet(self, passphrase, timeout):
      self.curWlt.unlock( securePassphrase=SecureBinaryData(passphrase),
                            tempKeyLifetime=timeout)


   #############################################################################
   def getScriptPubKey(self, txOut):
      addrList = []
      scriptType = getTxOutScriptType(txOut.binScript)
      if scriptType in CPP_TXOUT_STDSINGLESIG:
         M = 1
         addrList = [script_to_addrStr(txOut.binScript)]
      elif scriptType == CPP_TXOUT_P2SH:
         M = -1
         addrList = [script_to_addrStr(txOut.binScript)]
      elif scriptType==CPP_TXOUT_MULTISIG:
         M, N, addr160List, pub65List = getMultisigScriptInfo(txOut.binScript)
         addrList = [hash160_to_addrStr(a160) for a160 in addr160List]
      elif scriptType == CPP_TXOUT_NONSTANDARD:
         M = -1

      opStringList = convertScriptToOpStrings(txOut.binScript)
      return { 'asm'       : ' '.join(opStringList),
               'hex'       : binary_to_hex(txOut.binScript),
               'reqSigs'   : M,
               'type'      : CPP_TXOUT_SCRIPT_NAMES[scriptType],
               'addresses' : addrList }


   #############################################################################
   def jsonrpc_decoderawtransaction(self, hexString):
      pyTx = PyTx().unserialize(hex_to_binary(hexString))

      #####
      # Accumulate TxIn info
      vinList = []
      for txin in pyTx.inputs:
         prevHash = txin.outpoint.txHash
         scrType = getTxInScriptType(txin)
         # ACR:  What is asm, and why is basically just binScript?
         oplist = convertScriptToOpStrings(txin.binScript)
         scriptSigDict = { 'asm' : ' '.join(oplist),
                           'hex' : binary_to_hex(txin.binScript) }

         if not scrType == CPP_TXIN_COINBASE:
            vinList.append(  { 'txid'      : binary_to_hex(prevHash, BIGENDIAN),
                               'vout'      : txin.outpoint.txOutIndex, 
                               'scriptSig' : scriptSigDict, 
                               'sequence'  : txin.intSeq})
         else:
            vinList.append( {  'coinbase'  : binary_to_hex(txin.binScript),
                               'sequence'  : txin.intSeq })

      #####
      # Accumulate TxOut info
      voutList = []
      for n,txout in enumerate(pyTx.outputs):
         voutList.append( { 'value' : AmountToJSON(txout.value),
                            'n' : n,
                            'scriptPubKey' : self.getScriptPubKey(txout) } )
         

      #####
      # Accumulate all the data to return
      result = { 'txid'     : pyTx.getHashHex(BIGENDIAN),
                 'version'  : pyTx.version,
                 'locktime' : pyTx.lockTime,
                 'vin'      : vinList, 
                 'vout'     : voutList }

      return result


   #############################################################################
   def jsonrpc_getnewaddress(self):
      addr = self.curWlt.getNextUnusedAddress()
      return addr.getAddrStr()


   #############################################################################
   def jsonrpc_dumpprivkey(self, addr58):
      # Cannot dump the private key for a locked wallet
      if self.curWlt.isLocked:
         raise WalletUnlockNeeded
      # The first byte must be the correct net byte, and the
      # last 4 bytes must be the correct checksum
      if not checkAddrStrValid(addr58):
         raise InvalidBitcoinAddress

      addr160 = addrStr_to_hash160(addr58, False)[1]

      pyBtcAddress = self.curWlt.getAddrByHash160(addr160)
      if pyBtcAddress == None:
         raise PrivateKeyNotFound
      return pyBtcAddress.serializePlainPrivateKey()


   #############################################################################
   def jsonrpc_getwalletinfo(self):
      wltInfo = { \
                  'name':  self.curWlt.labelName,
                  'description':  self.curWlt.labelDescr,
                  'balance':  AmountToJSON(self.curWlt.getBalance('Spend')),
                  'keypoolsize':  self.curWlt.addrPoolSize,
                  'numaddrgen': len(self.curWlt.addrMap),
                  'highestusedindex': self.curWlt.highestUsedChainIndex
               }
      return wltInfo


   #############################################################################
   def jsonrpc_getbalance(self, baltype='spendable'):
      if not baltype in ['spendable','spend', 'unconf', 'unconfirmed', \
                          'total', 'ultimate','unspent', 'full']:
         LOGERROR('Unrecognized getbalance string: "%s"', baltype)
         return -1
         
      return AmountToJSON(self.curWlt.getBalance(baltype))


   #############################################################################
   def jsonrpc_getaddrbalance(self, inB58, baltype='spendable'):
      retVal = AmountToJSON(0)
      if not baltype in ['spendable','spend', 'unconf', 'unconfirmed', \
                         'ultimate','unspent', 'full']:
         LOGERROR('Unrecognized getaddrbalance string: "%s"', baltype)
      else:
         # For now, allow only Base58 addresses.
         a160 = addrStr_to_hash160(inB58, False)[1]
         if self.curWlt.addrMap.has_key(a160):
            retVal = AmountToJSON(self.curWlt.getAddrBalance(a160, baltype))

      return retVal


   #############################################################################
   def jsonrpc_getreceivedbyaddress(self, address):
      if CLI_OPTIONS.offline:
         raise ValueError('Cannot get received amount when offline')
      # Only gets correct amount for addresses in the wallet, otherwise 0
      addr160 = addrStr_to_hash160(address, False)[1]

      txs = self.curWlt.getAddrTxLedger(addr160)
      balance = sum([x.getValue() for x in txs if x.getValue() > 0])
      return AmountToJSON(balance)


   #############################################################################
   def jsonrpc_sendtoaddress(self, bitcoinaddress, amount):
      if CLI_OPTIONS.offline:
         raise ValueError('Cannot create transactions when offline')
      script = addrStr_to_script(bitcoinaddress)
      amtCoin = JSONtoAmount(amount)
      return self.create_unsigned_transaction([[script, amtCoin]])


   #############################################################################
   def jsonrpc_sendmany(self, *args):
      if CLI_OPTIONS.offline:
         raise ValueError('Cannot create transactions when offline')

      scriptValuePairs = []
      for a in args:
         r,v = a.split(':')
         scriptValuePairs.append([addrStr_to_script(r), JSONtoAmount(v)])

      return self.create_unsigned_transaction(scriptValuePairs)


   #############################################################################
   def jsonrpc_getledgersimple(self, tx_count=10, from_tx=0):
      return self.jsonrpc_getledger(tx_count, from_tx, simple=True)


   #############################################################################
   # NB: For now, this is incompatible with lockboxes.
   def jsonrpc_getledger(self, tx_count=10, from_tx=0, simple=False):
      final_le_list = []
      tx_count = int(tx_count)
      from_tx = int(from_tx)
      ledgerEntries = self.curWlt.getTxLedger('blk')
         
      sz = len(ledgerEntries)
      lower = min(sz, from_tx)
      upper = min(sz, from_tx+tx_count)

      txSet = set([])

      for i in range(lower,upper):
         le = ledgerEntries[i]
         txHashBin = le.getTxHash()
         txHashHex = binary_to_hex(txHashBin, BIGENDIAN)

         cppTx = TheBDM.getTxByHash(txHashBin)
         if not cppTx.isInitialized():
            LOGERROR('Tx hash not recognized by TheBDM: %s' % txHashHex)

         #cppHead = cppTx.getHeaderPtr()
         cppHead = TheBDM.getHeaderPtrForTx(cppTx)
         if not cppHead.isInitialized():
            LOGERROR('Header pointer is not available!')
            headHashBin = ''
            headHashHex = ''
            headtime    = 0
         else:
            headHashBin = cppHead.getThisHash()
            headHashHex = binary_to_hex(headHashBin, BIGENDIAN)
            headtime    = cppHead.getTimestamp()

         isToSelf = le.isSentToSelf()
         netCoins = le.getValue()
         feeCoins = getFeeForTx(txHashBin)

         scrAddrs = [cppTx.getTxOutCopy(i).getScrAddressStr() for i in range(cppTx.getNumTxOut())]
         allRecips = [CheckHash160(r) for r in scrAddrs]
         first160 = ''
         if cppTx.getNumTxOut()==1:
            first160 = allRecips[0]
            change160 = ''
         elif isToSelf:
            # Sent-to-Self tx
            amtCoins,changeIdx = determineSentToSelfAmt(le, self.curWlt)
            change160 = allRecips[changeIdx]
            for iout,recip160 in enumerate(allRecips):
               if not iout==changeIdx:
                  first160 = recip160
                  break
         elif netCoins<0:
            # Outgoing transaction (process in reverse order so get first)
            amtCoins = -1*(netCoins+feeCoins)
            for recip160 in allRecips[::-1]:
               if self.curWlt.hasAddr(recip160):
                  change160 = recip160
               else:
                  first160 = recip160
         else:
            # Incoming transaction
            amtCoins = netCoins
            for recip160 in allRecips[::-1]:
               if self.curWlt.hasAddr(recip160):
                  first160 = recip160
               else:
                  change160 = recip160


         # amtCoins: amt of BTC transacted, always positive (how big are outputs
         #           minus change?)
         # netCoins: net effect on wallet (positive or negative)
         # feeCoins: how much fee was paid for this tx 

         if netCoins < -feeCoins:
            txDir = 'send'
         elif netCoins > -feeCoins:
            txDir = 'receive'
         else:
            txDir = 'toself'

         # Convert to address strings
         firstAddr = hash160_to_addrStr(first160)
         changeAddr = '' if len(change160)==0 else hash160_to_addrStr(change160)

         nconf = TheBDM.getTopBlockHeader().getBlockHeight()-le.getBlockNum()+1


         myinputs,  otherinputs = [],[]
         for iin in range(cppTx.getNumTxIn()):
            sender = CheckHash160(TheBDM.getSenderScrAddr(cppTx.getTxInCopy(iin)))
            val    = TheBDM.getSentValue(cppTx.getTxInCopy(iin))
            addTo  = (myinputs if self.curWlt.hasAddr(sender) else otherinputs)
            addTo.append( {'address': hash160_to_addrStr(sender), \
                           'amount':  AmountToJSON(val)} )

         myoutputs, otheroutputs = [], []
         for iout in range(cppTx.getNumTxOut()):
            recip = CheckHash160(cppTx.getTxOutCopy(iout).getScrAddressStr())
            val   = cppTx.getTxOutCopy(iout).getValue();
            addTo = (myoutputs if self.curWlt.hasAddr(recip) else otheroutputs)
            addTo.append( {'address': hash160_to_addrStr(recip), \
                           'amount':  AmountToJSON(val)} )

         tx_info = {
                     'direction' :    txDir,
                     'wallet' :       self.curWlt.uniqueIDB58,
                     'amount' :       AmountToJSON(amtCoins),
                     'netdiff' :      AmountToJSON(netCoins),
                     'fee' :          AmountToJSON(feeCoins),
                     'txid' :         txHashHex,
                     'blockhash' :    headHashHex,
                     'confirmations': nconf,
                     'txtime' :       le.getTxTime(),
                     'txsize' :       len(cppTx.serialize()),
                     'blocktime' :    headtime,
                     'comment' :      self.curWlt.getComment(txHashBin),
                     'firstrecip':    firstAddr,
                     'changerecip':   changeAddr
                  }

         if not simple:
            tx_info['senderme']     = myinputs
            tx_info['senderother']  = otherinputs
            tx_info['recipme']      = myoutputs
            tx_info['recipother']   = otheroutputs
         
         final_le_list.append(tx_info)

      return final_le_list


   #############################################################################
   # NB: For now, this is incompatible with lockboxes.
   def jsonrpc_listtransactions(self, tx_count=10, from_tx=0):
      # This does not use 'account's like in the Satoshi client

      final_tx_list = []
      ledgerEntries = self.curWlt.getTxLedger('blk')

      sz = len(ledgerEntries)
      lower = min(sz, from_tx)
      upper = min(sz, from_tx+tx_count)

      txSet = set([])

      for i in range(lower,upper):

         le = ledgerEntries[i]
         txHashBin = le.getTxHash()
         if txHashBin in txSet:
            continue

         txSet.add(txHashBin)
         txHashHex = binary_to_hex(txHashBin, BIGENDIAN)

         cppTx = TheBDM.getTxByHash(txHashBin)
         if not cppTx.isInitialized():
            LOGERROR('Tx hash not recognized by TheBDM: %s' % txHashHex)

         #cppHead = cppTx.getHeaderPtr()
         cppHead = TheBDM.getHeaderPtrForTx(cppTx)
         if not cppHead.isInitialized:
            LOGERROR('Header pointer is not available!')

         blockIndex = cppTx.getBlockTxIndex()
         blockHash  = binary_to_hex(cppHead.getThisHash(), BIGENDIAN)
         blockTime  = le.getTxTime()
         isToSelf   = le.isSentToSelf()
         feeCoin   = getFeeForTx(txHashBin)
         totalBalDiff = le.getValue()
         nconf = TheBDM.getTopBlockHeader().getBlockHeight()-le.getBlockNum()+1


         # We have potentially change outputs on any outgoing transactions.
         # If sent-to-self, assume 1 change address (max chain idx), all others
         # are receives
         recipVals = []
         for iout in range(cppTx.getNumTxOut()):
            recip = CheckHash160(cppTx.getTxOutCopy(iout).getScrAddressStr())
            val   = cppTx.getTxOutCopy(iout).getValue()
            recipVals.append([recip,val])

         if cppTx.getNumTxOut()==1:
            changeAddr160 = ""
            targAddr160 = CheckHash160(cppTx.getTxOutCopy(0).getScrAddressStr())
         elif isToSelf:
            selfamt,changeIdx = determineSentToSelfAmt(le, self.curWlt)
            if changeIdx==-1:
               changeAddr160 = ""
            else:
               changeAddr160 = recipVals[changeIdx]
               del recipVals[changeIdx]
            targAddr160 = recipVals[0][0]
         elif totalBalDiff < 0:
            # This was ultimately an outgoing transaction
            for iout,rv in enumerate(recipVals):
               if self.curWlt.hasAddr(rv[0]):
                  changeAddr160 = rv[0]
                  del recipVals[iout]
                  break
            targAddr160 = recipVals[0][0]
         else:
            # Receiving transaction
            for recip,val in recipVals:
               if self.curWlt.hasAddr(recip):
                  targAddr160 = recip
                  break
            targAddr160 = recipVals[0][0]
            changeAddr160 = ''

         # We always add one entry for the total balance diff on outgoing tx
         if totalBalDiff<-feeCoin:
            category = 'send'
            amt =  AmountToJSON(le.getValue()+feeCoin)
            fee = -AmountToJSON(feeCoin)
            tx_info = {
                        "account" :        "",
                        "address" :        hash160_to_addrStr(targAddr160),
                        "category" :       category,
                        "amount" :         amt,
                        "fee" :            fee,
                        "confirmations" :  nconf,
                        "blockhash" :      blockHash,
                        "blockindex" :     blockIndex,
                        "blocktime" :      blockTime,
                        "txid" :           txHashHex,
                        "time" :           blockTime,
                        "timereceived" :   blockTime 
                     }
            final_tx_list.append(tx_info)

         for a160,val in recipVals:
            # Change outputs have already been removed
            if totalBalDiff>0 and not self.curWlt.hasAddr(a160):
               # This is a receiving tx and this is other addr sending to other
               # addr
               continue

            if a160=='\x00'*20:
               address = '<Non-Standard Script>'
            else:
               address = hash160_to_addrStr(a160)

            if not self.curWlt.hasAddr(a160):
               category = 'send'
               amt = -AmountToJSON(val)
               fee = -AmountToJSON(feeCoin)
               tx_info = {
                           "account" :        "",
                           "address" :        address,
                           "category" :       category,
                           "amount" :         amt,
                           "fee" :            fee,
                           "confirmations" :  nconf,
                           "blockhash" :      blockHash,
                           "blockindex" :     blockIndex,
                           "blocktime" :      blockTime,
                           "txid" :           txHashHex,
                           "time" :           blockTime,
                           "timereceived" :   blockTime 
                        }
            else:
               category = 'receive'
               amt = AmountToJSON(val)
               tx_info = {
                           "account" : "",
                           "address" : address,
                           "category" : category,
                           "amount" : amt,
                           "confirmations" : nconf,
                           "blockhash" : blockHash,
                           "blockindex" : blockIndex,
                           "blocktime" : blockTime,
                           "txid" : txHashHex,
                           "time" : blockTime,
                           "timereceived" : blockTime
                        }

            final_tx_list.append(tx_info)

      return final_tx_list
 
 
   #############################################################################
   def jsonrpc_getinfo(self):
      isReady = TheBDM.getBDMState() == 'BlockchainReady'
      info = { \
               'armory_version':     getVersionInt(BTCARMORY_VERSION),
               'protocol_version':   0,  
               'wallet_version':     getVersionInt(PYBTCWALLET_VERSION),
               'bdm_state':          TheBDM.getBDMState(),
               'wallet_balance':     AmountToJSON(self.curWlt.getBalance()) if isReady else -1,
               'total_blocks':       TheBDM.getTopBlockHeight(),
               'connections':        (0 if isReady else 1),
               'proxy':              '',
               'network_difficulty': TheBDM.getTopBlockHeader().getDifficulty() if isReady else -1,
               'testnet':            USE_TESTNET,
               'keypool_size':       self.curWlt.addrPoolSize
            }
      return info


   #############################################################################
   def jsonrpc_getblock(self, blkhash):
      if TheBDM.getBDMState() in ['Uninitialized', 'Offline']:
         return {'error': 'armoryd is offline'}

      head = TheBDM.getHeaderByHash(hex_to_binary(blkhash, BIGENDIAN))

      if not head:
         return {'error': 'header not found'}
      
      out = {}
<<<<<<< HEAD
      out['block_hash']      = blkhash
      out['confirmations']   = TheBDM.getTopBlockHeight()-head.getBlockHeight()+1
      # TODO fix size. It returns max int, as does # Tx. They're never set.
      # out['block_size']      = head.getBlockSize()
      out['block_height']    = head.getBlockHeight()
      out['timestamp']       = head.getTimestamp()
      out['nonce']           = head.getNonce()
      out['difficulty']      = head.getDifficulty()
      out['difficulty_sum']  = head.getDifficultySum()
      out['main_branch']     = head.isMainBranch()
      out['difficulty_bits'] = binary_to_hex(head.getDiffBits(), BIGENDIAN)
      out['merkle_root']     = binary_to_hex(head.getMerkleRoot(), BIGENDIAN)
      out['header_version']  = head.getVersion()
      out['raw_header']      = binary_to_hex(head.serialize())
=======
      out['hash'] = blkhash
      out['confirmations'] = TheBDM.getTopBlockHeight()-head.getBlockHeight()+1
      # TODO fix size. It returns max int, as does # Tx. They're never set.
      # out['size'] = head.getBlockSize()
      out['height'] = head.getBlockHeight()
      out['time'] = head.getTimestamp()
      out['nonce'] = head.getNonce()
      out['difficulty'] = head.getDifficulty()
      out['difficultysum'] = head.getDifficultySum()
      out['mainbranch'] = head.isMainBranch()
      out['bits'] = binary_to_hex(head.getDiffBits(), BIGENDIAN)
      out['merkleroot'] = binary_to_hex(head.getMerkleRoot(), BIGENDIAN)
      out['version'] = head.getVersion()
      out['rawheader'] = binary_to_hex(head.serialize())
>>>>>>> f486392f
      
      # TODO: Fix this part. getTxRefPtrList was never defined.
      # txlist = head.getTxRefPtrList() 
      # ntx = len(txlist)
      # out['tx'] = ['']*ntx
      # for i in range(ntx):
      #    out['tx'][i] = binary_to_hex(txlist[i].getThisHash(), BIGENDIAN)
   
      return out


   #############################################################################
   def jsonrpc_gettransaction(self, txHash):
      if TheBDM.getBDMState() in ['Uninitialized', 'Offline']:
         return {'error': 'armoryd is offline'}

      binhash = hex_to_binary(txHash, BIGENDIAN)
      tx = TheBDM.getTxByHash(binhash)
      if not tx.isInitialized():
         return {'error': 'transaction not found'}
      
      out = {}
      out['txid'] = txHash
      out['mainbranch'] = tx.isMainBranch()
      out['numtxin'] = tx.getNumTxIn()
      out['numtxout'] = tx.getNumTxOut()

      haveAllInputs = True
      txindata = []
      inputvalues = []
      outputvalues = []
      for i in range(tx.getNumTxIn()): 
         op = tx.getTxInCopy(i).getOutPoint()
         prevtx = TheBDM.getTxByHash(op.getTxHash())
         if not prevtx.isInitialized():
            haveAllInputs = False
            txindata.append( { 'address': '00'*32, 
                               'value':   '-1',
                               'ismine':   False,
                               'fromtxid': binary_to_hex(op.getTxHash(), BIGENDIAN),
                               'fromtxindex': op.getTxOutIndex()})
         else:
            txout = prevtx.getTxOutCopy(op.getTxOutIndex())
            inputvalues.append(txout.getValue())
            recip160 = CheckHash160(txout.getScrAddressStr())
            txindata.append( { 'address': hash160_to_addrStr(recip160),
                               'value':   AmountToJSON(txout.getValue()),
                               'ismine':   self.curWlt.hasAddr(recip160),
                               'fromtxid': binary_to_hex(op.getTxHash(), BIGENDIAN),
                               'fromtxindex': op.getTxOutIndex()})

      txoutdata = []
      for i in range(tx.getNumTxOut()): 
         txout = tx.getTxOutCopy(i)
         a160 = CheckHash160(txout.getScrAddressStr())
         txoutdata.append( { 'value': AmountToJSON(txout.getValue()),
                             'ismine':  self.curWlt.hasAddr(a160),
                             'address': hash160_to_addrStr(a160)})
         outputvalues.append(txout.getValue())

      fee = sum(inputvalues)-sum(outputvalues)
      out['fee'] = AmountToJSON(fee)

      out['infomissing'] = not haveAllInputs
      out['inputs'] = txindata
      out['outputs'] = txoutdata

      if not tx.isMainBranch():
         return out

      # The tx is in a block, fill in the rest of the data
      out['confirmations'] = TheBDM.getTopBlockHeight()-tx.getBlockHeight()+1
      out['time'] = tx.getBlockTimestamp()
      out['orderinblock'] = tx.getBlockTxIndex()

      le = self.curWlt.cppWallet.calcLedgerEntryForTx(tx)
      amt = le.getValue()
      out['netdiff']     = AmountToJSON(amt)
      out['totalinputs'] = AmountToJSON(sum(inputvalues))

      if le.getTxHash()=='\x00'*32:
         out['category']  = 'unrelated'
         out['direction'] = 'unrelated'
      elif le.isSentToSelf():
         out['category']  = 'toself'
         out['direction'] = 'toself'
      elif amt<-fee:
         out['category']  = 'send'
         out['direction'] = 'send'
      else:
         out['category']  = 'receive'
         out['direction'] = 'receive'

      return out


   #############################################################################
   # https://bitcointalk.org/index.php?topic=92496.msg1126310#msg1126310
   def create_unsigned_transaction(self, scriptValuePairs):
      # Get unspent TxOutList and select the coins
      #addr160_recipient = addrStr_to_hash160(bitcoinaddress_str)

      totalSend = long( sum([rv[1] for rv in scriptValuePairs]) )
      fee = 0

      spendBal = self.curWlt.getBalance('Spendable')
      utxoList = self.curWlt.getTxOutList('Spendable')
      utxoSelect = PySelectCoins(utxoList, totalSend, fee)

      minFeeRec = calcMinSuggestedFees(utxoSelect, totalSend, fee, len(scriptValuePairs))[1]
      if fee<minFeeRec:
         if totalSend + minFeeRec > spendBal:
            raise NotEnoughCoinsError, "You can't afford the fee!"
         utxoSelect = PySelectCoins(utxoList, totalSend, minFeeRec)
         fee = minFeeRec

      if len(utxoSelect)==0:
         raise CoinSelectError, "Coin selection failed. This shouldn't happen."

      totalSelected = sum([u.getValue() for u in utxoSelect])
      totalChange = totalSelected - (totalSend  + fee)

      outputPairs = scriptValuePairs[:]
      if totalChange > 0:
         nextAddr = self.curWlt.getNextUnusedAddress().getAddrStr()
         outputPairs.append( [addrStr_to_script(nextAddr), totalChange] )

      random.shuffle(outputPairs)
      
      # If this has nothing to do with lockboxes, we need to make sure
      # we're providing a key map for the inputs
      pubKeyMap = {}
      for utxo in utxoSelect:
         scrType = getTxOutScriptType(utxo.getScript())
         if scrType in CPP_TXOUT_STDSINGLESIG:
            scrAddr = utxo.getRecipientScrAddr()
            a160 = scrAddr_to_hash160(scrAddr)[1]
            addrObj = self.curWlt.getAddrByHash160(a160)
            if addrObj:
               pubKeyMap[scrAddr] = addrObj.binPublicKey65.toBinStr()
      
      txdp = UnsignedTransaction().createFromTxOutSelection(utxoSelect, outputPairs, pubKeyMap)

      return txdp.serializeAscii()


   ################################################################################
   # Receive a notification via e-mail when money is sent from the active wallet.
   # The e-mail will list the address(es) that sent the money, along with the
   # accompanying transaction(s) and any metadata associated with the
   # address(es).
   #
   # Example usage:
   # started the daemon with these arguments: --testnet armory_286jcNJRc_.wallet
   # Then I called the daemon with: --testnet watchwallet <email args>
   # NB: This doesn't appear to work. More research needed....
   def jsonrpc_watchwallet(self, send_from=None, password=None, send_to=None, \
<<<<<<< HEAD
                           subject=None):
      @EmailOutput(send_from, password, [send_to], subject)
      def reportTxFromAddrInNewBlock(pyHeader, pyTxList):
         result = ''
         for pyTx in pyTxList:
            for pyTxIn in pyTx.inputs:
               sendingAddrStr = TxInExtractAddrStrIfAvail(pyTxIn)
               if len(sendingAddrStr) > 0:
                  sendingAddrHash160 = addrStr_to_hash160(sendingAddrStr, \
                                                          False)[1]
                  if self.curWlt.addrMap.has_key(sendingAddrHash160):
                     sendingAddr = self.curWlt.addrMap[sendingAddrHash160]
                     result = ''.join([result, '\n', sendingAddr.toString(), \
                                       '\n'])
                     # print the meta data
                     if sendingAddrStr in self.addressMetaData:
                        result = ''.join([result, "\nMeta Data: ", \
                                          str(self.addressMetaData[sendingAddrStr]), \
=======
                           subject=None, watchCmd='add'):
      retStr = 'watchwallet command failed due to a bad command.'

      if not watchCmd in ['add', 'remove']:
         LOGERROR('Unrecognized watchwallet command: "%s"', watchCmd)
      else:
         send_to = send_to.split(":")

         # Write the funct to be run when a block arrives with a transaction
         # where a wallet has sent money.
         @EmailOutput(send_from, password, send_to, subject)
         def reportTxFromAddrInNewBlock(pyHeader, pyTxList):
            result = ''
            for pyTx in pyTxList:
               for pyTxIn in pyTx.inputs:
                  sendingAddrStr = TxInExtractAddrStrIfAvail(pyTxIn)
                  if len(sendingAddrStr) > 0:
                     sendingAddrHash160 = addrStr_to_hash160(sendingAddrStr, \
                                                             False)[1]
                     if self.curWlt.addrMap.has_key(sendingAddrHash160):
                        sendingAddr = self.curWlt.addrMap[sendingAddrHash160]
                        result = ''.join([result, '\n', sendingAddr.toString(), \
>>>>>>> f486392f
                                          '\n'])
                        # print the meta data
                        if sendingAddrStr in self.addressMetaData:
                           result = ''.join([result, "\nMeta Data: ", \
                                             str(self.addressMetaData[sendingAddrStr]), \
                                             '\n'])
                        result = ''.join([result, '\n', pyTx.toString()])

            return result

         # Add or remove e-mail functs based on the user's command.
         if watchCmd == 'add':
            rpc_server.newBlockFunctions[send_from].append(reportTxFromAddrInNewBlock)
         elif watchCmd == 'remove':
            rpc_server.newBlockFunctions[send_from] = []
         retStr = 'watchwallet command succeeded.'

      return retStr


   ################################################################################
   # Associate meta data to an address or addresses
   # Example input:  "{\"mzAtXhy3Z6SLd7rAwNJrL17e8mQkjDVDXh\": {\"chain\": 5,
   # \"index\": 2}, \"mkF5L93F5HLhLmQagX26TdXcvPGHvfjoTM\": {\"CrazyField\": \"what\",
   # \"1\": 1, \"2\": 2}}"
   def jsonrpc_setaddressmetadata(self, newAddressMetaData):
      # Loop once to check the addresses
      # Don't add any meta data if one of the addresses wrong.
      for addr in newAddressMetaData.keys():
         if not checkAddrStrValid(addr):
            raise InvalidBitcoinAddress
         if not self.curWlt.addrMap.has_key(addrStr_to_hash160(addr, False)[1]):
            raise AddressNotInWallet
      self.addressMetaData.update(newAddressMetaData)


   #############################################################################
   # Clear the metadata.
   def jsonrpc_clearaddressmetadata(self):
      self.addressMetaData = {}


   #############################################################################
   # Get the metadata.
   def jsonrpc_getaddressmetadata(self):
      return self.addressMetaData


   #############################################################################
   # Function that gets the B58 string of the currently active wallet.
   def jsonrpc_getactivewallet(self):
      # Return the B58 string of the currently active wallet.
      return self.curWlt.uniqueIDB58


   #############################################################################
   # Function that sets theactive wallet using a B58 string.
   # NB: It appears that more neds to be done here. Certain functionality
   # doesn't seem to be correct when a wallet is switched.
   def jsonrpc_setactivewallet(self, newIDB58):
      # Return a string indicating whether or not the active wallet was set to a
      # new wallet. If the change fails, keep the currently active wallet.
      retStr = ''
      try:
         newWlt = self.serverWltSet[newIDB58]
         self.curWlt = newWlt  # Separate in case ID's wrong & error's thrown.
         retStr = 'Wallet %s is now active.' % newIDB58
      except:
         LOGERROR('setactivewallet - Wallet %s does not exist.' % newIDB58)
         retStr = 'Wallet %s does not exist.' % newIDB58
      return retStr


   #############################################################################
   # Function that lists all the loaded wallets.
   def jsonrpc_listloadedwallets(self):
      # Return a dictionary with a string as the key and a wallet B58 value as
      # the value.
      curKey = 1
      walletList = {}
      for k in self.serverWltSet.keys():
         curWltStr = 'Wallet %d' % curKey
         walletList[curWltStr] = k
         curKey += 1
      return walletList


################################################################################
class Armory_Daemon(object):
   def __init__(self, wlt=None):
      self.wltSet = {}
      self.walletIDSet = set()

      # Check if armoryd is already running, bail if it is
      armorydIsRunning = self.checkForAlreadyRunning()
      if armorydIsRunning == True:
         # Execute the command and return to the command line.
         self.executeCommand()
         os._exit(0)
      else:
         self.lock = threading.Lock()
         self.lastChecked = None

         #check wallet consistency every hour
         self.checkStep = 3600

         print ''
         print '*'*80
         print '* '
         print '* WARNING!  WALLET FILE ACCESS IS NOT THREAD-SAFE!'
         print '*           DO NOT run armoryd at the same time as ArmoryQt if '
         print '*           they are managing the same wallet file.  If you want '
         print '*           to manage the same wallet with both applications '
         print '*           you must make a digital copy/backup of the wallet file '
         print '*           into another directory and point armoryd at that one.  '
         print '*           '
         print '*           As long as the two processes do not share the same '
         print '*           actual file, there is no risk of wallet corruption. '
         print '*           Just be aware that addresses may end up being reused '
         print '*           if you execute transactions at approximately the same '
         print '*           time with both apps. '
         print '* '
         print '*'*80
         print ''

         # Otherwise, set up the server. This includes a defaultdict with a list
         # of functs to execute. This is done so that multiple functs can be
         # associated with the same search key.
         self.newTxFunctions = []
         self.heartbeatFunctions = []
         self.newBlockFunctions = defaultdict(list)

         # The only argument that armoryd.py takes, other than "--testnet" and
         # armoryd commands, is the wallet to load on the server. If no wallets
         # are specified, all wallets in the Armory home directory will be
         # loaded instead.
         if wlt:
            self.curWlt = wlt
         else:
            if len(CLI_ARGS)==0:
               # Get the wallets in the Armory home directory and store pointers
               # to them if no wallets are specified. Also, set the current
               # wallet to the 1st wallet in the set. (The choice is arbitrary.)
               wltPaths = readWalletFiles()
               self.addMultWallets(wltPaths)
               if len(self.wltSet) > 0:
                  self.curWlt = self.wltSet[self.wltSet.keys()[0]]

            # Load the specified wallet if it exists.
            else:
               wltpath = CLI_ARGS[0]
               if not os.path.exists(wltpath):
                  LOGERROR('Wallet does not exist!  (%s)', wltpath)
                  return

               self.curWlt = PyBtcWallet().readWalletFile(wltpath)
               self.wltSet[self.curWlt.uniqueIDB58] = self.curWlt
               self.walletIDSet.add(self.curWlt.uniqueIDB58)

         # Log info on the wallets we've loaded.
         numWallets = len(self.wltSet)
         LOGINFO('Number of wallets read in: %d', numWallets)
         for wltID, wlt in self.wltSet.iteritems():
            dispStr  = ('   Wallet (%s):' % wlt.uniqueIDB58).ljust(25)
            dispStr +=  '"'+wlt.labelName.ljust(32)+'"   '
            dispStr +=  '(Encrypted)' if wlt.useEncryption else '(No Encryption)'
            LOGINFO(dispStr)

         # Check and make sure we have at least 1 wallet.
         if numWallets > 0:
            LOGWARN('Active wallet is set to %s' % self.curWlt.uniqueIDB58)
         else:
            LOGWARN('No wallets could be loaded!')
            return

         LOGINFO("Initialising RPC server on port %d", ARMORY_RPC_PORT)
         resource = Armory_Json_Rpc_Server(self.curWlt, self.wltSet)
         secured_resource = self.set_auth(resource)

         # This is LISTEN call for armory RPC server
         reactor.listenTCP(ARMORY_RPC_PORT, \
                           server.Site(secured_resource), \
                           interface="127.0.0.1")

         # Setup the heartbeat function to run every 
         reactor.callLater(3, self.Heartbeat)


   #############################################################################
   def addMultWallets(self, inWltPaths):
      '''Function that adds multiple wallets to an armoryd server.'''
      for aWlt in inWltPaths:
         # Logic basically taken from loadWalletsAndSettings()
         try:
            wltLoad = PyBtcWallet().readWalletFile(aWlt)
            wltID = wltLoad.uniqueIDB58

            # For now, no wallets are excluded. If this changes....
            #if aWlt in wltExclude or wltID in wltExclude:
            #   continue

            # A directory can have multiple versions of the same
            # wallet. We'd prefer to skip watch-only wallets.
            if wltID in self.walletIDSet:
               LOGWARN('***WARNING: Duplicate wallet detected, %s', \
                       wltID)
               wo1 = self.wltSet[wltID].watchingOnly
               wo2 = wltLoad.watchingOnly
               if wo1 and not wo2:
                  prevWltPath = self.wltSet[wltID].walletPath
                  self.wltSet[wltID] = wltLoad
                  LOGWARN('First wallet is more useful than the second one...')
                  LOGWARN('     Wallet 1 (loaded):  %s', aWlt)
                  LOGWARN('     Wallet 2 (skipped): %s', prevWltPath)
               else:
                  LOGWARN('Second wallet is more useful than the first one...')
                  LOGWARN('     Wallet 1 (skipped): %s', aWlt)
                  LOGWARN('     Wallet 2 (loaded):  %s', \
                          self.wltSet[wltID].walletPath)
            else:
               # Update the wallet structs.
               self.wltSet[wltID] = wltLoad
               self.walletIDSet.add(wltID)
         except:
            LOGEXCEPT('***WARNING: Unable to load wallet %s. Skipping.', \
                      aWlt)
            raise


   #############################################################################
   def set_auth(self, resource):
      passwordfile = ARMORYD_CONF_FILE
      # Create User Name & Password file to use locally
      if not os.path.exists(passwordfile):
         with open(passwordfile,'a') as f:
            f.write('generated_by_armory:%s' % binary_to_base58(SecureBinaryData().GenerateRandom(32).toBinStr()))
      checker = FilePasswordDB(passwordfile)
      realmName = "Armory JSON-RPC App"
      wrapper = wrapResource(resource, [checker], realmName=realmName)
      return wrapper


   #############################################################################
   def start(self):
      #run a wallet consistency check before starting the BDM
      self.checkWallet()
      
      #try to grab checkWallet lock to block start() until the check is over
      self.lock.acquire()
      self.lock.release()
      
      # This is not a UI so no need to worry about the main thread being
      # blocked. Any UI that uses this Daemon can put the call to the Daemon on
      # its own thread.
      TheBDM.setBlocking(True)
      LOGINFO('Server started...')
      if(not TheBDM.getBDMState()=='Offline'):
         TheBDM.registerWallet(self.curWlt)
         TheBDM.setOnlineMode(True)

         LOGINFO('Blockchain loading')
         while not TheBDM.getBDMState()=='BlockchainReady':
            time.sleep(2)


         self.latestBlockNum = TheBDM.getTopBlockHeight()
         LOGINFO('Blockchain loading finished.  Top block is %d', \
                 TheBDM.getTopBlockHeight())

         mempoolfile = os.path.join(ARMORY_HOME_DIR,'mempool.bin')
         self.checkMemoryPoolCorruption(mempoolfile)
         TheBDM.enableZeroConf(mempoolfile)
         LOGINFO('Syncing wallet: %s' % self.curWlt.uniqueIDB58)
         self.curWlt.setBlockchainSyncFlag(BLOCKCHAIN_READONLY)
         self.curWlt.syncWithBlockchain()
         LOGINFO('Blockchain load and wallet sync finished')
         LOGINFO('Wallet balance: %s' % coin2str(self.curWlt.getBalance('Spendable')))

         # This is CONNECT call for armoryd to talk to bitcoind
         LOGINFO('Set up connection to bitcoind')
         self.NetworkingFactory = ArmoryClientFactory( \
                        TheBDM,
                        func_loseConnect = self.showOfflineMsg, \
                        func_madeConnect = self.showOnlineMsg, \
                        func_newTx       = self.execOnNewTx, \
                        func_newBlock    = self.execOnNewBlock)
         reactor.connectTCP('127.0.0.1', BITCOIN_PORT, self.NetworkingFactory)
      reactor.run()


   #############################################################################
   def checkForAlreadyRunning(self):
      retVal = True
      sock = socket.socket()

      # Try to create a connection to the Armory server. If an error is thrown,
      # that means the server doesn't exist.
      try:
         # For now, all we want to do is see if the server exists.
         sock = socket.create_connection(('127.0.0.1',ARMORY_RPC_PORT), 0.1);
      except socket.error:
         LOGINFO('No other armoryd.py instance is running.  We\'re the first.')
         retVal = False

      # Clean up the socket and return the result.
      sock.close()
      return retVal


   #############################################################################
   def executeCommand(self):
      # Open the armoryd.conf config file. At present, it's just a username and
      # password (e.g., "frank:abc123").
      '''
      Function that sets up and executes an armoryd command using JSON-RPC.
      '''
      with open(ARMORYD_CONF_FILE, 'r') as f:
         usr,pwd = f.readline().strip().split(':')

      # If the user gave a command, create a connection to the armoryd server
      # and attempt to execute the command.
      if CLI_ARGS:
         proxyobj = ServiceProxy("http://%s:%s@127.0.0.1:%d" % \
                                 (usr,pwd,ARMORY_RPC_PORT))
         try:
            #if not proxyobj.__hasattr__(CLI_ARGS[0]):
               #raise UnrecognizedCommand, 'No json command %s'%CLI_ARGS[0]
            extraArgs = []
            for arg in ([] if len(CLI_ARGS)==1 else CLI_ARGS[1:]):
               # It is possible to pass in JSON-formatted data (e.g.,
               # {"myName":"Terry"}). This isn't smart because no armoryd
               # commands can handle them. But, just in case this changes in the
               # future, we'll decode them anyway and let the functions fail on
               # their own terms. "Normal" args, however, will work for now.
               if arg[0] == '{':
                  # JSON input example:  {"Ages":(10.23, 39.21)}
                  # json.loads() output: {u'Ages', [10.23, 39.21]}
                  extraArgs.append(json.loads(arg))
               else:
                  extraArgs.append(arg)

            # Call the user's command (e.g., "getbalance full" ->
            # jsonrpc_getbalance(full)) and print results.
            result = proxyobj.__getattr__(CLI_ARGS[0])(*extraArgs)
            print json.dumps(result, indent=4, sort_keys=True, \
                             cls=UniversalEncoder)

         except Exception as e:
            # The command was bad. Print a message.
            errtype = str(type(e))
            errtype = errtype.replace("<class '",'')
            errtype = errtype.replace("<type '",'')
            errtype = errtype.replace("'>",'')
            errordict = { 'error': {
                          'errortype': errtype,
                          'jsoncommand': CLI_ARGS[0],
                          'jsoncommandargs': ([] if len(CLI_ARGS)==1 else CLI_ARGS[1:]),
                          'extrainfo': str(e) if len(e.args)<2 else e.args}}

            print json.dumps( errordict, indent=4, sort_keys=True, cls=UniversalEncoder)


   #############################################################################
   def execOnNewTx(self, pytxObj):
      # Gotta do this on every new Tx
      TheBDM.addNewZeroConfTx(pytxObj.serialize(), long(RightNow()), True)
      TheBDM.rescanWalletZeroConf(self.curWlt.cppWallet)

      # Add anything else you'd like to do on a new transaction
      #
      for txFunc in self.newTxFunctions:
         txFunc(pytxObj)


   #############################################################################
   def execOnNewBlock(self, pyHeader, pyTxList):
      # DO NOT PUT ANY FUNCTION HERE THAT EXPECT TheBDM TO BE UP TO DATE
      # WITH THE NEW BLOCK!  ONLY CALL FUNCTIONS THAT OPERATE PURELY ON
      # THE NEW HEADER AND TXLIST WITHOUT TheBDM.

      # Any functions that you want to execute on new blocks should go in 
      # the "if newBlocks>0: ... " clause in the Heartbeat function, below

      # Armory executes newBlock functions in the readBlkFileUpdate()
      # which occurs in the heartbeat function.  execOnNewBlock() may be 
      # called before readBlkFileUpdate() has run, and thus TheBDM may 
      # not have the new block data yet (there's a variety of reason for 
      # this design decision, I can enumerate them for you in an email...)
      
      # Therefore, if you put anything here, it should operate on the header
      # or tx data in a vacuum (without any reliance on TheBDM)
      pass


   #############################################################################
   def showOfflineMsg(self):
      LOGINFO('Offline - not tracking blockchain')


   #############################################################################
   def showOnlineMsg(self):
      LOGINFO('Online - tracking blockchain')


   #############################################################################
   def checkMemoryPoolCorruption(self, mempoolname):
      if not os.path.exists(mempoolname):
         return

      memfile = open(mempoolname, 'r')
      memdata = memfile.read()
      memfile.close()

      binunpacker = BinaryUnpacker(memdata)
      try:
         while binunpacker.getRemainingSize() > 0:
            binunpacker.get(UINT64)
            PyTx().unserialize(binunpacker)
      except:
         os.remove(mempoolname);


   #############################################################################
   @AllowAsync
   def checkWallet(self):
      if self.lock.acquire(False) == False:
         return

      wltStatus = PyBtcWalletRecovery().ProcessWallet(None, self.curWlt, Mode=5)
      if wltStatus != 0:
         print 'Wallet consistency check failed in wallet %s!!!' \
                % (self.curWlt.uniqueIDB58)
         print 'Aborting...'

         quit()
      else:
         self.lastChecked = RightNow()
      self.lock.release()


   #############################################################################
   def Heartbeat(self, nextBeatSec=1):
      """
      This method is invoked when the app is initialized, and will
      run every 2 seconds, or whatever is specified in the nextBeatSec
      argument.
      """
      # Check for new blocks in the latest blk0XXXX.dat file.
      if TheBDM.getBDMState()=='BlockchainReady':
         #check wallet every checkStep seconds
         nextCheck = self.lastChecked + self.checkStep
         if nextCheck >= RightNow():
            self.checkWallet()

         # Check for new blocks in the blk000X.dat file
         prevTopBlock = TheBDM.getTopBlockHeight()
         newBlks = TheBDM.readBlkFileUpdate()
         if newBlks>0:
            self.latestBlockNum = TheBDM.getTopBlockHeight()
            self.topTimestamp   = TheBDM.getTopBlockHeader().getTimestamp()

            self.curWlt.syncWithBlockchain()
            TheBDM.rescanWalletZeroConf(self.curWlt.cppWallet)

            # If there are no functions to run, just skip all this
            if not len(self.newBlockFunctions)==0:
               # Here's where we actually execute the new-block calls, because
               # this code is guaranteed to execute AFTER the TheBDM has processed
               # the new block data.
               # We walk through headers by block height in case the new block 
               # didn't extend the main chain (this won't run), or there was a 
               # reorg with multiple blocks and we only want to process the new
               # blocks on the main chain, not the invalid ones
               for blknum in range(prevTopBlock+1, self.latestBlockNum+1):
                  cppHeader = TheBDM.getHeaderByHeight(blknum)
                  pyHeader = PyBlockHeader().unserialize(cppHeader.serialize())
                  
                  cppBlock = TheBDM.getMainBlockFromDB(blknum)
                  pyTxList = [PyTx().unserialize(cppBlock.getSerializedTx(i)) for
                                 i in range(cppBlock.getNumTx())]
                  for funcKey in self.newBlockFunctions:
                     for blockFunc in self.newBlockFunctions[funcKey]:
                        blockFunc(pyHeader, pyTxList)

      self.curWlt.checkWalletLockTimeout()
      reactor.callLater(nextBeatSec, self.Heartbeat)


if __name__ == "__main__":
   rpc_server = Armory_Daemon()
   rpc_server.start()<|MERGE_RESOLUTION|>--- conflicted
+++ resolved
@@ -142,17 +142,8 @@
    # backupFilePath is the file to backup the current wallet to.
    # It does not necessarily exist yet.
    def jsonrpc_backupwallet(self, backupFilePath):
-<<<<<<< HEAD
-      retStr = 'File %s does not exist. Backup failed.' % backupFilePath
-      if os.path.isfile(backupFilePath):
-         self.curWlt.backupWalletFile(backupFilePath)
-         retStr = 'Backup of %s succeeded.' % backupFilePath
-
-      return retStr
-=======
       self.curWlt.backupWalletFile(backupFilePath)
       return "Backup succeeded."
->>>>>>> f486392f
 
 
    #############################################################################
@@ -161,13 +152,6 @@
       # the value.
       curTxOut = 1
       utxoList = self.curWlt.getTxOutList('unspent')
-<<<<<<< HEAD
-      # Return a dictionary with a string as the key and a wallet B58 value as
-      # the value.
-      curTxOut = 1
-      utxoList = self.curWlt.getTxOutList('unspent')
-=======
->>>>>>> f486392f
       utxoDict = {}
       for u in utxoList:
          curTxOutStr = 'UTXO %05d' % curTxOut
@@ -229,26 +213,15 @@
          if n < len(pyTx.outputs):
             # If the user doesn't want binary data, return a formatted string,
             # otherwise return a hex string with the raw TxOut data.
-<<<<<<< HEAD
-            if binary == 0:
-               txOut = pyTx.outputs[n].toString()
-            else:
-               txOut = binary_to_hex(pyTx.outputs[n].serialize())
-=======
             txOut = pyTx.outputs[n]
             result = {'value' : AmountToJSON(txOut.value),
                       'script' : txOut.binScript if binary else binary_to_hex(txOut.binScript)}
->>>>>>> f486392f
          else:
             LOGERROR('Tx output index is invalid: #%d' % n)
       else:    
          LOGERROR('Tx hash not recognized by TheBDM: %s' % binary_to_hex(txHash))
 
-<<<<<<< HEAD
-      return txOut
-=======
       return result
->>>>>>> f486392f
 
 
    #############################################################################
@@ -750,22 +723,6 @@
          return {'error': 'header not found'}
       
       out = {}
-<<<<<<< HEAD
-      out['block_hash']      = blkhash
-      out['confirmations']   = TheBDM.getTopBlockHeight()-head.getBlockHeight()+1
-      # TODO fix size. It returns max int, as does # Tx. They're never set.
-      # out['block_size']      = head.getBlockSize()
-      out['block_height']    = head.getBlockHeight()
-      out['timestamp']       = head.getTimestamp()
-      out['nonce']           = head.getNonce()
-      out['difficulty']      = head.getDifficulty()
-      out['difficulty_sum']  = head.getDifficultySum()
-      out['main_branch']     = head.isMainBranch()
-      out['difficulty_bits'] = binary_to_hex(head.getDiffBits(), BIGENDIAN)
-      out['merkle_root']     = binary_to_hex(head.getMerkleRoot(), BIGENDIAN)
-      out['header_version']  = head.getVersion()
-      out['raw_header']      = binary_to_hex(head.serialize())
-=======
       out['hash'] = blkhash
       out['confirmations'] = TheBDM.getTopBlockHeight()-head.getBlockHeight()+1
       # TODO fix size. It returns max int, as does # Tx. They're never set.
@@ -780,7 +737,6 @@
       out['merkleroot'] = binary_to_hex(head.getMerkleRoot(), BIGENDIAN)
       out['version'] = head.getVersion()
       out['rawheader'] = binary_to_hex(head.serialize())
->>>>>>> f486392f
       
       # TODO: Fix this part. getTxRefPtrList was never defined.
       # txlist = head.getTxRefPtrList() 
@@ -938,26 +894,6 @@
    # Then I called the daemon with: --testnet watchwallet <email args>
    # NB: This doesn't appear to work. More research needed....
    def jsonrpc_watchwallet(self, send_from=None, password=None, send_to=None, \
-<<<<<<< HEAD
-                           subject=None):
-      @EmailOutput(send_from, password, [send_to], subject)
-      def reportTxFromAddrInNewBlock(pyHeader, pyTxList):
-         result = ''
-         for pyTx in pyTxList:
-            for pyTxIn in pyTx.inputs:
-               sendingAddrStr = TxInExtractAddrStrIfAvail(pyTxIn)
-               if len(sendingAddrStr) > 0:
-                  sendingAddrHash160 = addrStr_to_hash160(sendingAddrStr, \
-                                                          False)[1]
-                  if self.curWlt.addrMap.has_key(sendingAddrHash160):
-                     sendingAddr = self.curWlt.addrMap[sendingAddrHash160]
-                     result = ''.join([result, '\n', sendingAddr.toString(), \
-                                       '\n'])
-                     # print the meta data
-                     if sendingAddrStr in self.addressMetaData:
-                        result = ''.join([result, "\nMeta Data: ", \
-                                          str(self.addressMetaData[sendingAddrStr]), \
-=======
                            subject=None, watchCmd='add'):
       retStr = 'watchwallet command failed due to a bad command.'
 
@@ -980,7 +916,6 @@
                      if self.curWlt.addrMap.has_key(sendingAddrHash160):
                         sendingAddr = self.curWlt.addrMap[sendingAddrHash160]
                         result = ''.join([result, '\n', sendingAddr.toString(), \
->>>>>>> f486392f
                                           '\n'])
                         # print the meta data
                         if sendingAddrStr in self.addressMetaData:
