--- conflicted
+++ resolved
@@ -68,11 +68,8 @@
 from itertools import islice
 from armoryengine.Decorators import EmailOutput
 from armoryengine.PyBtcWalletRecovery import *
-<<<<<<< HEAD
+from inspect import *
 from jasvet import readSigBlock, verifySignature
-=======
-from inspect import *
->>>>>>> bc2a9652
 
 # Some non-twisted json imports from jgarzik's code and his UniversalEncoder
 class UniversalEncoder(json.JSONEncoder):
@@ -889,7 +886,7 @@
 
       info = { \
                'version':           getVersionString(BTCARMORY_VERSION),
-               'protocolversion':   0,
+               'protocolversion':   0,  
                'walletversion':     getVersionString(PYBTCWALLET_VERSION),
                'bdmstate':          TheBDM.getBDMState(),
                'balance':           AmountToJSON(self.curWlt.getBalance()) if isReady else -1,
@@ -1261,13 +1258,13 @@
       return result
 
    #############################################################################
-   # Get info for a lockbox by lockbox ID.
+   # Get info for a lockbox by lockbox ID. 
    def jsonrpc_getlockboxinfo(self, lockboxString):
       """Get information on the lockbox associated with a lockbox ID string."""
 
       retDict = {}
       lockbox = MultiSigLockbox().unserializeAscii(lockboxString)
-
+      
       for curKeyNum, curKey in enumerate(lockbox.pubKeys):
          curKeyStr = 'Key %02d' % (curKeyNum + 1)
          retDict[curKeyStr] = binary_to_hex(curKey)
