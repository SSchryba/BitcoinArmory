--- conflicted
+++ resolved
@@ -1,32 +1,6 @@
 # All the actual Makefiles are deeper in the directory tree.  
 # I am just calling them, here.
 
-<<<<<<< HEAD
-DESTDIR=/usr
-
-all :
-	$(MAKE) -C cppForSwig swig
-
-clean :
-	$(MAKE) -C cppForSwig clean
-	rm -rf osxbuild/Armory.app
-	rm -rf osxbuild/env
-
-install : all
-	mkdir -p $(DESTDIR)/share/armory/img
-	mkdir -p $(DESTDIR)/lib/armory/extras
-	mkdir -p $(DESTDIR)/lib/armory/jsonrpc
-	mkdir -p $(DESTDIR)/lib/armory/dialogs
-	cp *.py *.so README $(DESTDIR)/lib/armory/
-	cp img/* $(DESTDIR)/share/armory/img
-	cp extras/*.py $(DESTDIR)/lib/armory/extras
-	cp jsonrpc/*.py $(DESTDIR)/lib/armory/jsonrpc
-	cp dialogs/*.py $(DESTDIR)/lib/armory/dialogs
-	mkdir -p $(DESTDIR)/share/applications
-	sed "s:python /usr:python $(DESTDIR):g" < dpkgfiles/armory.desktop > $(DESTDIR)/share/applications/armory.desktop
-	sed "s:python /usr:python $(DESTDIR):g" < dpkgfiles/armoryoffline.desktop > $(DESTDIR)/share/applications/armoryoffline.desktop
-	sed "s:python /usr:python $(DESTDIR):g" < dpkgfiles/armorytestnet.desktop > $(DESTDIR)/share/applications/armorytestnet.desktop
-=======
 PREFIX=/usr
 DESTDIR=
 
@@ -57,7 +31,6 @@
 	sed "s:python /usr:python $(PREFIX):g" < dpkgfiles/armory.desktop > $(DESTDIR)$(PREFIX)/share/applications/armory.desktop
 	sed "s:python /usr:python $(PREFIX):g" < dpkgfiles/armoryoffline.desktop > $(DESTDIR)$(PREFIX)/share/applications/armoryoffline.desktop
 	sed "s:python /usr:python $(PREFIX):g" < dpkgfiles/armorytestnet.desktop > $(DESTDIR)$(PREFIX)/share/applications/armorytestnet.desktop
->>>>>>> f5f662f6
 	
 
 osx :
