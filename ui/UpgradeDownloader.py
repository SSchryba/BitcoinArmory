--- conflicted
+++ resolved
@@ -272,10 +272,7 @@
          "32" : tr("32-bit"), \
          "64" : tr("64-bit"), \
          "Satoshi" : tr("Bitcoin Core"), \
-<<<<<<< HEAD
          "ArmoryTesting" : tr("Armory Testing (unstable)"), \
-=======
->>>>>>> e913cd49
          "ArmoryOffline" : tr("Offline Armory Wallet") \
       }
 
