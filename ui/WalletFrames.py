################################################################################
#                                                                              #
# Copyright (C) 2011-2014, Armory Technologies, Inc.                           #
# Distributed under the GNU Affero General Public License (AGPL v3)            #
# See LICENSE or http://www.gnu.org/licenses/agpl.html                         #
#                                                                              #
################################################################################

from PyQt4.Qt import * #@UnusedWildImport
from PyQt4.QtGui import * #@UnusedWildImport

from armoryengine.BDM import TheBDM
from qtdefines import * #@UnusedWildImport

WALLET_DATA_ENTRY_FIELD_WIDTH = 60

# This class has all of the select wallet display and control functionality for
# selecting a wallet, and doing coin control. It can be dropped into any dialog
# and will interface with the dialog with select wlt and coin control callbacks.
class SelectWalletFrame(ArmoryFrame):
   def __init__(self, parent, main, layoutDir=VERTICAL,
                                    firstSelect=None,
                                    onlyMyWallets=False,
                                    wltIDList=None, 
                                    atLeast=0, 
                                    selectWltCallback=None, 
                                    coinControlCallback=None,
                                    onlyOfflineWallets=False):

      super(SelectWalletFrame, self).__init__(parent, main)
      self.coinControlCallback = coinControlCallback

      self.walletComboBox = QComboBox()
      self.walletListBox  = QListWidget()
      self.balAtLeast = atLeast
      self.selectWltCallback = selectWltCallback
      self.doVerticalLayout = layoutDir==VERTICAL

      if self.main and len(self.main.walletMap) == 0:
         QMessageBox.critical(self, 'No Wallets!', \
            'There are no wallets to select from.  Please create or import '
            'a wallet first.', QMessageBox.Ok)
         self.accept()
         return
      
      self.wltIDList = wltIDList if wltIDList else self.getWalletIdList(onlyOfflineWallets)
      
      selectedWltIndex = 0
      self.selectedID = None
      wltItems = 0
      self.displayIDs = []
      if len(self.wltIDList) > 0:
         self.selectedID = self.wltIDList[0]
         for wltID in self.wltIDList:
            wlt = self.main.walletMap[wltID]
            wlttype = determineWalletType(wlt, self.main)[0]
            if onlyMyWallets and wlttype == WLTTYPES.WatchOnly:
               continue

            self.displayIDs.append(wltID)
            if self.doVerticalLayout:
               self.walletComboBox.addItem(wlt.labelName)
            else:
               self.walletListBox.addItem(QListWidgetItem(wlt.labelName))
         
            if wltID == firstSelect:
               selectedWltIndex = wltItems
               self.selectedID = wltID
            wltItems += 1
            
         if self.doVerticalLayout:
            self.walletComboBox.setCurrentIndex(selectedWltIndex)
         else:
            self.walletListBox.setCurrentRow(selectedWltIndex)


      self.connect(self.walletComboBox, SIGNAL('currentIndexChanged(int)'), self.updateOnWalletChange)
      self.connect(self.walletListBox,  SIGNAL('currentRowChanged(int)'),   self.updateOnWalletChange)

      # Start the layout
      layout =  QVBoxLayout() 

      lbls = []
      lbls.append(QRichLabel("Wallet ID:", doWrap=False))
      lbls.append(QRichLabel("Name:", doWrap=False))
      lbls.append(QRichLabel("Description:", doWrap=False))
      lbls.append(QRichLabel("Spendable BTC:", doWrap=False))

      for i in range(len(lbls)):
         lbls[i].setAlignment(Qt.AlignLeft | Qt.AlignTop)
         lbls[i].setText('<b>' + str(lbls[i].text()) + '</b>')
         
      self.dispID = QRichLabel('')
      self.dispName = QRichLabel('')
      self.dispName.setWordWrap(True)
      # This line fixes squished text when word wrapping
      self.dispName.setSizePolicy(QSizePolicy.Preferred, QSizePolicy.MinimumExpanding)
      self.dispDescr = QRichLabel('')
      self.dispDescr.setWordWrap(True)
      # This line fixes squished text when word wrapping
      self.dispDescr.setSizePolicy(QSizePolicy.Preferred, QSizePolicy.MinimumExpanding)
      self.dispBal = QMoneyLabel(0)

      self.dispBal.setTextFormat(Qt.RichText)
      
      wltInfoFrame = QFrame()
      wltInfoFrame.setFrameStyle(STYLE_SUNKEN)
<<<<<<< HEAD
      #wltInfoFrame.setMaximumWidth(380)
      wltInfoFrame.setSizePolicy(QSizePolicy.Expanding, QSizePolicy.Fixed)
=======
      wltInfoFrame.setSizePolicy(QSizePolicy.Preferred, QSizePolicy.Preferred)
>>>>>>> c1f76d8a
      frmLayout = QGridLayout()
      for i in range(len(lbls)):
         frmLayout.addWidget(lbls[i], i, 0, 1, 1)

      self.dispID.setAlignment(Qt.AlignLeft | Qt.AlignTop)
      self.dispName.setAlignment(Qt.AlignLeft | Qt.AlignTop)
      self.dispDescr.setAlignment(Qt.AlignLeft | Qt.AlignTop)
      self.dispBal.setAlignment(Qt.AlignLeft | Qt.AlignTop)
<<<<<<< HEAD
      self.dispDescr.setMinimumWidth(tightSizeNChar(self.dispDescr, 40)[0])
      frmLayout.addWidget(self.dispID,     0, 2, 1, 1)
      frmLayout.addWidget(self.dispName,   1, 2, 1, 1)
      frmLayout.addWidget(self.dispDescr,  2, 2, 1, 1)
      frmLayout.addWidget(self.dispBal,    3, 2, 1, 1)
=======
      self.dispDescr.setMinimumWidth(tightSizeNChar(self.dispDescr, 20)[0])
      frmLayout.addWidget(self.dispID, 0, 2, 1, 1)
      frmLayout.addWidget(self.dispName, 1, 2, 1, 1)
      frmLayout.addWidget(self.dispDescr, 2, 2, 1, 1)
      frmLayout.addWidget(self.dispBal, 3, 2, 1, 1)
>>>>>>> c1f76d8a
      if coinControlCallback:
         self.lblCoinCtrl = QRichLabel('Source: All addresses', doWrap=False)
         frmLayout.addWidget(self.lblCoinCtrl, 4, 2, 1, 1)
         self.btnCoinCtrl = QPushButton('Coin Control')
         self.connect(self.btnCoinCtrl, SIGNAL(CLICKED), self.doCoinCtrl)
         frmLayout.addWidget(self.btnCoinCtrl, 4, 0, 1, 2)
      frmLayout.setColumnStretch(0, 1)
      frmLayout.setColumnStretch(1, 1)
      frmLayout.setColumnStretch(2, 1)
      
      frmLayout.addItem(QSpacerItem(20, 10, QSizePolicy.Fixed, QSizePolicy.Expanding), 0, 1, 4, 1)
      wltInfoFrame.setLayout(frmLayout)

      if self.doVerticalLayout:
         layout.addWidget(makeLayoutFrame(VERTICAL, [self.walletComboBox, wltInfoFrame]) )
      else:
         layout.addWidget(makeLayoutFrame(HORIZONTAL, [self.walletListBox, wltInfoFrame]) )

      self.setLayout(layout)
      # Make sure this is called once so that the default selection is displayed
      self.updateOnWalletChange()

   
   def getWalletIdList(self, onlyOfflineWallets):
      result = []
      if onlyOfflineWallets:
         result = self.main.getWatchingOnlyWallets()
      else:
         result = list(self.main.walletIDList)
      return result


   def getSelectedWltID(self):
      idx = -1
      if self.doVerticalLayout:
         idx = self.walletComboBox.currentIndex()
      else:
         idx = self.walletListBox.currentRow()

      return '' if idx<0 else self.displayIDs[idx]

   def doCoinCtrl(self):
      wlt = self.main.walletMap[self.getSelectedWltID()]
      dlgcc = DlgCoinControl(self, self.main, wlt, self.sourceAddrList)
      if dlgcc.exec_():
         self.sourceAddrList = [x[0] for x in dlgcc.coinControlList]
         self.altBalance = sum([x[1] for x in dlgcc.coinControlList])
      
         nAddr = len(self.sourceAddrList)
         if self.altBalance == wlt.getBalance('Spendable'):
            self.lblCoinCtrl.setText('Source: All addresses')
            self.sourceAddrList = None
            self.altBalance = None
         elif nAddr == 0:
            self.lblCoinCtrl.setText('Source: None selected')
         elif nAddr == 1:
            aStr = hash160_to_addrStr(self.sourceAddrList[0])
            self.lblCoinCtrl.setText('Source: %s...' % aStr[:12])
         elif nAddr > 1:
            self.lblCoinCtrl.setText('Source: %d addresses' % nAddr)
         self.updateOnCoinControl()
         
   def updateOnWalletChange(self, ignoredInt=None):
      """
      "ignoredInt" is because the signals should call this function with the
      selected index of the relevant container, but we grab it again anyway
      using getSelectedWltID()
      """

      wltID = self.getSelectedWltID()

      if len(wltID) > 0:
         wlt = self.main.walletMap[wltID]
               
         self.dispID.setText(wltID)
         self.dispName.setText(wlt.labelName)
         self.dispDescr.setText(wlt.labelDescr)
         self.selectedID = wltID
         
         if not TheBDM.getBDMState() == 'BlockchainReady':
            self.dispBal.setText('-' * 12)
         else:
            bal = wlt.getBalance('Spendable')
            balStr = coin2str(wlt.getBalance('Spendable'), maxZeros=1)
            if bal <= self.balAtLeast:
               self.dispBal.setText('<font color="red"><b>%s</b></font>' % balStr)
            else:
               self.dispBal.setText('<b>' + balStr + '</b>')     
         if self.selectWltCallback:
            self.selectWltCallback(wlt)
         self.repaint()
         # Reset the coin control variables after a new wallet is selected
         if self.coinControlCallback:
            self.altBalance = None
            self.sourceAddrList = None
            self.btnCoinCtrl.setEnabled(wlt.getBalance('Spendable')>0)
            self.lblCoinCtrl.setText('Source: All addresses' if wlt.getBalance('Spendable')>0 else\
                                     'Source: 0 addresses' )
            self.updateOnCoinControl()
      
   def updateOnCoinControl(self):
      useAllAddr = (self.altBalance == None)
      wlt = self.main.walletMap[self.getSelectedWltID()]
      fullBal = wlt.getBalance('Spendable')
      if useAllAddr:
         self.dispID.setText(wlt.uniqueIDB58)
         self.dispName.setText(wlt.labelName)
         self.dispDescr.setText(wlt.labelDescr)
         if fullBal == 0:
            self.dispBal.setText('0.0', color='TextRed', bold=True)
         else:
            self.dispBal.setValueText(fullBal, wBold=True)
      else:
         self.dispID.setText(wlt.uniqueIDB58 + '*')
         self.dispName.setText(wlt.labelName + '*')
         self.dispDescr.setText('*Coin Control Subset*', color='TextBlue', bold=True)
         self.dispBal.setText(coin2str(self.altBalance, maxZeros=0), color='TextBlue')
         rawValTxt = str(self.dispBal.text())
         self.dispBal.setText(rawValTxt + ' <font color="%s">(of %s)</font>' % \
                                    (htmlColor('DisableFG'), coin2str(fullBal, maxZeros=0)))

      if not TheBDM.getBDMState() == 'BlockchainReady':
         self.dispBal.setText('(available when online)', color='DisableFG')
      self.repaint()
      if self.coinControlCallback:
         self.coinControlCallback(self.sourceAddrList, self.altBalance)


class NewWalletFrame(ArmoryFrame):

   def __init__(self, parent, main, initLabel=''):
      super(NewWalletFrame, self).__init__(parent, main)
      self.editName = QLineEdit()
      self.editName.setMinimumWidth(tightSizeNChar(self.editName,\
                                 WALLET_DATA_ENTRY_FIELD_WIDTH)[0])
      self.editName.setText(initLabel)
      lblName = QLabel("Wallet &name:")
      lblName.setBuddy(self.editName)

      self.editDescription = QTextEdit()
      self.editDescription.setMaximumHeight(75)
      self.editDescription.setMinimumWidth(tightSizeNChar(self.editDescription,\
                                 WALLET_DATA_ENTRY_FIELD_WIDTH)[0])
      lblDescription = QLabel("Wallet &description:")
      lblDescription.setAlignment(Qt.AlignVCenter)
      lblDescription.setBuddy(self.editDescription)

      # Advanced Encryption Options
      lblComputeDescription = QRichLabel( \
                  'Armory will test your system\'s speed to determine the most '
                  'challenging encryption settings that can be performed '
                  'in a given amount of time.  High settings make it much harder '
                  'for someone to guess your passphrase.  This is used for all '
                  'encrypted wallets, but the default parameters can be changed below.\n')
      lblComputeDescription.setWordWrap(True)
      timeDescriptionTip = main.createToolTipWidget( \
                  'This is the amount of time it will take for your computer '
                  'to unlock your wallet after you enter your passphrase. '
                  '(the actual time used will be less than the specified '
                  'time, but more than one half of it).  ')
      
      # Set maximum compute time
      self.editComputeTime = QLineEdit()
      self.editComputeTime.setText('250 ms')
      self.editComputeTime.setMaxLength(12)
      lblComputeTime = QLabel('Target compute &time (s, ms):')
      memDescriptionTip = main.createToolTipWidget( \
                  'This is the <b>maximum</b> memory that will be '
                  'used as part of the encryption process.  The actual value used '
                  'may be lower, depending on your system\'s speed.  If a '
                  'low value is chosen, Armory will compensate by chaining '
                  'together more calculations to meet the target time.  High '
                  'memory target will make GPU-acceleration useless for '
                  'guessing your passphrase.')
      lblComputeTime.setBuddy(self.editComputeTime)

      # Set maximum memory usage
      self.editComputeMem = QLineEdit()
      self.editComputeMem.setText('32.0 MB')
      self.editComputeMem.setMaxLength(12)
      lblComputeMem  = QLabel('Max &memory usage (kB, MB):')
      lblComputeMem.setBuddy(self.editComputeMem)

      self.editComputeTime.setMaximumWidth( tightSizeNChar(self, 20)[0] )
      self.editComputeMem.setMaximumWidth( tightSizeNChar(self, 20)[0] )
      
      # breaking this up into tabs
      frameLayout = QVBoxLayout()
      newWalletTabs = QTabWidget()
      
      #### Basic Tab
      nameFrame = makeHorizFrame([lblName, STRETCH, self.editName])
      descriptionFrame = makeHorizFrame([lblDescription,
                                         STRETCH, self.editDescription])
      basicQTab = makeVertFrame([nameFrame, descriptionFrame, STRETCH])
      newWalletTabs.addTab(basicQTab, "Configure")
      
      # Fork watching-only wallet
      advQTab = QFrame()
      advTabLayout = QGridLayout()
      advTabLayout.addWidget(lblComputeDescription,     0, 0,  1, 3)
      advTabLayout.addWidget(timeDescriptionTip,        1, 0,  1, 1)
      advTabLayout.addWidget(lblComputeTime,      1, 1,  1, 1)
      advTabLayout.addWidget(self.editComputeTime, 1, 2,  1, 1)
      advTabLayout.addWidget(memDescriptionTip,         2, 0,  1, 1)
      advTabLayout.addWidget(lblComputeMem,       2, 1,  1, 1)
      advTabLayout.addWidget(self.editComputeMem,  2, 2,  1, 1)
      advQTab.setLayout(advTabLayout)
      newWalletTabs.addTab(advQTab, "Advanced Options")

      frameLayout.addWidget(newWalletTabs)
      self.setLayout(frameLayout)
      
   def getKdfSec(self):
      # return -1 if the input is invalid
      kdfSec = -1
      try:
         kdfT, kdfUnit = str(self.editComputeTime.text()).strip().split(' ')
         if kdfUnit.lower() == 'ms':
            kdfSec = float(kdfT) / 1000.
         elif kdfUnit.lower() in ('s', 'sec', 'seconds'):
            kdfSec = float(kdfT)
      except:
         pass
      return kdfSec

   def getKdfBytes(self):
      # return -1 if the input is invalid
      kdfBytes = -1
      try:
         kdfM, kdfUnit = str(self.editComputeMem.text()).split(' ')
         if kdfUnit.lower() == 'mb':
            kdfBytes = round(float(kdfM) * (1024.0 ** 2))
         elif kdfUnit.lower() == 'kb':
            kdfBytes = round(float(kdfM) * (1024.0))
      except:
         pass
      return kdfBytes
   
   def getName(self):
      return str(self.editName.text())

   def getDescription(self):
      return str(self.editDescription.toPlainText())

class SetPassphraseFrame(ArmoryFrame):
   def __init__(self, parent, main, initLabel='', passphraseCallback=None):
      super(SetPassphraseFrame, self).__init__(parent, main)
      self.passphraseCallback = passphraseCallback
      layout = QGridLayout()
      lblDlgDescr = QLabel('Please enter an passphrase for wallet encryption.\n\n'
                           'A good passphrase consists of at least 8 or more\n'
                           'random letters, or 5 or more random words.\n')
      lblDlgDescr.setWordWrap(True)
      layout.addWidget(lblDlgDescr, 0, 0, 1, 2)
      lblPwd1 = QLabel("New Passphrase:")
      self.editPasswd1 = QLineEdit()
      self.editPasswd1.setEchoMode(QLineEdit.Password)
      self.editPasswd1.setMinimumWidth(MIN_PASSWD_WIDTH(self))

      lblPwd2 = QLabel("Again:")
      self.editPasswd2 = QLineEdit()
      self.editPasswd2.setEchoMode(QLineEdit.Password)
      self.editPasswd2.setMinimumWidth(MIN_PASSWD_WIDTH(self))

      layout.addWidget(lblPwd1, 1, 0)
      layout.addWidget(lblPwd2, 2, 0)
      layout.addWidget(self.editPasswd1, 1, 1)
      layout.addWidget(self.editPasswd2, 2, 1)

      self.lblMatches = QLabel(' ' * 20)
      self.lblMatches.setTextFormat(Qt.RichText)
      layout.addWidget(self.lblMatches, 3, 1)
      self.setLayout(layout)
      self.connect(self.editPasswd1, SIGNAL('textChanged(QString)'), \
                   self.checkPassphrase)
      self.connect(self.editPasswd2, SIGNAL('textChanged(QString)'), \
                   self.checkPassphrase)
   
   # This function is multi purpose. It updates the screen and validates the passphrase
   def checkPassphrase(self, sideEffects=True):
      result = True
      p1 = self.editPasswd1.text()
      p2 = self.editPasswd2.text()
      goodColor = htmlColor('TextGreen')
      badColor = htmlColor('TextRed')
      if not isASCII(unicode(p1)) or \
         not isASCII(unicode(p2)):
         if sideEffects:
            self.lblMatches.setText('<font color=%s><b>Passphrase is non-ASCII!</b></font>' % badColor)
         result = False
      elif not p1 == p2:
         if sideEffects:
            self.lblMatches.setText('<font color=%s><b>Passphrases do not match!</b></font>' % badColor)
         result = False
      elif len(p1) < 5:
         if sideEffects:
            self.lblMatches.setText('<font color=%s><b>Passphrase is too short!</b></font>' % badColor)
         result = False
      if sideEffects:
         if result:
            self.lblMatches.setText('<font color=%s><b>Passphrases match!</b></font>' % goodColor)
         if self.passphraseCallback:
            self.passphraseCallback()
      return result

   def getPassphrase(self):
      return str(self.editPasswd1.text())
   
class VerifyPassphraseFrame(ArmoryFrame):
   def __init__(self, passphrase, parent, main, initLabel=''):
      super(VerifyPassphraseFrame, self).__init__(parent, main)
      lblWarnImgL = QLabel()
      lblWarnImgL.setPixmap(QPixmap(':/MsgBox_warning48.png'))
      lblWarnImgL.setAlignment(Qt.AlignHCenter | Qt.AlignVCenter)

      lblWarnTxt1 = QRichLabel(\
         '<font color="red"><b>!!! DO NOT FORGET YOUR PASSPHRASE !!!</b></font>', size=4)
      lblWarnTxt1.setAlignment(Qt.AlignHCenter | Qt.AlignVCenter)
      lblWarnTxt2 = QRichLabel(\
         '<b>No one can help you recover you bitcoins if you forget the '
         'passphrase and don\'t have a paper backup!</b> Your wallet and '
         'any <u>digital</u> backups are useless if you forget it.  '
         '<br><br>'
         'A <u>paper</u> backup protects your wallet forever, against '
         'hard-drive loss and losing your passphrase.  It also protects you '
         'from theft, if the wallet was encrypted and the paper backup '
         'was not stolen with it.  Please make a paper backup and keep it in '
         'a safe place.'
         '<br><br>'
         'Please enter your passphrase a third time to indicate that you '
         'are aware of the risks of losing your passphrase!</b>', doWrap=True)


      self.edtPasswd3 = QLineEdit()
      self.edtPasswd3.setEchoMode(QLineEdit.Password)
      self.edtPasswd3.setMinimumWidth(MIN_PASSWD_WIDTH(self))

      layout = QGridLayout()
      layout.addWidget(lblWarnImgL, 0, 0, 4, 1)
      layout.addWidget(lblWarnTxt1, 0, 1, 1, 1)
      layout.addWidget(lblWarnTxt2, 2, 1, 1, 1)
      layout.addWidget(self.edtPasswd3, 5, 1, 1, 1)
      self.setLayout(layout)
      
class WalletBackupFrame(ArmoryFrame):
   # Some static enums, and a QRadioButton with mouse-enter/mouse-leave events
   FEATURES = enum('ProtGen', 'ProtImport', 'LostPass', 'Durable', \
                   'Visual', 'Physical', 'Count')
   OPTIONS = enum('Paper1', 'PaperN', 'DigPlain', 'DigCrypt', 'Export', 'Count')
   def __init__(self, parent, main, initLabel=''):
      super(WalletBackupFrame, self).__init__(parent, main)
      # Don't have a wallet yet so assume false.
      self.hasImportedAddr = False
      self.isBackupCreated = False
      self.passphrase = None
      self.lblTitle = QRichLabel(tr("<b>Backup Options</b>"))
      lblTitleDescr = QRichLabel(tr("""
         Armory wallets only need to be backed up <u>one time, ever.</u>
         The backup is good no matter how many addresses you use. """))
      lblTitleDescr.setOpenExternalLinks(True)


      self.optPaperBackupTop = QRadioButtonBackupCtr(self, \
                                    tr('Printable Paper Backup'), self.OPTIONS.Paper1)
      self.optPaperBackupOne = QRadioButtonBackupCtr(self, \
                                    tr('Single-Sheet (Recommended)'), self.OPTIONS.Paper1)
      self.optPaperBackupFrag = QRadioButtonBackupCtr(self, \
                                    tr('Fragmented Backup (M-of-N)'), self.OPTIONS.PaperN)

      self.optDigitalBackupTop = QRadioButtonBackupCtr(self, \
                                    tr('Digital Backup'), self.OPTIONS.DigPlain)
      self.optDigitalBackupPlain = QRadioButtonBackupCtr(self, \
                                    tr('Unencrypted'), self.OPTIONS.DigPlain)
      self.optDigitalBackupCrypt = QRadioButtonBackupCtr(self, \
                                    tr('Encrypted'), self.OPTIONS.DigCrypt)

      self.optIndivKeyListTop = QRadioButtonBackupCtr(self, \
                                    tr('Export Key Lists'), self.OPTIONS.Export)


      self.optPaperBackupTop.setFont(GETFONT('Var', bold=True))
      self.optDigitalBackupTop.setFont(GETFONT('Var', bold=True))
      self.optIndivKeyListTop.setFont(GETFONT('Var', bold=True))

      # I need to be able to unset the sub-options when they become disabled
      self.optPaperBackupNONE = QRadioButton('')
      self.optDigitalBackupNONE = QRadioButton('')

      btngrpTop = QButtonGroup(self)
      btngrpTop.addButton(self.optPaperBackupTop)
      btngrpTop.addButton(self.optDigitalBackupTop)
      btngrpTop.addButton(self.optIndivKeyListTop)
      btngrpTop.setExclusive(True)

      btngrpPaper = QButtonGroup(self)
      btngrpPaper.addButton(self.optPaperBackupNONE)
      btngrpPaper.addButton(self.optPaperBackupOne)
      btngrpPaper.addButton(self.optPaperBackupFrag)
      btngrpPaper.setExclusive(True)

      btngrpDig = QButtonGroup(self)
      btngrpDig.addButton(self.optDigitalBackupNONE)
      btngrpDig.addButton(self.optDigitalBackupPlain)
      btngrpDig.addButton(self.optDigitalBackupCrypt)
      btngrpDig.setExclusive(True)

      self.connect(self.optPaperBackupTop, SIGNAL(CLICKED), self.optionClicked)
      self.connect(self.optPaperBackupOne, SIGNAL(CLICKED), self.optionClicked)
      self.connect(self.optPaperBackupFrag, SIGNAL(CLICKED), self.optionClicked)
      self.connect(self.optDigitalBackupTop, SIGNAL(CLICKED), self.optionClicked)
      self.connect(self.optDigitalBackupPlain, SIGNAL(CLICKED), self.optionClicked)
      self.connect(self.optDigitalBackupCrypt, SIGNAL(CLICKED), self.optionClicked)
      self.connect(self.optIndivKeyListTop, SIGNAL(CLICKED), self.optionClicked)


      spacer = lambda: QSpacerItem(20, 1, QSizePolicy.Fixed, QSizePolicy.Expanding)
      layoutOpts = QGridLayout()
      layoutOpts.addWidget(self.optPaperBackupTop, 0, 0, 1, 2)
      layoutOpts.addItem(spacer(), 1, 0)
      layoutOpts.addItem(spacer(), 2, 0)
      layoutOpts.addWidget(self.optDigitalBackupTop, 3, 0, 1, 2)
      layoutOpts.addItem(spacer(), 4, 0)
      layoutOpts.addItem(spacer(), 5, 0)
      layoutOpts.addWidget(self.optIndivKeyListTop, 6, 0, 1, 2)

      layoutOpts.addWidget(self.optPaperBackupOne, 1, 1)
      layoutOpts.addWidget(self.optPaperBackupFrag, 2, 1)
      layoutOpts.addWidget(self.optDigitalBackupPlain, 4, 1)
      layoutOpts.addWidget(self.optDigitalBackupCrypt, 5, 1)
      layoutOpts.setColumnStretch(0, 0)
      layoutOpts.setColumnStretch(1, 1)

      frmOpts = QFrame()
      frmOpts.setLayout(layoutOpts)
      frmOpts.setFrameStyle(STYLE_SUNKEN)


      self.featuresTips = [None] * self.FEATURES.Count
      self.featuresLbls = [None] * self.FEATURES.Count
      self.featuresImgs = [None] * self.FEATURES.Count


      F = self.FEATURES
      self.featuresTips[F.ProtGen] = self.main.createToolTipWidget(tr("""
         Every time you click "Receive Bitcoins," a new address is generated.
         All of these addresses are generated from a single seed value, which
         is included in all backups.   Therefore, all addresses that you have
         generated so far <b>and</b> will ever generate with this wallet, are
         protected by this backup! """))
      if not self.hasImportedAddr:
         self.featuresTips[F.ProtImport] = self.main.createToolTipWidget(tr("""
            <i>This wallet <u>does not</u> currently have any imported
            addresses, so you can safely ignore this feature!</i>.
            When imported addresses are present, backups only protects those
            imported before the backup was made!  You must replace that
            backup if you import more addresses! """))
      else:
         self.featuresTips[F.ProtImport] = self.main.createToolTipWidget(tr("""
            When imported addresses are present, backups only protects those
            imported before the backup was made!  You must replace that
            backup if you import more addresses!
            <i>Your wallet <u>does</u> contain imported addresses<i>."""))
      self.featuresTips[F.LostPass] = self.main.createToolTipWidget(tr("""
         Lost/forgotten passphrases are, <b>by far</b>, the most common
         reason for users losing bitcoins.  It is critical you have
         at least one backup that works if you forget your wallet
         passphrase. """))
      self.featuresTips[F.Durable] = self.main.createToolTipWidget(tr("""
         USB drives and CD/DVD disks are not intended for long-term storage.
         They will <i>probably</i> last many years, but not guaranteed
         even for 3-5 years.   On the other hand, printed text on paper will
         last many decades, and useful even when thoroughly faded. """))
      self.featuresTips[F.Visual] = self.main.createToolTipWidget(tr("""
         The ability to look at a backup and determine if
         it is still usable.   If a digital backup is stored in a safe
         deposit box, you have no way to verify its integrity unless
         you take a secure computer/device with you.  A simple glance at
         a paper backup is enough to verify that it is still intact. """))
      self.featuresTips[F.Physical] = self.main.createToolTipWidget(tr("""
         If multiple pieces/fragments are required to restore this wallet.
         For instance, encrypted backups require the backup
         <b>and</b> the passphrase.  This feature is only needed for those
         concerned about physical security, not just online security."""))


      MkFeatLabel = lambda x: QRichLabel(tr(x), doWrap=False)
      self.featuresLbls[F.ProtGen] = MkFeatLabel('Protects All Future Addresses')
      self.featuresLbls[F.ProtImport] = MkFeatLabel('Protects Imported Addresses')
      self.featuresLbls[F.LostPass] = MkFeatLabel('Forgotten Passphrase')
      self.featuresLbls[F.Durable] = MkFeatLabel('Long-term Durability')
      self.featuresLbls[F.Visual] = MkFeatLabel('Visual Integrity')
      self.featuresLbls[F.Physical] = MkFeatLabel('Multi-Point Protection')

      if not self.hasImportedAddr:
         self.featuresLbls[F.ProtImport].setEnabled(False)

      self.lblSelFeat = QRichLabel('', doWrap=False, hAlign=Qt.AlignHCenter)

      layoutFeat = QGridLayout()
      layoutFeat.addWidget(self.lblSelFeat, 0, 0, 1, 3)
      layoutFeat.addWidget(HLINE(), 1, 0, 1, 3)
      for i in range(self.FEATURES.Count):
         self.featuresImgs[i] = QLabel('')
         layoutFeat.addWidget(self.featuresTips[i], i + 2, 0)
         layoutFeat.addWidget(self.featuresLbls[i], i + 2, 1)
         layoutFeat.addWidget(self.featuresImgs[i], i + 2, 2)
      layoutFeat.setColumnStretch(0, 0)
      layoutFeat.setColumnStretch(1, 1)
      layoutFeat.setColumnStretch(2, 0)

      frmFeat = QFrame()
      frmFeat.setLayout(layoutFeat)
      frmFeat.setFrameStyle(STYLE_SUNKEN)


      self.lblDescrSelected = QRichLabel('')
      frmFeatDescr = makeVertFrame([self.lblDescrSelected])
      self.lblDescrSelected.setMinimumHeight(tightSizeNChar(self, 10)[1] * 8)

      self.btnDoIt = QPushButton('Create Backup')
      self.connect(self.btnDoIt, SIGNAL(CLICKED), self.clickedDoIt)

      layout = QGridLayout()
      layout.addWidget(self.lblTitle, 0, 0, 1, 2)
      layout.addWidget(lblTitleDescr, 1, 0, 1, 2)
      layout.addWidget(frmOpts, 2, 0)
      layout.addWidget(frmFeat, 2, 1)
      layout.addWidget(frmFeatDescr, 3, 0, 1, 2)
      layout.addWidget(self.btnDoIt, 4, 0, 1, 2)
      layout.setRowStretch(0, 0)
      layout.setRowStretch(1, 0)
      layout.setRowStretch(2, 0)
      layout.setRowStretch(3, 1)
      layout.setRowStretch(4, 0)
      self.setLayout(layout)
      self.setMinimumSize(640, 350)

      self.optPaperBackupTop.setChecked(True)
      self.optPaperBackupOne.setChecked(True)
      self.setDispFrame(-1)
      self.optionClicked()
      
   #############################################################################
   def setWallet(self, wlt):
      self.wlt = wlt
      wltID = wlt.uniqueIDB58
      wltName = wlt.labelName
      self.hasImportedAddr = self.wlt.hasAnyImported()
      # Highlight imported-addr feature if their wallet contains them
      pcolor = 'TextWarn' if self.hasImportedAddr else 'DisableFG'
      self.featuresLbls[self.FEATURES.ProtImport].setText(tr(\
         'Protects Imported Addresses'), color=pcolor)
      if not self.hasImportedAddr:
         self.featuresTips[self.FEATURES.ProtImport] = self.main.createToolTipWidget(tr("""
            <i>This wallet <u>does not</u> currently have any imported
            addresses, so you can safely ignore this feature!</i>.
            When imported addresses are present, backups only protects those
            imported before the backup was made!  You must replace that
            backup if you import more addresses! """))
      else:
         self.featuresTips[self.FEATURES.ProtImport] = self.main.createToolTipWidget(tr("""
            When imported addresses are present, backups only protects those
            imported before the backup was made!  You must replace that
            backup if you import more addresses!
            <i>Your wallet <u>does</u> contain imported addresses<i>."""))
      self.lblTitle.setText(tr("""
         <b>Backup Options for Wallet "%s" (%s)</b>""" % (wltName, wltID)))

   #############################################################################
   def setDispFrame(self, index):
      if index < 0:
         self.setDispFrame(self.getIndexChecked())
      else:
         # Highlight imported-addr feature if their wallet contains them
         pcolor = 'TextWarn' if self.hasImportedAddr else 'DisableFG'
         self.featuresLbls[self.FEATURES.ProtImport].setText(tr(\
            'Protects Imported Addresses'), color=pcolor)

         txtPaper = tr("""
               Paper backups protect every address ever generated by your
               wallet. It is unencrypted, which means it needs to be stored
               in a secure place, but it will help you recover your wallet
               if you forget your encryption passphrase!
               <br><br>
               <b>You don't need a printer to make a paper backup!
               The data can be copied by hand with pen and paper.</b>
               Paper backups are preferred to digital backups, because you
               know the paper backup will work no matter how many years (or
               decades) it sits in storage.  """)
         txtDigital = tr("""
               Digital backups can be saved to an external hard-drive or
               USB removable media.  It is recommended you make a few
               copies to protect against "bit rot" (degradation). <br><br>""")
         txtDigPlain = tr("""
               <b><u>IMPORTANT:</u> Do not save an unencrypted digital
               backup to your primary hard drive!</b>
               Please save it <i>directly</i> to the backup device.
               Deleting the file does not guarantee the data is actually
               gone!  """)
         txtDigCrypt = tr("""
               <b><u>IMPORTANT:</u> It is critical that you have at least
               one unencrypted backup!</b>  Without it, your bitcoins will
               be lost forever if you forget your passphrase!  This is <b>
               by far</b> the most common reason users lose coins!  Having
               at least one paper backup is recommended.""")
         txtIndivKeys = tr("""
               View and export invidivual addresses strings,
               public keys and/or private keys contained in your wallet.
               This is useful for exporting your private keys to be imported into
               another wallet app or service.
               <br><br>
               You can view/backup imported keys, as well as unused keys in your
               keypool (pregenerated addresses protected by your backup that
               have not yet been used). """)


         chk = lambda: QPixmap(':/checkmark32.png').scaled(20, 20)
         _X_ = lambda: QPixmap(':/red_X.png').scaled(16, 16)
         if index == self.OPTIONS.Paper1:
            self.lblSelFeat.setText(tr('Single-Sheet Paper Backup'), bold=True)
            self.featuresImgs[self.FEATURES.ProtGen   ].setPixmap(chk())
            self.featuresImgs[self.FEATURES.ProtImport].setPixmap(chk())
            self.featuresImgs[self.FEATURES.LostPass  ].setPixmap(chk())
            self.featuresImgs[self.FEATURES.Durable   ].setPixmap(chk())
            self.featuresImgs[self.FEATURES.Visual    ].setPixmap(chk())
            self.featuresImgs[self.FEATURES.Physical  ].setPixmap(_X_())
            self.lblDescrSelected.setText(txtPaper)
         elif index == self.OPTIONS.PaperN:
            self.lblSelFeat.setText(tr('Fragmented Paper Backup'), bold=True)
            self.featuresImgs[self.FEATURES.ProtGen   ].setPixmap(chk())
            self.featuresImgs[self.FEATURES.ProtImport].setPixmap(_X_())
            self.featuresImgs[self.FEATURES.LostPass  ].setPixmap(chk())
            self.featuresImgs[self.FEATURES.Durable   ].setPixmap(chk())
            self.featuresImgs[self.FEATURES.Visual    ].setPixmap(chk())
            self.featuresImgs[self.FEATURES.Physical  ].setPixmap(chk())
            self.lblDescrSelected.setText(txtPaper)
         elif index == self.OPTIONS.DigPlain:
            self.lblSelFeat.setText(tr('Unencrypted Digital Backup'), bold=True)
            self.featuresImgs[self.FEATURES.ProtGen   ].setPixmap(chk())
            self.featuresImgs[self.FEATURES.ProtImport].setPixmap(chk())
            self.featuresImgs[self.FEATURES.LostPass  ].setPixmap(chk())
            self.featuresImgs[self.FEATURES.Durable   ].setPixmap(_X_())
            self.featuresImgs[self.FEATURES.Visual    ].setPixmap(_X_())
            self.featuresImgs[self.FEATURES.Physical  ].setPixmap(_X_())
            self.lblDescrSelected.setText(txtDigital + txtDigPlain)
         elif index == self.OPTIONS.DigCrypt:
            self.lblSelFeat.setText(tr('Encrypted Digital Backup'), bold=True)
            self.featuresImgs[self.FEATURES.ProtGen   ].setPixmap(chk())
            self.featuresImgs[self.FEATURES.ProtImport].setPixmap(chk())
            self.featuresImgs[self.FEATURES.LostPass  ].setPixmap(_X_())
            self.featuresImgs[self.FEATURES.Durable   ].setPixmap(_X_())
            self.featuresImgs[self.FEATURES.Visual    ].setPixmap(_X_())
            self.featuresImgs[self.FEATURES.Physical  ].setPixmap(chk())
            self.lblDescrSelected.setText(txtDigital + txtDigCrypt)
         elif index == self.OPTIONS.Export:
            self.lblSelFeat.setText(tr('Export Key Lists'), bold=True)
            self.featuresImgs[self.FEATURES.ProtGen   ].setPixmap(chk())
            self.featuresImgs[self.FEATURES.ProtImport].setPixmap(chk())
            self.featuresImgs[self.FEATURES.LostPass  ].setPixmap(chk())
            self.featuresImgs[self.FEATURES.Durable   ].setPixmap(_X_())
            self.featuresImgs[self.FEATURES.Visual    ].setPixmap(_X_())
            self.featuresImgs[self.FEATURES.Physical  ].setPixmap(_X_())
            self.lblDescrSelected.setText(txtIndivKeys)
         else:
            LOGERROR('What index was sent to setDispFrame? %d', index)
            
   #############################################################################
   def getIndexChecked(self):
      if self.optPaperBackupOne.isChecked():
         return self.OPTIONS.Paper1
      elif self.optPaperBackupFrag.isChecked():
         return self.OPTIONS.PaperN
      elif self.optPaperBackupTop.isChecked():
         return self.OPTIONS.Paper1
      elif self.optDigitalBackupPlain.isChecked():
         return self.OPTIONS.DigPlain
      elif self.optDigitalBackupCrypt.isChecked():
         return self.OPTIONS.DigCrypt
      elif self.optDigitalBackupTop.isChecked():
         return self.OPTIONS.DigPlain
      elif self.optIndivKeyListTop.isChecked():
         return self.OPTIONS.Export
      else:
         return 0

   #############################################################################
   def optionClicked(self):
      if self.optPaperBackupTop.isChecked():
         self.optPaperBackupOne.setEnabled(True)
         self.optPaperBackupFrag.setEnabled(True)
         self.optDigitalBackupPlain.setEnabled(False)
         self.optDigitalBackupCrypt.setEnabled(False)
         self.optDigitalBackupPlain.setChecked(False)
         self.optDigitalBackupCrypt.setChecked(False)
         self.optDigitalBackupNONE.setChecked(True)
         self.btnDoIt.setText(tr('Create Paper Backup'))
      elif self.optDigitalBackupTop.isChecked():
         self.optDigitalBackupPlain.setEnabled(True)
         self.optDigitalBackupCrypt.setEnabled(True)
         self.optPaperBackupOne.setEnabled(False)
         self.optPaperBackupFrag.setEnabled(False)
         self.optPaperBackupOne.setChecked(False)
         self.optPaperBackupFrag.setChecked(False)
         self.optPaperBackupNONE.setChecked(True)
         self.btnDoIt.setText(tr('Create Digital Backup'))
      elif self.optIndivKeyListTop.isChecked():
         self.optPaperBackupOne.setEnabled(False)
         self.optPaperBackupFrag.setEnabled(False)
         self.optPaperBackupOne.setChecked(False)
         self.optPaperBackupFrag.setChecked(False)
         self.optDigitalBackupPlain.setEnabled(False)
         self.optDigitalBackupCrypt.setEnabled(False)
         self.optDigitalBackupPlain.setChecked(False)
         self.optDigitalBackupCrypt.setChecked(False)
         self.optDigitalBackupNONE.setChecked(True)
         self.optPaperBackupNONE.setChecked(True)
         self.btnDoIt.setText(tr('Export Key Lists'))
      self.setDispFrame(-1)

   def setPassphrase(self, passphrase):
      self.passphrase = passphrase
      
   def clickedDoIt(self):
      isBackupCreated = False
      if self.passphrase:
         self.wlt.unlock(securePassphrase=SecureBinaryData(self.passphrase))
      if self.optPaperBackupOne.isChecked():
         isBackupCreated = OpenPaperBackupWindow('Single', self.parent(), self.main, self.wlt)
      elif self.optPaperBackupFrag.isChecked():
         isBackupCreated = OpenPaperBackupWindow('Frag', self.parent(), self.main, self.wlt)
      elif self.optDigitalBackupPlain.isChecked():
         if self.main.digitalBackupWarning():
            isBackupCreated = self.main.makeWalletCopy(self, self.wlt, 'Decrypt', 'decrypt')
      elif self.optDigitalBackupCrypt.isChecked():
         isBackupCreated = self.main.makeWalletCopy(self, self.wlt, 'Encrypt', 'encrypt')
      elif self.optIndivKeyListTop.isChecked():
         if self.wlt.useEncryption and self.wlt.isLocked:
            dlg = DlgUnlockWallet(self.wlt, self, self.main, 'Unlock Private Keys')
            if not dlg.exec_():
               if self.main.usermode == USERMODE.Expert:
                  QMessageBox.warning(self, tr('Unlock Failed'), tr("""
                     Wallet was not be unlocked.  The public keys and addresses
                     will still be shown, but private keys will not be available
                     unless you reopen the dialog with the correct passphrase."""), \
                     QMessageBox.Ok)
               else:
                  QMessageBox.warning(self, tr('Unlock Failed'), tr("""
                     'Wallet could not be unlocked to display individual keys."""), \
                     QMessageBox.Ok)
                  if self.main.usermode == USERMODE.Standard:
                     return
         DlgShowKeyList(self.wlt, self.parent(), self.main).exec_()
         isBackupCreated = True
      if isBackupCreated:
         self.isBackupCreated = True

        
      
class WizardCreateWatchingOnlyWalletFrame(ArmoryFrame):

   def __init__(self, parent, main, initLabel='', backupCreatedCallback=None):
      super(WizardCreateWatchingOnlyWalletFrame, self).__init__(parent, main)


      summaryText = QRichLabel(tr("""
               You have just ceated a new wallet that will should already
               appea in the Available Wallets List in the main window.
               <br><br>
               You may create a watching only copy of this wallet that can
               only be used for generating addresses and monitoring incoming
               payments on any other computer. A watching-only wallet cannot
               spend the funds, and thus cannot be compromised by an attacker
               To setup a watching only copy of this wallet, press the button
               below and put the resulting file in the data directory of another
               Bitcoin Armory installation."""))
      lbtnForkWlt = QPushButton('Create Watching-Only Copy')
      self.connect(lbtnForkWlt, SIGNAL(CLICKED), self.forkOnlineWallet)
      layout = QVBoxLayout()
      layout.addWidget(summaryText)
      layout.addWidget(lbtnForkWlt)
      self.setLayout(layout)
      
   
   def forkOnlineWallet(self):
      currPath = self.wlt.walletPath
      pieces = os.path.splitext(currPath)
      currPath = pieces[0] + '.watchonly' + pieces[1]

      saveLoc = self.main.getFileSave('Save Watching-Only Copy', \
                                      defaultFilename=currPath)
      if not saveLoc.endswith('.wallet'):
         saveLoc += '.wallet'
      self.wlt.forkOnlineWallet(saveLoc, self.wlt.labelName, \
                             '(Watching-Only) ' + self.wlt.labelDescr)   
   
   def setWallet(self, wlt):
      self.wlt = wlt
      
# Need to put circular imports at the end of the script to avoid an import deadlock
from qtdialogs import CLICKED, DlgCoinControl, STRETCH, MIN_PASSWD_WIDTH, \
   QRadioButtonBackupCtr, OpenPaperBackupWindow, DlgUnlockWallet, DlgShowKeyList<|MERGE_RESOLUTION|>--- conflicted
+++ resolved
@@ -105,12 +105,7 @@
       
       wltInfoFrame = QFrame()
       wltInfoFrame.setFrameStyle(STYLE_SUNKEN)
-<<<<<<< HEAD
-      #wltInfoFrame.setMaximumWidth(380)
-      wltInfoFrame.setSizePolicy(QSizePolicy.Expanding, QSizePolicy.Fixed)
-=======
       wltInfoFrame.setSizePolicy(QSizePolicy.Preferred, QSizePolicy.Preferred)
->>>>>>> c1f76d8a
       frmLayout = QGridLayout()
       for i in range(len(lbls)):
          frmLayout.addWidget(lbls[i], i, 0, 1, 1)
@@ -119,19 +114,11 @@
       self.dispName.setAlignment(Qt.AlignLeft | Qt.AlignTop)
       self.dispDescr.setAlignment(Qt.AlignLeft | Qt.AlignTop)
       self.dispBal.setAlignment(Qt.AlignLeft | Qt.AlignTop)
-<<<<<<< HEAD
-      self.dispDescr.setMinimumWidth(tightSizeNChar(self.dispDescr, 40)[0])
+      self.dispDescr.setMinimumWidth(tightSizeNChar(self.dispDescr, 20)[0])
       frmLayout.addWidget(self.dispID,     0, 2, 1, 1)
       frmLayout.addWidget(self.dispName,   1, 2, 1, 1)
       frmLayout.addWidget(self.dispDescr,  2, 2, 1, 1)
       frmLayout.addWidget(self.dispBal,    3, 2, 1, 1)
-=======
-      self.dispDescr.setMinimumWidth(tightSizeNChar(self.dispDescr, 20)[0])
-      frmLayout.addWidget(self.dispID, 0, 2, 1, 1)
-      frmLayout.addWidget(self.dispName, 1, 2, 1, 1)
-      frmLayout.addWidget(self.dispDescr, 2, 2, 1, 1)
-      frmLayout.addWidget(self.dispBal, 3, 2, 1, 1)
->>>>>>> c1f76d8a
       if coinControlCallback:
          self.lblCoinCtrl = QRichLabel('Source: All addresses', doWrap=False)
          frmLayout.addWidget(self.lblCoinCtrl, 4, 2, 1, 1)
