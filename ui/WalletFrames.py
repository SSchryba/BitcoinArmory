--- conflicted
+++ resolved
@@ -61,12 +61,7 @@
       self.dispDescr = QRichLabel(dispDescr)
       self.dispDescr.setWordWrap(True)
       self.dispDescr.setSizePolicy(QSizePolicy.Preferred, QSizePolicy.Preferred)
-<<<<<<< HEAD
       bal = self.cppWlt.getSpendableBalance(TheBDM.getCurrBlock(), IGNOREZC)
-=======
-
-      bal = self.cppWlt.getSpendableBalance(self.main.currBlockNum, IGNOREZC)
->>>>>>> 40cbbf09
       self.dispBal = QMoneyLabel(bal, wBold=True)
       self.dispBal.setTextFormat(Qt.RichText)
 
