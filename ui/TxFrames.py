--- conflicted
+++ resolved
@@ -417,12 +417,9 @@
       scripts = []
       addrList = []
       self.comments = []
-<<<<<<< HEAD
+
+      isSendToNonStandardLockbox = False
       for row in range(len(self.widgetTable)):
-=======
-      isSendToNonStandardLockbox = False
-      for i in range(len(self.widgetTable)):
->>>>>>> 1c6b8aa1
          # Verify validity of address strings
          addrStr = str(self.widgetTable[row]['QLE_ADDR'].text()).strip()
          self.widgetTable[row]['QLE_ADDR'].setText(addrStr) # overwrite w/ stripped
@@ -504,11 +501,9 @@
             return False
 
          totalSend += value
-<<<<<<< HEAD
+
          script = self.widgetTable[row]['FUNC_GETSCRIPT']()['Script']
          #scraddr = script_to_scrAddr(script)
-=======
-         script = getScriptForInputStr(recipStr, self.main)
 
          # Checking for sending bitcoins to a Lockbox using P2SH that is
          # non-standard to spend.
@@ -536,10 +531,9 @@
                   have enough computing power to mine your own transactions,
                   or know someone who does, you can arrange to have any valid
                   but non-standard transaction included in the block chain.""") % \
-                  (lbox.M, lbox.N, i + 1), QMessageBox.Ok | QMessageBox.Cancel)
+                  (lbox.M, lbox.N, row+1), QMessageBox.Ok | QMessageBox.Cancel)
                if not reply==QMessageBox.Ok:
                   return
->>>>>>> 1c6b8aa1
 
          scriptValPairs.append([script, value])
          self.comments.append((str(self.widgetTable[row]['QLE_COMM'].text()), value))
