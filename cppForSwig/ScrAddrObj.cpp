#include "ScrAddrObj.h"

////////////////////////////////////////////////////////////////////////////////
////////////////////////////////////////////////////////////////////////////////
//
// ScrAddrObj Methods
//
////////////////////////////////////////////////////////////////////////////////
////////////////////////////////////////////////////////////////////////////////
<<<<<<< HEAD
ScrAddrObj::ScrAddrObj(InterfaceToLDB *db, Blockchain *bc,
                       HashString    addr, 
=======
ScrAddrObj::ScrAddrObj(LMDBBlockDatabase *db, HashString    addr, 
>>>>>>> 66dea608
                       uint32_t      firstBlockNum,
                       uint32_t      firstTimestamp,
                       uint32_t      lastBlockNum,
                       uint32_t      lastTimestamp) :
      db_(db),
      bc_(bc),
      scrAddr_(addr), 
      firstBlockNum_(firstBlockNum), 
      firstTimestamp_(firstTimestamp),
      lastBlockNum_(lastBlockNum), 
      lastTimestamp_(lastTimestamp),
      txnPerPage_(100)
{ 
   relevantTxIO_.clear();
} 



////////////////////////////////////////////////////////////////////////////////
uint64_t ScrAddrObj::getSpendableBalance(
   uint32_t currBlk, bool ignoreAllZC
) const
{
   //ignoreing the currBlk for now, until the partial history loading is solid
   uint64_t balance = getFullBalance();

   for (auto txio : relevantTxIO_)
   {
      if (!txio.second.isSpendable(db_, currBlk, ignoreAllZC) && 
          !txio.second.hasTxIn())
         balance -= txio.second.getValue();
   }

   return balance;
}


////////////////////////////////////////////////////////////////////////////////
uint64_t ScrAddrObj::getUnconfirmedBalance(
   uint32_t currBlk, bool inclAllZC
) const
{
   uint64_t balance = 0;
   for (auto txio : relevantTxIO_)
   {
      if(txio.second.isMineButUnconfirmed(db_, currBlk, inclAllZC))
         balance += txio.second.getValue();
   }
   return balance;
}

////////////////////////////////////////////////////////////////////////////////
uint64_t ScrAddrObj::getFullBalance() const
{
   StoredScriptHistory ssh;
   db_->getStoredScriptHistorySummary(ssh, scrAddr_);
   uint64_t balance = ssh.getScriptBalance(false);

   for (auto txio : relevantTxIO_)
   {
      if (txio.second.hasTxInZC())
         balance -= txio.second.getValue();
      else if (txio.second.hasTxOutZC())
         balance += txio.second.getValue();
   }
   return balance;
}

////////////////////////////////////////////////////////////////////////////////
vector<UnspentTxOut> ScrAddrObj::getSpendableTxOutList(
   uint32_t blkNum,
   bool ignoreAllZC
) const
{
   vector<UnspentTxOut> utxoList(0);
   for (auto txio : relevantTxIO_)
   {
      if(txio.second.isSpendable(db_, blkNum, ignoreAllZC))
      {
         TxOut txout = txio.second.getTxOutCopy(db_);
         utxoList.push_back( UnspentTxOut(db_, txout, blkNum) );
      }
   }
   return utxoList;
}

////////////////////////////////////////////////////////////////////////////////
vector<UnspentTxOut> ScrAddrObj::getFullTxOutList(uint32_t blkNum) const
{
   vector<UnspentTxOut> utxoList(0);
   for (auto txio : relevantTxIO_)
   {
      if(txio.second.isUnspent(db_))
      {
         TxOut txout = txio.second.getTxOutCopy(db_);
         utxoList.push_back( UnspentTxOut(db_, txout, blkNum) );
      }
   }
   return utxoList;
}
   
////////////////////////////////////////////////////////////////////////////////
void ScrAddrObj::addTxIO(TxIOPair& txio, bool isZeroConf)
{ 
   relevantTxIO_[txio.getDBKeyOfOutput()] = txio;
}

////////////////////////////////////////////////////////////////////////////////
void ScrAddrObj::pprintLedger() const 
{ 
   cout << "Address Ledger: " << getScrAddr().toHexStr() << endl;
   for(const auto ledger : ledger_)
      ledger.second.pprintOneLine();
}

////////////////////////////////////////////////////////////////////////////////
void ScrAddrObj::clearBlkData(void)
{
   relevantTxIO_.clear();
   ledger_.clear();
   totalTxioCount_ = 0;
}

////////////////////////////////////////////////////////////////////////////////
void ScrAddrObj::updateTxIOMap(map<BinaryData, TxIOPair>& txio_map)
{
   for (auto txio : txio_map)
      relevantTxIO_[txio.first] = txio.second;
}

////////////////////////////////////////////////////////////////////////////////
void ScrAddrObj::scanZC(const map<HashString, TxIOPair>& zcTxIOMap)
{
   for (auto txioPair : zcTxIOMap)
      relevantTxIO_[txioPair.first] = txioPair.second;
   
   updateLedgers(ledger_, zcTxIOMap);
}

////////////////////////////////////////////////////////////////////////////////
void ScrAddrObj::purgeZC(const vector<BinaryData>& invalidatedTxOutKeys)
{
   for (auto zc : invalidatedTxOutKeys)
   {
      auto txioIter = relevantTxIO_.find(zc);

      if (ITER_IN_MAP(txioIter, relevantTxIO_))
      {
         TxIOPair& txio = txioIter->second;

         if (txio.hasTxInZC())
         {
            //ZC consumes UTxO, reset the TxIn to mark the TxOut as unspent
            LedgerEntry &le = ledger_[zc.getSliceRef(0, 6)];
            le.setValue(le.getValue() + txio.getValue());

            //since the txio has a ZC txin, there is a scrAddr ledger entry for that key
            ledger_.erase(txio.getTxRefOfInput().getDBKey());
            
            txio.setTxIn(BinaryData(0));
            txio.setTxHashOfInput(BinaryData(0));
         }

         if (txio.hasTxOutZC())
         {
            //purged ZC chain, remove the TxIO
            relevantTxIO_.erase(txioIter);
            ledger_.erase(zc.getSliceRef(0, 6));
         }
      }
   }
}

////////////////////////////////////////////////////////////////////////////////
void ScrAddrObj::updateAfterReorg(uint32_t lastValidBlockHeight)
{
   auto txioIter = relevantTxIO_.begin();

   uint32_t height;
   while (txioIter != relevantTxIO_.end())
   {
      //txio pairs are saved by TxOut DBkey, if the key points to a block 
      //higher than the reorg point, delete the txio
      height = DBUtils::hgtxToHeight(txioIter->first.getSliceCopy(0, 4));

      if (height >= 0xFF000000)
      {
         //ZC chain, already dealt with by the call to purgeZC from 
         //readBlkFileUpdate
         continue;
      }
      else if (height <= lastValidBlockHeight)
      {
         TxIOPair& txio = txioIter->second;
         if (txio.hasTxIn())
         {
            //if the txio is spent, check the block of the txin
            height = DBUtils::hgtxToHeight(
               txio.getDBKeyOfInput().getSliceCopy(0, 4));

            if (height > lastValidBlockHeight && height < 0xFF000000)
            {
               //clear the TxIn by setting it to an empty BinaryData
               txio.setTxIn(BinaryData(0));
               txio.setTxHashOfInput(BinaryData(0));
            }
         }

         ++txioIter;
      }
      else
         relevantTxIO_.erase(txioIter++);
   }

   //clean up ledgers
   BinaryData cutOffHghtX = DBUtils::heightAndDupToHgtx(lastValidBlockHeight + 1, 0);
   uint16_t zero = 0;
   cutOffHghtX.append((uint8_t*)&zero, 2);

   auto leRange = ledger_.equal_range(cutOffHghtX);
   ledger_.erase(leRange.first, ledger_.end());
}

////////////////////////////////////////////////////////////////////////////////
/*BinaryData ScrAddrObj::getLedgerKey(const BinaryData& DBkey, 
                                    bool isTxOut) const
{
   /***converts DBkey to Ledger key.
   DBkeys are:
      hgtX/txid/txoutid
   and for ZC transactions:
      0xFF/ZCid/txout-or-in_id

   for a total of 8 bytes. DBkeys are unique within TxOuts, as well as within
   TxIns. However, since they use the same format, they can collide when mixed.
   There is no collision issues with TxIOPairs, as the class differenciates 
   the 2 type of keys and uses the respective DB wrapper methods to fetch them 
   from DB.

   For ZC, TxOuts are differentiated from TxIns in the last 2 bytes 
   (txout-or-in_id). If the top bit is flagged, the key refers to a txin.
   The same method will be used to differentiate TxIns and TxOuts within ledger
   keys.

   While TxIOPairs keep TxIns associated with their originating TxOuts, ledgers 
   separate them, and saves them by their DBkey, which mixes TxOut and TxIn 
   DBkeys.
   
   This method is used to convert DBkeys to Ledger keys, in order to avoid 
   collisions at ledger level.

   This method has no effect on TxOut DBkeys.
   ***/

/*   if (!isTxOut && DBkey.getSize()==8)
   {
      BinaryData LedgerKey = DBkey;
      
      uint8_t* keyPtr = LedgerKey.getPtr();
      keyPtr[6] |= 0xF0;

      return LedgerKey;
   }

   return DBkey;
}*/

////////////////////////////////////////////////////////////////////////////////
void ScrAddrObj::updateLedgers(map<BinaryData, LedgerEntry>& myLedger,
                               const map<BinaryData, TxIOPair>& newTxio) const
{
   /***
   Nothing too complicated here. A map of new TxIOPair ordered by Tx DBkey
   are parsed to create the respective scrAddr ledger entries. 
   
   A TxIn is a spend, thus the ledger entry value will be negative. 
   A TxOut marks received funds, and will have a positive value. 

   TxIOPairs carry the coinbase distiction at SSH level.
   The concept of change does not apply at scrAddr level.

   Height and index are derived from DBkeys.
   
   The TxHash is queried from the db since it isn't carried by the TxIOPair.
   The timestamp is the block timestamp. Blockchain objects do not allow to
   query blocks by height AND dup, and will only return block headers for the 
   main chain at any given height, however that is irrelevant here, as only 
   main branch transactions make it into SSH objects.
   ***/

   BinaryData opKey;
   BinaryData inKey;
   BinaryData txKey;
   BlockHeader*  bhptr;
   uint32_t txtime;

   uint32_t opHeight;
   uint32_t inHeight;
   uint32_t opIdx;
   uint32_t inIdx;

   for (auto txioPair : newTxio)
   {
      const TxIOPair& txio = txioPair.second;
      
      opKey = txio.getDBKeyOfOutput();
      txKey = txio.getDBKeyOfOutput().getSliceCopy(0, 6);
      auto leIter = myLedger.find(txKey);

      if (ITER_NOT_IN_MAP(leIter, myLedger))
      {
         if ((uint16_t)*opKey.getSliceRef(0, 2).getPtr() == 0xFF)
         {
            opHeight = UINT32_MAX;
            opIdx = READ_UINT32_BE(opKey.getSliceRef(2, 4));
         }
         else
         {
            opHeight = DBUtils::hgtxToHeight(opKey.getSliceRef(0, 4));
            opIdx = READ_UINT16_BE(opKey.getSliceRef(4, 2));
         }

         txtime = txio.getTxTime();
         if (txtime == 0)
         {
            bhptr = &bc_->getHeaderByHeight(opHeight);
            txtime = bhptr->getTimestamp();
         }

         LedgerEntry le(scrAddr_,
            txio.getValue(),
            opHeight,
            txio.getTxHashOfOutput(db_),
            opIdx,
            txtime,
            txio.isFromCoinbase());

         myLedger[txKey] = le;
      }
      else if (!txio.hasTxIn())
         leIter->second.setValue(leIter->second.getValue() +
            (int64_t)txio.getValue());


      if (txio.hasTxIn())
      {
         inKey = txio.getDBKeyOfInput().getSliceCopy(0, 8);
         txKey = txio.getDBKeyOfInput().getSliceCopy(0, 6);
         auto leIter = myLedger.find(txKey);

         if (ITER_NOT_IN_MAP(leIter, myLedger))
         {
            if ((uint16_t)*inKey.getSliceRef(0, 2).getPtr() == 0xFF)
            {
               inHeight = UINT32_MAX;
               inIdx = READ_UINT32_BE(inKey.getSliceRef(2, 4));
            }
            else
            {
               inHeight = DBUtils::hgtxToHeight(inKey.getSliceRef(0, 4));
               inIdx = READ_UINT16_BE(inKey.getSliceRef(4, 2));
            }

            txtime = txio.getTxTime();
            if (txtime == 0)
            {
               bhptr = &bc_->getHeaderByHeight(inHeight);
               txtime = bhptr->getTimestamp();
            }

            LedgerEntry le(scrAddr_,
               (int64_t)txio.getValue() * -1,
               inHeight,
               txio.getTxHashOfInput(db_),
               inIdx,
               txtime);

            myLedger[txKey] = le;
         }
         else 
            leIter->second.setValue(leIter->second.getValue() -
                                    (int64_t)txio.getValue());

      }
   }
}

////////////////////////////////////////////////////////////////////////////////
vector<LedgerEntry> ScrAddrObj::getTxLedgerAsVector(void) const
{
   vector<LedgerEntry> vle;

   for (auto lePair : ledger_)
      vle.push_back(lePair.second);

   return vle;
}

////////////////////////////////////////////////////////////////////////////////
uint64_t ScrAddrObj::getTxioCountFromSSH(void) const
{
   StoredScriptHistory ssh;
   db_->getStoredScriptHistorySummary(ssh, scrAddr_);

   return ssh.totalTxioCount_;
}

////////////////////////////////////////////////////////////////////////////////
void ScrAddrObj::fetchDBScrAddrData(uint32_t startBlock,
                                    uint32_t endBlock)
{
   map<BinaryData, TxIOPair> hist = getHistoryForScrAddr(startBlock, endBlock);
   
   updateTxIOMap(hist);
   updateLedgers(ledger_, hist);
}

///////////////////////////////////////////////////////////////////////////////
map<BinaryData, TxIOPair> ScrAddrObj::getHistoryForScrAddr(
   uint32_t startBlock, uint32_t endBlock,
   bool withMultisig) const
{
   StoredScriptHistory ssh;
   db_->getStoredScriptHistory(ssh, scrAddr_, startBlock, endBlock);

   if (scrAddr_[0] == SCRIPT_PREFIX_MULTISIG)
      withMultisig = true;

   map<BinaryData, TxIOPair> outMap;
   if (!ssh.isInitialized())
      return outMap;

   for (auto &subSSHEntry : ssh.subHistMap_)
   {
      StoredSubHistory & subssh = subSSHEntry.second;

      for (auto &txiop : subssh.txioMap_)
      {
         const TxIOPair & txio = txiop.second;
         if (withMultisig || !txio.isMultisig())
            outMap[txiop.first] = txio;
      }
   }

   return outMap;
}


////////////////////////////////////////////////////////////////////////////////
//
// HistoryPages
//
////////////////////////////////////////////////////////////////////////////////
void HistoryPages::addPage(uint32_t count, uint32_t bottom, uint32_t top)
{
   Page newPage(count, bottom, top);
   pages_.push_back(newPage);
}

////////////////////////////////////////////////////////////////////////////////
vector<LedgerEntry> HistoryPages::getPage(const ScrAddrObj* sa, uint32_t pageId)
{
   Page& page = pages_[pageId];

   if (page.pageLedgers_.size() != 0)
      return page.pageLedgers_;

   map<BinaryData, TxIOPair> txioMap = 
      sa->getHistoryForScrAddr(page.blockStart_, page.blockEnd_);

   map<BinaryData, LedgerEntry> le;
   sa->updateLedgers(le, txioMap);

   for (auto lePair : le)
      page.pageLedgers_.push_back(lePair.second);
   
   sort(page.pageLedgers_.begin(), page.pageLedgers_.end());
   return page.pageLedgers_;
}

////////////////////////////////////////////////////////////////////////////////
void HistoryPages::mapScrAddrHistory(InterfaceToLDB *db,
                                     const BinaryData& scrAddr, 
                                     uint32_t txnPerPage)
{
   //grab the SSH summary for the scrAddr. This is a map, referencing the amount
   //of txio per block for the given address.
   SSHsummary_ = db->getSSHSummary(scrAddr, UINT32_MAX);

   reset();

   auto histIter = SSHsummary_.cbegin();
   uint32_t threshold = 0;
   uint32_t top;

   while (histIter != SSHsummary_.cend())
   {
      if (threshold == 0)
         top = histIter->first;

      threshold += histIter->second;
      if (threshold > txnPerPage)
      {
         addPage(threshold, histIter->first, top);

         threshold = 0;
      }

      ++histIter;
   }

   if (threshold != 0)
      addPage(threshold, 0, top);

   sortPages();
}
<|MERGE_RESOLUTION|>--- conflicted
+++ resolved
@@ -7,12 +7,8 @@
 //
 ////////////////////////////////////////////////////////////////////////////////
 ////////////////////////////////////////////////////////////////////////////////
-<<<<<<< HEAD
-ScrAddrObj::ScrAddrObj(InterfaceToLDB *db, Blockchain *bc,
+ScrAddrObj::ScrAddrObj(LMDBBlockDatabase *db, Blockchain *bc,
                        HashString    addr, 
-=======
-ScrAddrObj::ScrAddrObj(LMDBBlockDatabase *db, HashString    addr, 
->>>>>>> 66dea608
                        uint32_t      firstBlockNum,
                        uint32_t      firstTimestamp,
                        uint32_t      lastBlockNum,
@@ -494,7 +490,7 @@
 }
 
 ////////////////////////////////////////////////////////////////////////////////
-void HistoryPages::mapScrAddrHistory(InterfaceToLDB *db,
+void HistoryPages::mapScrAddrHistory(LMDBBlockDatabase *db,
                                      const BinaryData& scrAddr, 
                                      uint32_t txnPerPage)
 {
