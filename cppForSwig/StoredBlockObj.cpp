--- conflicted
+++ resolved
@@ -1834,29 +1834,12 @@
 }
 
 ////////////////////////////////////////////////////////////////////////////////
-<<<<<<< HEAD
-const TxIOPair* StoredSubHistory::markTxOutSpent(const BinaryData& txOutKey8B) 
-{
-   TxIOPair * txioptr = findTxio(txOutKey8B);
-   if(txioptr==NULL)
-   {
-      LOGERR << "We should've found an unpsent txio in the subSSH but didn't";
-      return nullptr;
-      //throw runtime_error("missing txio!");
-   }
-
-   txioptr->setUTXO(false);
-   txioptr->flagged = true;
-
-   return txioptr;
-=======
 void StoredSubHistory::markTxOutSpent(const BinaryData& txOutKey8B) 
 {
    TxIOPair& txio = txioMap_[txOutKey8B];
 
    txio.setUTXO(false);
    txio.flagged_ = !txio.flagged_;
->>>>>>> 458bb23f
 }
 
 ////////////////////////////////////////////////////////////////////////////////
