#include <iostream>
#include <fstream>
#include <string>
#include <sstream>
#include "UniversalTimer.h"
#include "BinaryData.h"
#include "BtcUtils.h"
#include "BlockUtils.h"
#include "EncryptionUtils.h"


using namespace std;

void copyFile(string src, string dst)
{
   fstream fin(src.c_str(), ios::in | ios::binary);
   fstream fout(dst.c_str(), ios::out | ios::binary);
   if(fin == NULL || fout == NULL) { cout <<"error"; return; }
   // read from the first file then write to the second file
   char c;
   while(!fin.eof()) { fin.get(c); fout.put(c); }
}


////////////////////////////////////////////////////////////////////////////////
void TestReadAndOrganizeChain(string blkfile);
void TestFindNonStdTx(string blkfile);
void TestScanForWalletTx(string blkfile);
void TestReorgBlockchain(string blkfile);
void TestCrypto(void);
void TestECDSA(void);
////////////////////////////////////////////////////////////////////////////////

void printTestHeader(string TestName)
{
   cout << endl;
   for(int i=0; i<80; i++) cout << "*";
   cout << "Execute test: " << TestName << endl;
   for(int i=0; i<80; i++) cout << "*";
}

int main(void)
{

   //string blkfile("home/alan/.bitcoin/blk0001.dat");
   string blkfile("C:/Documents and Settings/VBox/Application Data/Bitcoin/blk0001.dat");

   //printTestHeader("Read-and-Organize-Blockchain");
   //TestReadAndOrganizeChain(blkfile);

   //printTestHeader("Find-Non-Standard-Tx");
   //TestFindNonStdTx(blkfile);

   //printTestHeader("Wallet-Relevant-Tx-Scan");
   //TestScanForWalletTx(blkfile);

   //printTestHeader("Blockchain-Reorg-Unit-Test");
   //TestReorgBlockchain(blkfile);

   printTestHeader("Crypto-KDF-and-AES-methods");
   TestCrypto();

   printTestHeader("Crypto-ECDSA-sign-verify");
   TestECDSA();

   /////////////////////////////////////////////////////////////////////////////
   // ***** Print out all timings to stdout and a csv file *****
   //       Any method, anywhere, that called UniversalTimer
   //       will end up having it's named timers printed out
   //       This file can be loaded into a spreadsheet,
   //       but it's not the prettiest thing...
   UniversalTimer::instance().print();
   UniversalTimer::instance().printCSV("timings.csv");
   cout << endl << endl;
   char pause[256];
   cout << "enter anything to exit" << endl;
   cin >> pause;
}







void TestReadAndOrganizeChain(string blkfile)
{
   BlockDataManager_FullRAM & bdm = BlockDataManager_FullRAM::GetInstance(); 
   /////////////////////////////////////////////////////////////////////////////
   cout << "Reading data from blockchain..." << endl;
   TIMER_START("BDM_Load_and_Scan_BlkChain");
   bdm.readBlkFile_FromScratch(blkfile, false);  // don't organize, just index
   TIMER_STOP("BDM_Load_and_Scan_BlkChain");
   cout << endl << endl;

   /////////////////////////////////////////////////////////////////////////////
   cout << endl << "Organizing blockchain: " ;
   TIMER_START("BDM_Organize_Chain");
   bool isGenOnMainChain = bdm.organizeChain();
   TIMER_STOP("BDM_Organize_Chain");
   cout << (isGenOnMainChain ? "No Reorg!" : "Reorg Detected!") << endl;
   cout << endl << endl;

   /////////////////////////////////////////////////////////////////////////////
   // TESTNET has some 0.125-difficulty blocks which violates the assumption
   // that it never goes below 1.  So, need to comment this out for testnet
#ifndef TEST_NETWORK
   cout << "Verify integrity of blockchain file (merkleroots leading zeros on headers)" << endl;
   TIMER_START("Verify blk0001.dat integrity");
   bool isVerified = bdm.verifyBlkFileIntegrity();
   TIMER_STOP("Verify blk0001.dat integrity");
   cout << "Done!   Your blkfile " << (isVerified ? "is good!" : " HAS ERRORS") << endl;
   cout << endl << endl;
#endif
}



void TestFindNonStdTx(string blkfile)
{
   BlockDataManager_FullRAM & bdm = BlockDataManager_FullRAM::GetInstance(); 
   bdm.readBlkFile_FromScratch(blkfile, false);  // don't organize, just index
   // This is mostly just for debugging...
   bdm.findAllNonStdTx();
   // At one point I had code to print out nonstd txinfo... not sure
   // what happened to it...
}



void TestScanForWalletTx(string blkfile)
{
   BlockDataManager_FullRAM & bdm = BlockDataManager_FullRAM::GetInstance(); 
   bdm.readBlkFile_FromScratch(blkfile, false);  // don't organize, just index
   /////////////////////////////////////////////////////////////////////////////
   BinaryData myAddress;
   BtcWallet wlt;
   
#ifndef TEST_NETWORK
   // Main-network addresses
   myAddress.createFromHex("604875c897a079f4db88e5d71145be2093cae194"); wlt.addAddress(myAddress);
   myAddress.createFromHex("8996182392d6f05e732410de4fc3fa273bac7ee6"); wlt.addAddress(myAddress);
   myAddress.createFromHex("b5e2331304bc6c541ffe81a66ab664159979125b"); wlt.addAddress(myAddress);
   myAddress.createFromHex("ebbfaaeedd97bc30df0d6887fd62021d768f5cb8"); wlt.addAddress(myAddress);
#else
   // Test-network addresses
   myAddress.createFromHex("abda0c878dd7b4197daa9622d96704a606d2cd14"); wlt.addAddress(myAddress);
   myAddress.createFromHex("11b366edfc0a8b66feebae5c2e25a7b6a5d1cf31"); wlt.addAddress(myAddress);
   myAddress.createFromHex("baa72d8650baec634cdc439c1b84a982b2e596b2"); wlt.addAddress(myAddress);
   myAddress.createFromHex("fc0ef58380e6d4bcb9599c5369ce82d0bc01a5c4"); wlt.addAddress(myAddress);
#endif

   myAddress.createFromHex("0e0aec36fe2545fb31a41164fb6954adcd96b342"); wlt.addAddress(myAddress);

   TIMER_WRAP(bdm.scanBlockchainForTx_FromScratch(wlt));
   
   cout << "Checking balance of all addresses: " << wlt.getNumAddr() << " addrs" << endl;
   for(uint32_t i=0; i<wlt.getNumAddr(); i++)
   {
      BinaryData addr20 = wlt.getAddrByIndex(i).getAddrStr20();
      cout << "  Addr: " << wlt.getAddrByIndex(i).getBalance() << ","
                         << wlt.getAddrByHash160(addr20).getBalance() << endl;
      vector<LedgerEntry> const & ledger = wlt.getAddrByIndex(i).getTxLedger();
      for(uint32_t j=0; j<ledger.size(); j++)
      {  
         cout << "    Tx: " 
           << ledger[j].getAddrStr20().getSliceCopy(0,4).toHexStr() << "  "
           << ledger[j].getValue()/(float)(CONVERTBTC) << " (" 
           << ledger[j].getBlockNum()
           << ")  TxHash: " << ledger[j].getTxHash().getSliceCopy(0,4).toHexStr() << endl;
      }

   }
   cout << endl << endl;



   cout << "Printing SORTED allAddr ledger..." << endl;
   wlt.sortLedger();
   vector<LedgerEntry> const & ledgerAll = wlt.getTxLedger();
   for(uint32_t j=0; j<ledgerAll.size(); j++)
   {  
      cout << "    Tx: " 
           << ledgerAll[j].getAddrStr20().toHexStr() << "  "
           << ledgerAll[j].getValue()/1e8 << " (" 
           << ledgerAll[j].getBlockNum()
           << ")  TxHash: " << ledgerAll[j].getTxHash().getSliceCopy(0,4).toHexStr() << endl;
           
   }


   /////////////////////////////////////////////////////////////////////////////
   cout << "Test txout aggregation, with different prioritization schemes" << endl;
   BtcWallet myWallet;

#ifndef TEST_NETWORK
   // TODO:  I somehow borked my list of test addresses.  Make sure I have some
   //        test addresses in here for each network that usually has lots of 
   //        unspent TxOuts
   
   // Main-network addresses
   myAddress.createFromHex("0e0aec36fe2545fb31a41164fb6954adcd96b342"); myWallet.addAddress(myAddress);
#else
   // Testnet addresses
   //myAddress.createFromHex("d184cea7e82c775d08edd288344bcd663c3f99a2"); myWallet.addAddress(myAddress);
   //myAddress.createFromHex("205fa00890e6898b987de6ff8c0912805416cf90"); myWallet.addAddress(myAddress);
   //myAddress.createFromHex("fc0ef58380e6d4bcb9599c5369ce82d0bc01a5c4"); myWallet.addAddress(myAddress);
#endif

   cout << "Rescanning the blockchain for new addresses." << endl;
   bdm.scanBlockchainForTx_FromScratch(myWallet);

   vector<UnspentTxOut> sortedUTOs = bdm.getUnspentTxOutsForWallet(myWallet, 1);

   int i=1;
   cout << "   Sorting Method: " << i << endl;
   cout << "   Value\t#Conf\tTxHash\tTxIdx" << endl;
   for(int j=0; j<sortedUTOs.size(); j++)
   {
      cout << "   "
           << sortedUTOs[j].getValue()/1e8 << "\t"
           << sortedUTOs[j].getNumConfirm() << "\t"
           << sortedUTOs[j].getTxHash().toHexStr() << "\t"
           << sortedUTOs[j].getTxOutIndex() << endl;
   }
   cout << endl;
}



void TestReorgBlockchain(string blkfile)
{
   BlockDataManager_FullRAM & bdm = BlockDataManager_FullRAM::GetInstance(); 
   /////////////////////////////////////////////////////////////////////////////
   //
   // BLOCKCHAIN REORGANIZATION UNIT-TEST
   //
   /////////////////////////////////////////////////////////////////////////////
   //
   // NOTE:  The unit-test files (blk_0_to_4, blk_3A, etc) are located in 
   //        cppForSwig/reorgTest.  These files represent a very small 
   //        blockchain with a double-spend and a couple invalidated 
   //        coinbase tx's.  All tx-hashes & OutPoints are consistent,
   //        all transactions have real ECDSA signatures, and blockheaders
   //        have four leading zero-bytes to be valid at difficulty=1
   //        
   //        If you were to set COINBASE_MATURITY=1 (not applicable here)
   //        this would be a *completely valid* blockchain--just a very 
   //        short blockchain.
   //
   //        FYI: The first block is the *actual* main-network genesis block
   //
   string blk04("reorgTest/blk_0_to_4.dat");
   string blk3A("reorgTest/blk_3A.dat");
   string blk4A("reorgTest/blk_4A.dat");
   string blk5A("reorgTest/blk_5A.dat");

   BtcWallet wlt2;
   wlt2.addAddress(BinaryData::CreateFromHex("62e907b15cbf27d5425399ebf6f0fb50ebb88f18"));
   wlt2.addAddress(BinaryData::CreateFromHex("ee26c56fc1d942be8d7a24b2a1001dd894693980"));
   wlt2.addAddress(BinaryData::CreateFromHex("cb2abde8bccacc32e893df3a054b9ef7f227a4ce"));
   wlt2.addAddress(BinaryData::CreateFromHex("c522664fb0e55cdc5c0cea73b4aad97ec8343232"));

                   
   cout << endl << endl;
   cout << "Preparing blockchain-reorganization test!" << endl;
   cout << "Resetting block-data mgr...";
   bdm.Reset();
   cout << "Done!" << endl;
   cout << "Reading in initial block chain (Blocks 0 through 4)..." ;
   bdm.readBlkFile_FromScratch("reorgTest/blk_0_to_4.dat");
   bdm.organizeChain();
   cout << "Done" << endl;

   // TODO: Let's look at the address ledger after the first chain
   //       Then look at it again after the reorg.  What we want
   //       to see is the presence of an invalidated tx, not just
   //       a disappearing tx -- the user must be informed that a 
   //       tx they previously thought they owned is now invalid.
   //       If the user is not informed, they could go crazy trying
   //       to figure out what happened to this money they thought
   //       they had.
   cout << "Constructing address ledger for the to-be-invalidated chain:" << endl;
   bdm.scanBlockchainForTx_FromScratch(wlt2);
   vector<LedgerEntry> const & ledgerAll2 = wlt2.getTxLedger();
   for(uint32_t j=0; j<ledgerAll2.size(); j++)
   {  
      cout << "    Tx: " 
           << ledgerAll2[j].getValue()/1e8
           << " (" << ledgerAll2[j].getBlockNum() << ")"
           << "  TxHash: " << ledgerAll2[j].getTxHash().getSliceCopy(0,4).toHexStr();
      if(!ledgerAll2[j].isValid())      cout << " (INVALID) ";
      if( ledgerAll2[j].isSentToSelf()) cout << " (SENT_TO_SELF) ";
      if( ledgerAll2[j].isChangeBack()) cout << " (RETURNED CHANGE) ";
      cout << endl;
   }
   cout << "Checking balance of all addresses: " << wlt2.getNumAddr() << "addrs" << endl;
   cout << "                          Balance: " << wlt2.getBalance()/1e8 << endl;
   for(uint32_t i=0; i<wlt2.getNumAddr(); i++)
   {
      BinaryData addr20 = wlt2.getAddrByIndex(i).getAddrStr20();
      cout << "  Addr: " << wlt2.getAddrByIndex(i).getBalance()/1e8 << ","
                         << wlt2.getAddrByHash160(addr20).getBalance() << endl;
      vector<LedgerEntry> const & ledger = wlt2.getAddrByIndex(i).getTxLedger();
      for(uint32_t j=0; j<ledger.size(); j++)
      {  
         cout << "    Tx: " 
              << ledger[j].getAddrStr20().getSliceCopy(0,4).toHexStr() << "  "
              << ledger[j].getValue()/(float)(CONVERTBTC) << " (" 
              << ledger[j].getBlockNum()
              << ")  TxHash: " << ledger[j].getTxHash().getSliceCopy(0,4).toHexStr();
         if( ! ledger[j].isValid())  cout << " (INVALID) ";
         cout << endl;
      }

   }

   // prepare the other block to be read in
   ifstream is;
   BinaryData blk3a, blk4a, blk5a;
   assert(blk3a.readBinaryFile("reorgTest/blk_3A.dat") != -1);
   assert(blk4a.readBinaryFile("reorgTest/blk_4A.dat") != -1);
   assert(blk5a.readBinaryFile("reorgTest/blk_5A.dat") != -1);
   vector<bool> result;

   /////
   cout << "Pushing Block 3A into the BDM:" << endl;
   result = bdm.addNewBlockData(blk3a);

   /////
   cout << "Pushing Block 4A into the BDM:" << endl;
   result = bdm.addNewBlockData(blk4a);

   /////
   cout << "Pushing Block 5A into the BDM:" << endl;
   result = bdm.addNewBlockData(blk5a);
   if(result[ADD_BLOCK_CAUSED_REORG] == true)
   {
      cout << "Reorg happened after pushing block 5A" << endl;
      bdm.scanBlockchainForTx_FromScratch(wlt2);
      bdm.updateWalletAfterReorg(wlt2);
   }

   cout << "Checking balance of entire wallet: " << wlt2.getBalance()/1e8 << endl;
   vector<LedgerEntry> const & ledgerAll3 = wlt2.getTxLedger();
   for(uint32_t j=0; j<ledgerAll3.size(); j++)
   {  
      cout << "    Tx: " 
           << ledgerAll3[j].getValue()/1e8
           << " (" << ledgerAll3[j].getBlockNum() << ")"
           << "  TxHash: " << ledgerAll3[j].getTxHash().getSliceCopy(0,4).toHexStr();
      if(!ledgerAll3[j].isValid())      cout << " (INVALID) ";
      if( ledgerAll3[j].isSentToSelf()) cout << " (SENT_TO_SELF) ";
      if( ledgerAll3[j].isChangeBack()) cout << " (RETURNED CHANGE) ";
      cout << endl;
   }

   cout << "Checking balance of all addresses: " << wlt2.getNumAddr() << "addrs" << endl;
   for(uint32_t i=0; i<wlt2.getNumAddr(); i++)
   {
      BinaryData addr20 = wlt2.getAddrByIndex(i).getAddrStr20();
      cout << "  Addr: " << wlt2.getAddrByIndex(i).getBalance()/1e8 << ","
                         << wlt2.getAddrByHash160(addr20).getBalance()/1e8 << endl;
      vector<LedgerEntry> const & ledger = wlt2.getAddrByIndex(i).getTxLedger();
      for(uint32_t j=0; j<ledger.size(); j++)
      {  
         cout << "    Tx: " 
              << ledger[j].getAddrStr20().getSliceCopy(0,4).toHexStr() << "  "
              << ledger[j].getValue()/(float)(CONVERTBTC) << " (" 
              << ledger[j].getBlockNum()
              << ")  TxHash: " << ledger[j].getTxHash().getSliceCopy(0,4).toHexStr();
         if( ! ledger[j].isValid())
            cout << " (INVALID) ";
         cout << endl;
      }

   }
   /////////////////////////////////////////////////////////////////////////////
   //
   // END BLOCKCHAIN REORG UNIT-TEST
   //
   /////////////////////////////////////////////////////////////////////////////
  

}



void TestCrypto(void)
{

   /////////////////////////////////////////////////////////////////////////////
   // Start Key-Derivation-Function (KDF) Tests.  
   // ROMIX is the provably memory-hard (GPU-resistent) algorithm proposed by 
   // Colin Percival, who is the creator of Scrypt.  
   cout << endl << endl;
   cout << "Executing Key-Derivation-Function (KDF) tests" << endl;
   KdfRomix kdf;  
   kdf.computeKdfParams();
   kdf.printKdfParams();

<<<<<<< HEAD
   BinaryData passwd1("This is my first password");
   BinaryData passwd2("This is my first password.");
   BinaryData passwd3("This is my first password");
=======
   SecureBinaryData passwd1("This is my first password");
   SecureBinaryData passwd2("This is my first password.");
   SecureBinaryData passwd3("This is my first password");
>>>>>>> c47a661c
   SecureBinaryData key;

   cout << "   Password1: '" << passwd1.toBinStr() << "'" << endl;
   key = kdf.DeriveKey(passwd1);
   cout << "   MasterKey: '" << key.toHexStr() << endl << endl;

   cout << "   Password2: '" << passwd2.toBinStr() << "'" << endl;
   key = kdf.DeriveKey(passwd2);
   cout << "   MasterKey: '" << key.toHexStr() << endl << endl;

   cout << "   Password1: '" << passwd3.toBinStr() << "'" << endl;
   key = kdf.DeriveKey(passwd3);
   cout << "   MasterKey: '" << key.toHexStr() << endl << endl;

   /////////////////////////////////////////////////////////////////////////////
   cout << "Executing KDF tests with longer compute time" << endl;
   kdf.computeKdfParams(1.0);
   kdf.printKdfParams();

   cout << "   Password1: '" << passwd1.toBinStr() << "'" << endl;
   key = kdf.DeriveKey(passwd1);
   cout << "   MasterKey: '" << key.toHexStr() << endl << endl;

   cout << "   Password2: '" << passwd2.toBinStr() << "'" << endl;
   key = kdf.DeriveKey(passwd2);
   cout << "   MasterKey: '" << key.toHexStr() << endl << endl;

   cout << "   Password1: '" << passwd3.toBinStr() << "'" << endl;
   key = kdf.DeriveKey(passwd3);
   cout << "   MasterKey: '" << key.toHexStr() << endl << endl;

   /////////////////////////////////////////////////////////////////////////////
   cout << "Executing KDF tests with limited memory target" << endl;
   kdf.computeKdfParams(1.0, 256*1024);
   kdf.printKdfParams();

   cout << "   Password1: '" << passwd1.toBinStr() << "'" << endl;
   key = kdf.DeriveKey(passwd1);
   cout << "   MasterKey: '" << key.toHexStr() << endl << endl;

   cout << "   Password2: '" << passwd2.toBinStr() << "'" << endl;
   key = kdf.DeriveKey(passwd2);
   cout << "   MasterKey: '" << key.toHexStr() << endl << endl;

   cout << "   Password1: '" << passwd3.toBinStr() << "'" << endl;
   key = kdf.DeriveKey(passwd3);
   cout << "   MasterKey: '" << key.toHexStr() << endl << endl;

   // Test AES code using NIST test vectors
   
   /// *** Test 1 *** ///
   cout << endl << endl;
<<<<<<< HEAD
   BinaryData testIV, plaintext, ciphertext;
   SecureBinaryData testKey(BinaryData::CreateFromHex( "0000000000000000000000000000000000000000000000000000000000000000"));
=======
   SecureBinaryData testIV, plaintext, cipherTarg, cipherComp, testKey, rtPlain;
   testKey.createFromHex   ("0000000000000000000000000000000000000000000000000000000000000000");
>>>>>>> c47a661c
   testIV.createFromHex    ("80000000000000000000000000000000");
   plaintext.createFromHex ("00000000000000000000000000000000");
   cipherTarg.createFromHex("ddc6bf790c15760d8d9aeb6f9a75fd4e");

   cipherComp = CryptoAES().Encrypt(plaintext, testKey, testIV);
   cout << "   Answer    : " << cipherComp.toHexStr() << endl;
   rtPlain = CryptoAES().Decrypt(cipherComp, testKey, testIV);


   /// *** Test 2 *** ///
   cout << endl << endl;
   testKey.createFromHex   ("0000000000000000000000000000000000000000000000000000000000000000");
   testIV.createFromHex    ("014730f80ac625fe84f026c60bfd547d");
   plaintext.createFromHex ("00000000000000000000000000000000");
   cipherTarg.createFromHex("5c9d844ed46f9885085e5d6a4f94c7d7");

   cipherComp = CryptoAES().Encrypt(plaintext, testKey, testIV);
   cout << "   Answer    : " << cipherComp.toHexStr() << endl;
   rtPlain = CryptoAES().Decrypt(cipherComp, testKey, testIV);

   /// *** Test 3 *** ///
   cout << endl << endl;
   testKey.createFromHex   ("ffffffffffff0000000000000000000000000000000000000000000000000000");
   testIV.createFromHex    ("00000000000000000000000000000000");
   plaintext.createFromHex ("00000000000000000000000000000000");
   cipherTarg.createFromHex("225f068c28476605735ad671bb8f39f3");

   cipherComp = CryptoAES().Encrypt(plaintext, testKey, testIV);
   cout << "   Answer    : " << cipherComp.toHexStr() << endl;
   rtPlain = CryptoAES().Decrypt(cipherComp, testKey, testIV);


   /// My own test, for sanity (can only check the roundtrip values)
   cout << endl << endl;
   cout << "Starting some kdf-aes-combined tests..." << endl;
   kdf.printKdfParams();
   testKey = kdf.DeriveKey(SecureBinaryData("This passphrase is tough to guess"));
   SecureBinaryData secret, cipher;
   secret.createFromHex("ffffffffffffffffffffffffffffffffffffffffffffffffffffffffffffffff");
   SecureBinaryData randIV(0);  // tell the crypto to generate a random IV for me.

   cout << "Encrypting:" << endl;
   cipher = CryptoAES().Encrypt(secret, testKey, randIV);
   cout << endl << endl;
   cout << "Decrypting:" << endl;
   secret = CryptoAES().Decrypt(cipher, testKey, randIV);
   cout << endl << endl;

   // Now encrypting so I can store the encrypted data in file
   cout << "Encrypting again:" << endl;
   cipher = CryptoAES().Encrypt(secret, testKey, randIV);

   ofstream testfile("safefile.txt", ios::out);
   testfile << "KdfParams " << endl;
   testfile << "   MemReqts " << kdf.getMemoryReqtBytes() << endl;
   testfile << "   NumIters " << kdf.getNumIterations() << endl;
   testfile << "   HexSalt  " << kdf.getSalt().toHexStr() << endl;
   testfile << "EncryptedData" << endl;
   testfile << "   HexIV    " << randIV.toHexStr() << endl;
   testfile << "   Cipher   " << cipher.toHexStr() << endl;
   testfile.close();
   
   ifstream infile("safefile.txt", ios::in);
   uint32_t mem, nIters;
   SecureBinaryData salt, iv;
   char deadstr[256];
   char hexstr[256];

   infile >> deadstr;
   infile >> deadstr >> mem;
   infile >> deadstr >> nIters;
   infile >> deadstr >> hexstr;
   salt.copyFrom( SecureBinaryData::CreateFromHex(string(hexstr, 64)));
   infile >> deadstr;
   infile >> deadstr >> hexstr;
   iv.copyFrom( SecureBinaryData::CreateFromHex(string(hexstr, 64)));
   infile >> deadstr >> hexstr;
   cipher.copyFrom( SecureBinaryData::CreateFromHex(string(hexstr, 64)));
   infile.close();
   cout << endl << endl;

   // Will try this twice, once with correct passphrase, once without
<<<<<<< HEAD
   BinaryData cipherTry1 = cipher;
   BinaryData cipherTry2 = cipher;
=======
   SecureBinaryData cipherTry1 = cipher;
   SecureBinaryData cipherTry2 = cipher;
>>>>>>> c47a661c
   SecureBinaryData newKey;

   KdfRomix newKdf(mem, nIters, salt);
   newKdf.printKdfParams();

   // First test with the wrong passphrase
   cout << "Attempting to decrypt with wrong passphrase" << endl;
   SecureBinaryData passphrase = SecureBinaryData("This is the wrong passphrase");
   newKey = newKdf.DeriveKey( passphrase );
   CryptoAES().Decrypt(cipherTry1, newKey, iv);


   // Now try correct passphrase
   cout << "Attempting to decrypt with CORRECT passphrase" << endl;
   passphrase = SecureBinaryData("This passphrase is tough to guess");
   newKey = newKdf.DeriveKey( passphrase );
   CryptoAES().Decrypt(cipherTry2, newKey, iv);
}






void TestECDSA(void)
{
   SecureBinaryData msgToSign("This message came from me!");
   SecureBinaryData privData = SecureBinaryData::GenerateRandom(32);

   BTC_PRIVKEY privKey = CryptoECDSA().ParsePrivateKey(privData);
   BTC_PUBKEY  pubKey  = CryptoECDSA().ComputePublicKey(privKey);
   
   SecureBinaryData signature = CryptoECDSA().SignData(msgToSign, privKey);
   cout << "Signature = " << signature.toHexStr() << endl;

   bool isValid = CryptoECDSA().VerifyData(msgToSign, signature, pubKey);
   cout << "SigValid? = " << (isValid ? 1 : 0) << endl;

   // Test signature from blockchain:
   SecureBinaryData msg = SecureBinaryData::CreateFromHex("0100000001bb664ff716b9dfc831bcc666c1767f362ad467fcfbaf4961de92e45547daab870100000062537a7652a269537a829178a91480677c5392220db736455533477d0bc2fba65502879b69537a829178a91402d7aa2e76d9066fb2b3c41ff8839a5c81bdca19879b69537a829178a91410039ce4fdb5d4ee56148fe3935b9bfbbe4ecc89879b6953aeffffffff0280969800000000001976a9140817482d2e97e4be877efe59f4bae108564549f188ac7015a7000000000062537a7652a269537a829178a91480677c5392220db736455533477d0bc2fba65502879b69537a829178a91402d7aa2e76d9066fb2b3c41ff8839a5c81bdca19879b69537a829178a91410039ce4fdb5d4ee56148fe3935b9bfbbe4ecc89879b6953ae0000000001000000");
   SecureBinaryData px = SecureBinaryData::CreateFromHex("8c006ff0d2cfde86455086af5a25b88c2b81858aab67f6a3132c885a2cb9ec38");
   SecureBinaryData py = SecureBinaryData::CreateFromHex("e700576fd46c7d72d7d22555eee3a14e2876c643cd70b1b0a77fbf46e62331ac");
   //SecureBinaryData sig = SecureBinaryData::CreateFromHex("3046022100d73f633f114e0e0b324d87d38d34f22966a03b072803afa99c9408201f6d6dc6022100900e85be52ad2278d24e7edbb7269367f5f2d6f1bd338d017ca4600087766144");
   SecureBinaryData sig = SecureBinaryData::CreateFromHex("d73f633f114e0e0b324d87d38d34f22966a03b072803afa99c9408201f6d6dc6900e85be52ad2278d24e7edbb7269367f5f2d6f1bd338d017ca4600087766144");
   pubKey = CryptoECDSA().ParsePublicKey(px,py);
   isValid = CryptoECDSA().VerifyData(msg, sig, pubKey);
   cout << "SigValid? = " << (isValid ? 1 : 0) << endl;
}





<|MERGE_RESOLUTION|>--- conflicted
+++ resolved
@@ -35,8 +35,9 @@
 {
    cout << endl;
    for(int i=0; i<80; i++) cout << "*";
-   cout << "Execute test: " << TestName << endl;
+   cout << endl << "Execute test: " << TestName << endl;
    for(int i=0; i<80; i++) cout << "*";
+   cout << endl;
 }
 
 int main(void)
@@ -399,15 +400,9 @@
    kdf.computeKdfParams();
    kdf.printKdfParams();
 
-<<<<<<< HEAD
-   BinaryData passwd1("This is my first password");
-   BinaryData passwd2("This is my first password.");
-   BinaryData passwd3("This is my first password");
-=======
    SecureBinaryData passwd1("This is my first password");
    SecureBinaryData passwd2("This is my first password.");
    SecureBinaryData passwd3("This is my first password");
->>>>>>> c47a661c
    SecureBinaryData key;
 
    cout << "   Password1: '" << passwd1.toBinStr() << "'" << endl;
@@ -460,13 +455,8 @@
    
    /// *** Test 1 *** ///
    cout << endl << endl;
-<<<<<<< HEAD
-   BinaryData testIV, plaintext, ciphertext;
-   SecureBinaryData testKey(BinaryData::CreateFromHex( "0000000000000000000000000000000000000000000000000000000000000000"));
-=======
    SecureBinaryData testIV, plaintext, cipherTarg, cipherComp, testKey, rtPlain;
    testKey.createFromHex   ("0000000000000000000000000000000000000000000000000000000000000000");
->>>>>>> c47a661c
    testIV.createFromHex    ("80000000000000000000000000000000");
    plaintext.createFromHex ("00000000000000000000000000000000");
    cipherTarg.createFromHex("ddc6bf790c15760d8d9aeb6f9a75fd4e");
@@ -549,13 +539,8 @@
    cout << endl << endl;
 
    // Will try this twice, once with correct passphrase, once without
-<<<<<<< HEAD
-   BinaryData cipherTry1 = cipher;
-   BinaryData cipherTry2 = cipher;
-=======
    SecureBinaryData cipherTry1 = cipher;
    SecureBinaryData cipherTry2 = cipher;
->>>>>>> c47a661c
    SecureBinaryData newKey;
 
    KdfRomix newKdf(mem, nIters, salt);
