# A sample Makefile for building Google Test and using it in user
# tests.  Please tweak it to suit your environment and project.  You
# may want to move it to your project's root directory.
#
# SYNOPSIS:
#
#   make [all]  - makes everything.
#   make TARGET - makes the given target.
#   make clean  - removes all files generated by make.

# Please tweak the following variable definitions as needed by your
# project, except GTEST_HEADERS, which you can use in your own targets
# but shouldn't modify.

# Points to the root of Google Test, relative to where this file is.
# Remember to tweak this if you move this file.
GTEST_DIR = .

# Where to find user code.
USER_DIR = ..

# Flags passed to the preprocessor.
CPPFLAGS += -I$(GTEST_DIR) \
				-I$(USER_DIR) \
				-I$(USER_DIR)/cryptopp \
				-I$(USER_DIR)/leveldb/include \
				-D__STDC_LIMIT_MACROS \
				-D_DEBUG \
<<<<<<< HEAD
				-g

HEADERS += 	$(wildcard $(USER_DIR)/*.h)
=======
				-g \
				-fprofile-arcs \
				-ftest-coverage \
				--coverage 
				#-O2 \

HEADERS += 	$(USER_DIR)/BinaryData.h \
		 		$(USER_DIR)/BtcUtils.h \
		 		$(USER_DIR)/BlockObj.h \
		 		$(USER_DIR)/StoredBlockObj.h \
		 		$(USER_DIR)/leveldb_wrapper.h \
		 		$(USER_DIR)/EncryptionUtils.h \
		 		$(USER_DIR)/PartialMerkle.h

OBJECTS += 	BinaryData.o \
		 		BtcUtils.o \
		 		BlockObj.o \
		 		StoredBlockObj.o \
		 		leveldb_wrapper.o \
		 		EncryptionUtils.o \
		 		UniversalTimer.o \
		 		leveldb_wrapper.o \
		 		BlockUtils.o \
		 		libcryptopp.a \
		 		libleveldb.a
>>>>>>> 3e2aaa16

# Flags passed to the C++ compiler.
CXXFLAGS += -g -std=c++11
#CXXFLAGS += -O2 -DNDEBUG -pipe -fPIC

# All tests produced by this Makefile.  Remember to add new tests you
# created to the list.
TESTS = CppBlockUtilsTests

# All Google Test headers.  Usually you shouldn't change this
# definition.
GTEST_HEADERS = $(GTEST_DIR)/gtest.h


# House-keeping build targets.

all : $(TESTS)
	rm -rf blkfiletest fakehomedir ldbtestdir/leveldb_*

clean :
	rm -f $(TESTS) gtest.a gtest_main.a *.o *.gcda *.gcno

# Builds gtest.a and gtest_main.a.

# Usually you shouldn't tweak such internal variables, indicated by a
# trailing _.
GTEST_SRCS_ = $(GTEST_DIR)/gtest-all.cc $(GTEST_DIR)/gtest.h 

# For simplicity and to avoid depending on Google Test's
# implementation details, the dependencies specified below are
# conservative and not optimized.  This is fine as Google Test
# compiles fast and for ordinary users its source rarely changes.
gtest-all.o : $(GTEST_SRCS_)
	$(CXX) $(CPPFLAGS) -I$(GTEST_DIR) $(CXXFLAGS) -c \
            $(GTEST_DIR)/gtest-all.cc

gtest.a : gtest-all.o
	$(AR) $(ARFLAGS) $@ $^


# Builds a sample test.  A test should link with either gtest.a or
# gtest_main.a, depending on whether it defines its own main()
# function.

#sample1.o : $(USER_DIR)/sample1.cc $(USER_DIR)/sample1.h $(GTEST_HEADERS)
	#$(CXX) $(CPPFLAGS) $(CXXFLAGS) -c $(USER_DIR)/sample1.cc
#
#sample1_unittest.o : $(USER_DIR)/sample1_unittest.cc \
                     #$(USER_DIR)/sample1.h $(GTEST_HEADERS)
	#$(CXX) $(CPPFLAGS) $(CXXFLAGS) -c $(USER_DIR)/sample1_unittest.cc
#
#sample1_unittest : sample1.o sample1_unittest.o gtest_main.a
	#$(CXX) $(CPPFLAGS) $(CXXFLAGS) $^ -lpthread -o $@

../../_CppBlockUtils.so:
	$(MAKE) make -C .. ../_CppBlockUtils.so

####
ifndef PYVER
PYVER=python
PYTHON_LDFLAGS=$(shell python-config --ldflags)
else
PYTHON_LDFLAGS=$(shell $(PYVER)-config --ldflags )
endif

CppBlockUtilsTests.o : CppBlockUtilsTests.cpp $(HEADERS) $(GTEST_HEADERS) ../../_CppBlockUtils.so
	$(CXX) $(CPPFLAGS) $(CXXFLAGS) -c CppBlockUtilsTests.cpp 

getScrAddrData.o : getScrAddrData.cpp $(HEADERS) $(GTEST_HEADERS)
	$(CXX) $(CPPFLAGS) $(CXXFLAGS) -c getScrAddrData.cpp 

CppBlockUtilsTests : $(OBJECTS) CppBlockUtilsTests.o gtest.a
	$(CXX) $(CPPFLAGS) $(CXXFLAGS) $(PYTHON_LDFLAGS) ../../_CppBlockUtils.so -Wl,-rpath,$(PWD)/../..  $^ -lpthread -o $@

getScrAddrData : $(OBJECTS) getScrAddrData.o 
	$(CXX) $(CPPFLAGS) $(CXXFLAGS) $^ -lpthread -lcryptopp -o $@

<|MERGE_RESOLUTION|>--- conflicted
+++ resolved
@@ -26,37 +26,12 @@
 				-I$(USER_DIR)/leveldb/include \
 				-D__STDC_LIMIT_MACROS \
 				-D_DEBUG \
-<<<<<<< HEAD
-				-g
-
-HEADERS += 	$(wildcard $(USER_DIR)/*.h)
-=======
 				-g \
 				-fprofile-arcs \
 				-ftest-coverage \
 				--coverage 
-				#-O2 \
 
-HEADERS += 	$(USER_DIR)/BinaryData.h \
-		 		$(USER_DIR)/BtcUtils.h \
-		 		$(USER_DIR)/BlockObj.h \
-		 		$(USER_DIR)/StoredBlockObj.h \
-		 		$(USER_DIR)/leveldb_wrapper.h \
-		 		$(USER_DIR)/EncryptionUtils.h \
-		 		$(USER_DIR)/PartialMerkle.h
-
-OBJECTS += 	BinaryData.o \
-		 		BtcUtils.o \
-		 		BlockObj.o \
-		 		StoredBlockObj.o \
-		 		leveldb_wrapper.o \
-		 		EncryptionUtils.o \
-		 		UniversalTimer.o \
-		 		leveldb_wrapper.o \
-		 		BlockUtils.o \
-		 		libcryptopp.a \
-		 		libleveldb.a
->>>>>>> 3e2aaa16
+HEADERS += 	$(wildcard $(USER_DIR)/*.h)
 
 # Flags passed to the C++ compiler.
 CXXFLAGS += -g -std=c++11
