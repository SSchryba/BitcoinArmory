////////////////////////////////////////////////////////////////////////////////
//                                                                            //
//  Copyright (C) 2011-2014, Armory Technologies, Inc.                        //
//  Distributed under the GNU Affero General Public License (AGPL v3)         //
//  See LICENSE or http://www.gnu.org/licenses/agpl.html                      //
//                                                                            //
////////////////////////////////////////////////////////////////////////////////

#include <algorithm>
#include <time.h>
#include <stdio.h>
#include "BlockUtils.h"
#include "BlockWriteBatcher.h"
#include "lmdbpp.h"


////////////////////////////////////////////////////////////////////////////////
// For now, we will call createUndoDataFromBlock(), and then pass that data to 
// undoBlockFromDB(), even though it will result in accessing the DB data 
// twice --
//    (1) LevelDB does an excellent job caching results, so the second lookup
//        should be instantaneous
//    (2) We prefer to integrate StoredUndoData objects now, which will be 
//        needed for pruning even though we don't strictly need it for no-prune
//        now (and could save a lookup by skipping it).  But I want unified
//        code flow for both pruning and non-pruning. 
static void createUndoDataFromBlock(
      LMDBBlockDatabase* iface,
      uint32_t hgt,
      uint8_t  dup,
      StoredUndoData & sud
   )
{
   SCOPED_TIMER("createUndoDataFromBlock");

   LMDBEnv::Transaction tx(&iface->dbEnv_, LMDB::ReadOnly);
   StoredHeader sbh;

   // Fetch the full, stored block
   iface->getStoredHeader(sbh, hgt, dup, true);
   if(!sbh.haveFullBlock())
      throw runtime_error("Cannot get undo data for block because not full!");

   sud.blockHash_   = sbh.thisHash_;
   sud.blockHeight_ = sbh.blockHeight_;
   sud.duplicateID_ = sbh.duplicateID_;

   // Go through tx list, fetch TxOuts that are spent, record OutPoints added
   for(uint32_t itx=0; itx<sbh.numTx_; itx++)
   {
      StoredTx & stx = sbh.stxMap_[itx];
      
      // Convert to a regular tx to make accessing TxIns easier
      Tx regTx = stx.getTxCopy();
      for(uint32_t iin=0; iin<regTx.getNumTxIn(); iin++)
      {
         TxIn txin = regTx.getTxInCopy(iin);
         BinaryData prevHash  = txin.getOutPoint().getTxHash();
         uint16_t   prevIndex = txin.getOutPoint().getTxOutIndex();

         // Skip if coinbase input
         if(prevHash == BtcUtils::EmptyHash())
            continue;
         
         // Above we checked the block to be undone is full, but we
         // still need to make sure the prevTx we just fetched has our data.
         StoredTx prevStx;
         iface->getStoredTx(prevStx, prevHash);
         if(KEY_NOT_IN_MAP(prevIndex, prevStx.stxoMap_))
         {
            throw runtime_error("Cannot get undo data for block because not full!");
         }
         
         // 
         sud.stxOutsRemovedByBlock_.push_back(prevStx.stxoMap_[prevIndex]);
      }
      
      // Use the stxoMap_ to iterate through TxOuts
      for(uint32_t iout=0; iout<stx.numTxOut_; iout++)
      {
         OutPoint op(stx.thisHash_, iout);
         sud.outPointsAddedByBlock_.push_back(op);
      }
   }
}

// do something when a reorg happens
class ReorgUpdater
{
   struct reorgParams
   {
      BlockHeader* oldTopPtr_;
      BlockHeader* newTopPtr_;
      BlockHeader* branchPtr_;
      ScrAddrFilter *scrAddrData_;
   };

   Blockchain *const blockchain_;
   LMDBBlockDatabase* const iface_;
   
   set<HashString> txJustInvalidated_;
   set<HashString> txJustAffected_;
   vector<BlockHeader*> previouslyValidBlockHeaderPtrs_;
   
   list<StoredTx> removedTxes_, addedTxes_;
   
   const BlockDataManagerConfig &config_;

   reorgParams reorgParams_;

public:
   ReorgUpdater(
      const Blockchain::ReorganizationState& state,
      Blockchain *blockchain,
      LMDBBlockDatabase* iface,
      const BlockDataManagerConfig &config,
      ScrAddrFilter *scrAddrData=nullptr)
      : blockchain_(blockchain)
      , iface_(iface)
      , config_(config)
   {
      reassessAfterReorg(
         state.prevTopBlock,
         &blockchain_->top(),
         state.reorgBranchPoint,
         scrAddrData);
   }
   
   const list<StoredTx>& removedTxes() const { return removedTxes_; }
   const list<StoredTx>& addedTxes() const { return addedTxes_; }
      
private:

   void reassessAfterReorg(BlockHeader* oldTopPtr,
      BlockHeader* newTopPtr,
      BlockHeader* branchPtr,
      ScrAddrFilter *scrAddrData)
   {
      /***
      reassesAfterReorg needs a write access to the DB. Most transactions
      created in the main thead are read only, and based on user request, a
      real only transaction may be opened. Since LMDB doesn't support different
      transaction types running concurently within the same thread, this whole 
      code is ran in a new thread, while the calling thread joins on it, to 
      guarantee control over the transactions in the running thread.
      ***/

      reorgParams_.oldTopPtr_    = oldTopPtr;
      reorgParams_.newTopPtr_    = newTopPtr;
      reorgParams_.branchPtr_    = branchPtr;
      reorgParams_.scrAddrData_  = scrAddrData;

      pthread_t tID;
      pthread_create(&tID, nullptr, reassessAfterReorgThread, this);

      pthread_join(tID, nullptr);
   }

   void undoBlocksFromDB(void)
   {
      // Walk down invalidated chain first, until we get to the branch point
      // Mark transactions as invalid

      BlockWriteBatcher blockWrites(config_, iface_);

      BlockHeader* thisHeaderPtr = reorgParams_.oldTopPtr_;
      LOGINFO << "Invalidating old-chain transactions...";

      while (thisHeaderPtr != reorgParams_.branchPtr_)
      {
         uint32_t hgt = thisHeaderPtr->getBlockHeight();
         uint8_t  dup = thisHeaderPtr->getDuplicateID();

         //if(config_.armoryDbType != ARMORY_DB_BARE)
         {
            // Added with leveldb... in addition to reversing blocks in RAM, 
            // we also need to undo the blocks in the DB
            StoredUndoData sud;
            createUndoDataFromBlock(iface_, hgt, dup, sud);
            blockWrites.undoBlockFromDB(sud, *reorgParams_.scrAddrData_);
         }

         thisHeaderPtr = &blockchain_->getHeaderByHash(thisHeaderPtr->getPrevHash());
      }
   }

   void updateBlockDupIDs(void)
   {
      //create a readwrite tx to update the dupIDs
      LMDBEnv::Transaction tx(&iface_->dbEnv_, LMDB::ReadWrite);

      BlockHeader* thisHeaderPtr = reorgParams_.branchPtr_;

      while (thisHeaderPtr->getNextHash() != BtcUtils::EmptyHash() &&
         thisHeaderPtr->getNextHash().getSize() > 0)
      {
         thisHeaderPtr = &blockchain_->getHeaderByHash(thisHeaderPtr->getNextHash());
         uint32_t hgt = thisHeaderPtr->getBlockHeight();
         uint8_t  dup = thisHeaderPtr->getDuplicateID();
         iface_->markBlockHeaderValid(hgt, dup);
      }
   }

   void applyBlocksFromBranchPoint(void)
   {
      // Walk down the newly-valid chain and mark transactions as valid.  If 
      // a tx is in both chains, it will still be valid after this process
      // UPDATE for LevelDB upgrade:
      //       This used to start from the new top block and walk down, but 
      //       I need to apply the blocks in order, so I switched it to start
      //       from the branch point and walk up
      
      BlockWriteBatcher blockWrites(config_, iface_);

      BlockHeader* thisHeaderPtr = reorgParams_.branchPtr_;
      
      LOGINFO << "Marking new-chain transactions valid...";
      while (thisHeaderPtr->getNextHash() != BtcUtils::EmptyHash() &&
         thisHeaderPtr->getNextHash().getSize() > 0)
      {
         thisHeaderPtr = &blockchain_->getHeaderByHash(thisHeaderPtr->getNextHash());
         uint32_t hgt = thisHeaderPtr->getBlockHeight();
         uint8_t  dup = thisHeaderPtr->getDuplicateID();

         blockWrites.applyBlockToDB(hgt, dup, *reorgParams_.scrAddrData_);
      }
   }

   static void* reassessAfterReorgThread(void *in)
   {
      SCOPED_TIMER("reassessAfterReorg");
      LOGINFO << "Reassessing Tx validity after reorg";

      ReorgUpdater* reorgPtr = static_cast<ReorgUpdater*>(in);

      reorgPtr->undoBlocksFromDB();
      
      reorgPtr->updateBlockDupIDs();

      reorgPtr->applyBlocksFromBranchPoint();

      LOGWARN << "Done reassessing tx validity";

      return nullptr;
   }
};


// search for the next byte in bsb that looks like it could be a block
static bool scanForMagicBytes(BinaryStreamBuffer& bsb, const BinaryData &bytes, uint32_t *bytesSkipped)
{
   BinaryData firstFour(4);
   if (bytesSkipped) *bytesSkipped=0;
   
   do
   {
      while (bsb.reader().getSizeRemaining() >= 4)
      {
         bsb.reader().get_BinaryData(firstFour, 4);
         if(firstFour==bytes)
         {
            bsb.reader().rewind(4);
            return true;
         }
         // try again at the very next byte
         if (bytesSkipped) (*bytesSkipped)++;
         bsb.reader().rewind(3);
      }
      
   } while (bsb.streamPull());
   
   return false;
}


/////////////////////////////////////////////////////////////////////////////
//  This basically does the same thing as the bulk filter, but it's for the
//  BDM to collect data on registered wallets/addresses during bulk
//  blockchain scaning.  It needs to track relevant OutPoints and produce 
//  a list of transactions that are relevant to the registered wallets.
//
//  Also, this takes a raw pointer to memory, because it is assumed that 
//  the data is being buffered and not converted/parsed for Tx objects, yet.
//
//  If the txSize and offsets have been pre-calculated, you can pass them 
//  in, or pass {0, NULL, NULL} to have it calculated for you.
//  


BlockDataManagerConfig::BlockDataManagerConfig()
{
   armoryDbType = ARMORY_DB_BARE;
   pruneType = DB_PRUNE_NONE;
   
   levelDBBlockSize = 0;
   levelDBMaxOpenFiles = 0;
}

void BlockDataManagerConfig::selectNetwork(const string &netname)
{
   if(netname == "Main")
   {
      genesisBlockHash = READHEX(MAINNET_GENESIS_HASH_HEX);
      genesisTxHash = READHEX(MAINNET_GENESIS_TX_HASH_HEX);
      magicBytes = READHEX(MAINNET_MAGIC_BYTES);
   }
   else if(netname == "Test")
   {
      genesisBlockHash = READHEX(TESTNET_GENESIS_HASH_HEX);
      genesisTxHash = READHEX(TESTNET_GENESIS_TX_HASH_HEX);
      magicBytes = READHEX(TESTNET_MAGIC_BYTES);
   }
}


class ProgressMeasurer
{
   const uint64_t total_;
   
   time_t then_;
   uint64_t lastSample_=0;
   
   double avgSpeed_=0.0;
   
   
public:
   ProgressMeasurer(uint64_t total)
      : total_(total)
   {
      then_ = time(0);
   }
   
   void advance(uint64_t to)
   {
      static const double smoothingFactor=.75;
      
      if (to == lastSample_) return;
      const time_t now = time(0);
      if (now == then_) return;
      
      if (now < then_+10) return;
      
      double speed = (to-lastSample_)/double(now-then_);
      
      if (lastSample_ == 0)
         avgSpeed_ = speed;
      lastSample_ = to;

      avgSpeed_ = smoothingFactor*speed + (1-smoothingFactor)*avgSpeed_;
      
      then_ = now;
   }

   double fractionCompleted() const { return lastSample_/double(total_); }
   
   double unitsPerSecond() const { return avgSpeed_; }
   
   time_t remainingSeconds() const
   {
      return (total_-lastSample_)/unitsPerSecond();
   }
};

class BlockDataManager_LevelDB::BDM_ScrAddrFilter : public ScrAddrFilter
{
   BlockDataManager_LevelDB *const bdm_;
   bool isRunning_=false;
   
public:
   BDM_ScrAddrFilter(BlockDataManager_LevelDB *bdm)
      : ScrAddrFilter(bdm->getIFace(), bdm->config().armoryDbType)
      , bdm_(bdm)
   {
   
   }
   
   void setRunning(bool running)
   {
      isRunning_ = running;
   }
   
protected:
   virtual bool bdmIsRunning() const
   {
      return isRunning_;
   }
   
   virtual void applyBlockRangeToDB(uint32_t startBlock, uint32_t endBlock)
   {
      bdm_->applyBlockRangeToDB(startBlock, endBlock, *this);
   }
   
   virtual uint32_t currentTopBlockHeight() const
   {
      return bdm_->blockchain().top().getBlockHeight();
   }
   
   virtual BDM_ScrAddrFilter *copy()
   {
      return new BDM_ScrAddrFilter(bdm_);
   }
};


////////////////////////////////////////////////////////////////////////////////
////////////////////////////////////////////////////////////////////////////////
//
// Start BlockDataManager_LevelDB methods
//
////////////////////////////////////////////////////////////////////////////////
////////////////////////////////////////////////////////////////////////////////
BlockDataManager_LevelDB::BlockDataManager_LevelDB(const BlockDataManagerConfig &bdmConfig) 
   : config_(bdmConfig)
   , iface_(new LMDBBlockDatabase)
   , blockchain_(config_.genesisBlockHash)
{
   scrAddrData_.reset( new BDM_ScrAddrFilter(this) );

   LOGINFO << "Set home directory: " << config_.homeDirLocation;
   LOGINFO << "Set blkfile dir: " << config_.blkFileLocation;
   LOGINFO << "Set leveldb dir: " << config_.levelDBLocation;
   if(config_.genesisBlockHash.getSize() == 0)
   {
      throw runtime_error("ERROR: Genesis Block Hash not set!");
   }

   numBlkFiles_ = UINT32_MAX;

   endOfLastBlockByte_ = 0;

   startHeaderHgt_ = 0;
   startRawBlkHgt_ = 0;
   startApplyHgt_ = 0;
   startHeaderBlkFile_ = 0;
   startHeaderOffset_ = 0;
   startRawBlkFile_ = 0;
   startRawOffset_ = 0;
   startApplyBlkFile_ = 0;
   startApplyOffset_ = 0;
   lastTopBlock_ = 0;

   totalBlockchainBytes_ = 0;
   bytesReadSoFar_ = 0;
   blocksReadSoFar_ = 0;
   filesReadSoFar_ = 0;

   corruptHeadersDB_ = false;

   allScannedUpToBlk_ = 0;

   detectAllBlkFiles();
   
   if(numBlkFiles_==0)
   {
      throw runtime_error("No blockfiles could be found!");
   }
   
   iface_->openDatabases(
      config_.levelDBLocation, 
      config_.genesisBlockHash, 
      config_.genesisTxHash, 
      config_.magicBytes,
      config_.armoryDbType, 
      config_.pruneType);
}

/////////////////////////////////////////////////////////////////////////////
BlockDataManager_LevelDB::~BlockDataManager_LevelDB()
{
   iface_->closeDatabases();
   delete iface_;
}

////////////////////////////////////////////////////////////////////////////////
uint32_t BlockDataManager_LevelDB::detectCurrentSyncState(
                                          bool forceRebuild,
                                          bool initialLoad)
{
   // Make sure we detected all the available blk files
   detectAllBlkFiles();
   vector<BinaryData> firstHashes = getFirstHashOfEachBlkFile();
   LOGINFO << "Total blk*.dat files:                 " << numBlkFiles_;

   // We add 1 to each of these, since we always use exclusive upperbound
   startHeaderHgt_ = getTopBlockHeightInDB(HEADERS) + 1;
   startRawBlkHgt_ = getTopBlockHeightInDB(BLKDATA) + 1;
   startApplyHgt_  = getAppliedToHeightInDB() + 1;

   // If the values were supposed to be zero, they'll get set to 1.  Fix it
   startHeaderHgt_ -= (startHeaderHgt_==1 ? 1 : 0);
   startRawBlkHgt_ -= (startRawBlkHgt_==1 ? 1 : 0);
   startApplyHgt_  -= (startApplyHgt_ ==1 ? 1 : 0);

   LOGINFO << "Current Top block in HEADERS DB:  " << startHeaderHgt_;
   LOGINFO << "Current Top block in BLKDATA DB:  " << startRawBlkHgt_;
   LOGINFO << "Current Applied blocks up to hgt: " << startApplyHgt_;

   if(startHeaderHgt_ == 0 || forceRebuild)
   {
      if(forceRebuild)
         LOGINFO << "Ignore existing sync state, rebuilding databases";

      startHeaderHgt_     = 0;
      startHeaderBlkFile_ = 0;
      startHeaderOffset_  = 0;
      startRawBlkHgt_     = 0;
      startRawBlkFile_    = 0;
      startRawOffset_     = 0;
      startApplyHgt_      = 0;
      startApplyBlkFile_  = 0;
      startApplyOffset_   = 0;
      lastTopBlock_ = UINT32_MAX;
      blockchain_.clear();
      return 0;
   }

   // This fetches the header data from the DB
   if(!initialLoad)
   {
      // If this isn't the initial load, we assume everything is sync'd
      startHeaderBlkFile_= numBlkFiles_ - 1;
      startHeaderOffset_ = endOfLastBlockByte_;
      startRawBlkHgt_    = startHeaderHgt_;  
      startRawBlkFile_   = numBlkFiles_ - 1;
      startRawOffset_    = endOfLastBlockByte_;
      startApplyHgt_     = startHeaderHgt_;
      startApplyBlkFile_ = numBlkFiles_ - 1;
      startApplyOffset_  = endOfLastBlockByte_;
      return startHeaderHgt_;
   }

   map<HashString, StoredHeader> sbhMap;
   blockchain_.clear();
   {
      map<HashString, BlockHeader> headers;
      iface_->readAllHeaders(headers, sbhMap);
      for (map<HashString, BlockHeader>::iterator i = headers.begin();
            i != headers.end(); ++i
         )
      {
         blockchain_.addBlock(i->first, i->second);
      }
   }

   try
   {
      // Organize them into the longest chain
      blockchain_.forceOrganize();
   }
   catch (Blockchain::BlockCorruptionError &)
   {
      // If the headers DB ended up corrupted (triggered by forceOrganize), 
      // then nuke and rebuild the headers
      LOGERR << "Corrupted headers DB!";
      startHeaderHgt_     = 0;
      startHeaderBlkFile_ = 0;
      startHeaderOffset_  = 0;
      startRawBlkHgt_     = 0;
      startRawBlkFile_    = 0;
      startRawOffset_     = 0;
      startApplyHgt_      = 0;
      startApplyBlkFile_  = 0;
      startApplyOffset_   = 0;
      lastTopBlock_       = UINT32_MAX;
      blockchain_.clear();
      return true;
   }

   uint32_t returnTop;
   
   {
      // Now go through the linear list of main-chain headers, mark valid
      for(unsigned i=0; i<=blockchain_.top().getBlockHeight(); i++)
      {
         BinaryDataRef headHash = blockchain_.getHeaderByHeight(i).getThisHashRef();
         StoredHeader & sbh = sbhMap[headHash];
         sbh.isMainBranch_ = true;
         iface_->setValidDupIDForHeight(sbh.blockHeight_, sbh.duplicateID_);
      }

      returnTop = blockchain_.top().getBlockHeight();

      // startHeaderBlkFile_/Offset_ is where we were before the last shutdown
      for(startHeaderBlkFile_ = 0; 
         startHeaderBlkFile_ < firstHashes.size(); 
         startHeaderBlkFile_++)
      {
         // hasHeaderWithHash is probing the RAM block headers we just organized
         if(!blockchain_.hasHeaderWithHash(firstHashes[startHeaderBlkFile_]))
            break;
      }

      // If no new blkfiles since last load, the above loop ends w/o "break"
      // If it's zero, then we don't have anything, start at zero
      // If new blk file, then startHeaderBlkFile_ is at the first blk file
      // with an unrecognized hash... we must've left off in the prev blkfile
      if(startHeaderBlkFile_ > 0)
         startHeaderBlkFile_--;

      startHeaderOffset_ = findOffsetFirstUnrecognized(startHeaderBlkFile_);
   }

   LOGINFO << "First unrecognized hash file:       " << startHeaderBlkFile_;
   LOGINFO << "Offset of first unrecog block:      " << startHeaderOffset_;


   // Note that startRawBlkHgt_ is topBlk+1, so this return where we should
   // actually start processing raw blocks, not the last one we processed
   pair<uint32_t, uint32_t> rawBlockLoc;
   rawBlockLoc = findFileAndOffsetForHgt(startRawBlkHgt_, &firstHashes);
   startRawBlkFile_ = rawBlockLoc.first;
   startRawOffset_ = rawBlockLoc.second;
   LOGINFO << "First blkfile not in DB:            " << startRawBlkFile_;
   LOGINFO << "Location of first block not in DB:  " << startRawOffset_;

   if(config_.armoryDbType != ARMORY_DB_BARE)
   {
      // TODO:  finish this
      findFirstUnappliedBlock();
      LOGINFO << "Blkfile of first unapplied block:   " << startApplyBlkFile_;
      LOGINFO << "Location of first unapplied block:  " << startApplyOffset_;
   }


   // If we're content here, just return
   return returnTop;
}


////////////////////////////////////////////////////////////////////////////////
vector<BinaryData> BlockDataManager_LevelDB::getFirstHashOfEachBlkFile(void) const
{
   uint32_t nFile = (uint32_t)blkFileList_.size();
   BinaryData magic(4), szstr(4), rawHead(HEADER_SIZE);
   vector<BinaryData> headHashes(nFile);
   for(uint32_t f=0; f<nFile; f++)
   {
      ifstream is(blkFileList_[f].c_str(), ios::in|ios::binary);
      is.seekg(0, ios::end);
      size_t filesize = (size_t)is.tellg();
      is.seekg(0, ios::beg);
      if(filesize < 88)
      {
         is.close(); 
         LOGERR << "File: " << blkFileList_[f] << " is less than 88 bytes!";
         continue;
      }

      is.read((char*)magic.getPtr(), 4);
      is.read((char*)szstr.getPtr(), 4);
      if(magic != config_.magicBytes)
      {
         is.close(); 
         LOGERR << "Magic bytes mismatch.  Block file is for another network!";
         return vector<BinaryData>(0);
      }
      
      is.read((char*)rawHead.getPtr(), HEADER_SIZE);
      headHashes[f] = BinaryData(32);
      BtcUtils::getHash256(rawHead, headHashes[f]);
      is.close();
   }
   return headHashes;
}

////////////////////////////////////////////////////////////////////////////////
uint64_t BlockDataManager_LevelDB::findOffsetFirstUnrecognized(uint32_t fnum) 
{
   uint64_t loc = 0;
   BinaryData magic(4), szstr(4), rawHead(80), hashResult(32);

   ifstream is(blkFileList_[fnum].c_str(), ios::in|ios::binary);
   while(!is.eof())
   {
      while (1)
      {
         is.read((char*)magic.getPtr(), 4);
         if (is.eof()) 
            return loc;


         // This is not an error, it just simply hit the padding
         if (magic == config_.magicBytes)
            break;
      }

      is.read((char*)szstr.getPtr(), 4);
      uint32_t blksize = READ_UINT32_LE(szstr.getPtr());
      if(is.eof()) break;

      is.read((char*)rawHead.getPtr(), HEADER_SIZE); 

      BtcUtils::getHash256_NoSafetyCheck(rawHead.getPtr(), HEADER_SIZE, hashResult);
      try
      {
         BlockHeader& bh = blockchain_.getHeaderByHash(hashResult);
         bh.setBlockFileOffset(loc);
         bh.setBlockFile(blkFileList_[fnum].c_str());
         bh.setBlockSize(blksize);
      }
      catch (std::range_error & e)
      {
         // first hash in the file that isn't in our header map
         break;
      }

      loc += blksize + 8;
      is.seekg(blksize - HEADER_SIZE, ios::cur);

   }
   
   return loc;
}

////////////////////////////////////////////////////////////////////////////////
uint32_t BlockDataManager_LevelDB::findFirstBlkApproxOffset(uint32_t fnum,
                                                            uint32_t offset) const
{
   if(fnum >= numBlkFiles_)
   {
      LOGERR << "Blkfile number out of range! (" << fnum << ")";
      return UINT32_MAX;
   }

   uint32_t loc = 0;
   BinaryData magic(4), szstr(4), rawHead(80), hashResult(32);
   ifstream is(blkFileList_[fnum].c_str(), ios::in|ios::binary);
   while(!is.eof() && loc <= offset)
   {
      is.read((char*)magic.getPtr(), 4);
      if(is.eof()) break;
      if(magic!= config_.magicBytes)
         return UINT32_MAX;

      is.read((char*)szstr.getPtr(), 4);
      uint32_t blksize = READ_UINT32_LE(szstr.getPtr());
      if(is.eof()) break;

      loc += blksize + 8;
      is.seekg(blksize, ios::cur);
   }

   return loc;
}

////////////////////////////////////////////////////////////////////////////////
pair<uint32_t, uint32_t> BlockDataManager_LevelDB::findFileAndOffsetForHgt(
                                           uint32_t hgt, 
                                           const vector<BinaryData> * firstHashes)
{
   vector<BinaryData> recomputedHashes;
   if(firstHashes==NULL)
   {
      recomputedHashes = getFirstHashOfEachBlkFile();
      firstHashes = &recomputedHashes;
   }

   pair<uint32_t, uint32_t> outPair;
   int32_t blkfile;
   for(blkfile = 0; blkfile < (int32_t)firstHashes->size(); blkfile++)
   {
      try
      {
         BlockHeader &bh = blockchain_.getHeaderByHash((*firstHashes)[blkfile]);

         if(bh.getBlockHeight() > hgt)
            break;
      }
      catch (...)
      {
         break;
      }
   }

   blkfile = max(blkfile-1, 0);
   if(blkfile >= (int32_t)numBlkFiles_)
   {
      LOGERR << "Blkfile number out of range! (" << blkfile << ")";
      return outPair;
   }

   uint32_t loc = 0;
   BinaryData magic(4), szstr(4), rawHead(HEADER_SIZE), hashResult(32);
   ifstream is(blkFileList_[blkfile].c_str(), ios::in|ios::binary);
   while(!is.eof())
   {
      is.read((char*)magic.getPtr(), 4);
      if(is.eof()) break;
      if(magic!= config_.magicBytes)
         break;

      is.read((char*)szstr.getPtr(), 4);
      uint32_t blksize = READ_UINT32_LE(szstr.getPtr());
      if(is.eof()) break;

      is.read((char*)rawHead.getPtr(), HEADER_SIZE); 
      BtcUtils::getHash256_NoSafetyCheck(rawHead.getPtr(), 
                                         HEADER_SIZE, 
                                         hashResult);

      try
      {
         BlockHeader &bh = blockchain_.getHeaderByHash(hashResult);
         
         if(bh.getBlockHeight() >= hgt)
            break;
      }
      catch (...)
      {
         break;
      }
      loc += blksize + 8;
      is.seekg(blksize - HEADER_SIZE, ios::cur);
   }

   is.close();

   outPair.first  = blkfile;
   outPair.second = loc;
   
   return outPair;
   

}


////////////////////////////////////////////////////////////////////////////////
// This behaves very much like the algorithm for finding the branch point 
// in the header tree with a peer.
uint32_t BlockDataManager_LevelDB::findFirstUnappliedBlock(void)
{
   SCOPED_TIMER("findFirstUnappliedBlock");

   if(!iface_->databasesAreOpen())
   {
      LOGERR << "Database is not open!";
      return UINT32_MAX;
   }
   
   int32_t blkCheck = (int32_t)getTopBlockHeightInDB(BLKDATA);

   StoredHeader sbh;
   uint32_t toSub = 0;
   uint32_t nIter = 0;
   do
   {
      blkCheck -= toSub;
      if(blkCheck < 0)
      {
         blkCheck = 0;
         break;
      }

      iface_->getStoredHeader(sbh, (uint32_t)blkCheck);

      if(nIter++ < 10) 
         toSub += 1;  // we get some N^2 action here (for the first 10 iter)
      else
         toSub = (uint32_t)(1.5*toSub); // after that, increase exponentially

   } while(!sbh.blockAppliedToDB_);

   // We likely overshot in the last loop, so walk forward until we get to it.
   do
   {
      iface_->getStoredHeader(sbh, (uint32_t)blkCheck);
      blkCheck += 1;   
   } while(sbh.blockAppliedToDB_);

   return (uint32_t)blkCheck;
}

////////////////////////////////////////////////////////////////////////////////
uint32_t BlockDataManager_LevelDB::getTopBlockHeightInDB(DB_SELECT db)
{
   StoredDBInfo sdbi;
   iface_->getStoredDBInfo(db, sdbi, false); 
   return sdbi.topBlkHgt_;
}

////////////////////////////////////////////////////////////////////////////////
uint32_t BlockDataManager_LevelDB::getAppliedToHeightInDB(void)
{
   StoredDBInfo sdbi;
   iface_->getStoredDBInfo(BLKDATA, sdbi, false); 
   return sdbi.appliedToHgt_;
}


/////////////////////////////////////////////////////////////////////////////
int32_t BlockDataManager_LevelDB::getNumConfirmations(HashString txHash)
{
   try
   {
      const TxRef txrefobj = getTxRefByHash(txHash);
      try
      {
         BlockHeader & txbh = blockchain_.getHeaderByHeight(txrefobj.getBlockHeight());
         if(!txbh.isMainBranch())
            return TX_OFF_MAIN_BRANCH;

         int32_t txBlockHeight  = txbh.getBlockHeight();
         int32_t topBlockHeight = blockchain_.top().getBlockHeight();
         return  topBlockHeight - txBlockHeight + 1;
      }
      catch (std::exception &e)
      {
         LOGERR << "Failed to get num confirmations: " << e.what();
         return TX_0_UNCONFIRMED;
      }
   }
   catch (NoValue&)
   {
      return TX_NOT_EXIST;
   }
}

/////////////////////////////////////////////////////////////////////////////
TxRef BlockDataManager_LevelDB::getTxRefByHash(HashString const & txhash) 
{
   return iface_->getTxRef(txhash);
}

/////////////////////////////////////////////////////////////////////////////
bool BlockDataManager_LevelDB::hasTxWithHashInDB(BinaryData const & txHash)
{
   return iface_->getTxRef(txHash).isInitialized();
}

/////////////////////////////////////////////////////////////////////////////
bool BlockDataManager_LevelDB::hasTxWithHash(BinaryData const & txHash)
{
   LMDBEnv::Transaction tx(&iface_->dbEnv_, LMDB::ReadOnly);
   TxRef txref = iface_->getTxRef(txHash);
   if (txref.isInitialized())
      return true;

   return false;
}

/////////////////////////////////////////////////////////////////////////////
/*
vector<BlockHeader*> BlockDataManager_LevelDB::prefixSearchHeaders(BinaryData const & searchStr)
{
   vector<BlockHeader*> outList(0);
   uint32_t lenSearch = searchStr.getSize();
   if(lenSearch < 2)
      return outList;  // don't search unless we have at least two bytes

   BinaryData searchLow(32);
   BinaryData searchHigh(32);
   for(uint32_t i=0; i<lenSearch; i++)
   {
      searchLow[i]  = searchStr[i];
      searchHigh[i] = searchStr[i];
   }
   for(uint32_t i=lenSearch; i<32; i++)
   {
      searchLow[i]  = 0;
      searchHigh[i] = 255;
   }

   map<HashString, BlockHeader>::iterator iter;
   for(iter  = headerMap_.lower_bound(searchLow);
       iter != headerMap_.upper_bound(searchHigh);
       iter++)
   {
      outList.push_back(&(iter->second));
   }
   return outList;
}
*/

/////////////////////////////////////////////////////////////////////////////
/*
vector<TxRef*> BlockDataManager_LevelDB::prefixSearchTx(BinaryData const & searchStr)
{
   vector<TxRef*> outList(0);
   uint32_t lenSearch = searchStr.getSize();
   if(lenSearch < 2)
      return outList;  // don't search unless we have at least two bytes

   BinaryData searchLow(32);
   BinaryData searchHigh(32);
   for(uint32_t i=0; i<lenSearch; i++)
   {
      searchLow[i]  = searchStr[i];
      searchHigh[i] = searchStr[i];
   }
   for(uint32_t i=lenSearch; i<32; i++)
   {
      searchLow[i]  = 0;
      searchHigh[i] = 255;
   }

   BinaryData searchLow4  = searchLow.getSliceCopy(0,4);
   BinaryData searchHigh4 = searchHigh.getSliceCopy(0,4);
   multimap<HashString, TxRef>::iterator iter;
   for(iter  = txHintMap_.lower_bound(searchLow4);
       iter != txHintMap_.upper_bound(searchHigh4);
       iter++)
   {
      if(iter->second.getThisHash().startsWith(searchStr))
         outList.push_back(&(iter->second));
   }
   return outList;
}

/////////////////////////////////////////////////////////////////////////////
// Since the cpp code doesn't have full addresses (only 20-byte hashes),
// that's all we can search for.  
vector<BinaryData> BlockDataManager_LevelDB::prefixSearchAddress(BinaryData const & searchStr)
{
   // Actually, we can't even search for this, because we don't have a list
   // of addresses in the blockchain.  We could construct one, but it would
   // take up a lot of RAM (and time)... I will need to create a separate 
   // call to allow the caller to create a set<BinaryData> of addresses 
   // before calling this method
   return vector<BinaryData>(0);
}
*/

/////////////////////////////////////////////////////////////////////////////
// This method needs to be callable from another thread.  Therefore, I don't
// seek an exact answer, instead just estimate it based on the last block, 
// and the set of currently-registered addresses.  The method called
// "evalRescanIsRequired()" answers a different question, and iterates 
// through the list of registered addresses, which may be changing in 
// another thread.  
bool BlockDataManager_LevelDB::isDirty(
   uint32_t numBlocksToBeConsideredDirty
) const
{
   uint32_t numBlocksBehind = lastTopBlock_-allScannedUpToBlk_;
   return (numBlocksBehind > numBlocksToBeConsideredDirty);
}

/////////////////////////////////////////////////////////////////////////////
// This used to be "rescanBlocks", but now "scanning" has been replaced by
// "reapplying" the blockdata to the databases.  Basically assumes that only
// raw blockdata is stored in the DB with no SSH objects.  This goes through
// and processes every Tx, creating new SSHs if not there, and creating and
// marking-spent new TxOuts.  
void BlockDataManager_LevelDB::applyBlockRangeToDB(uint32_t blk0, 
   uint32_t blk1, ScrAddrFilter& scrAddrData)
{
   SCOPED_TIMER("applyBlockRangeToDB");

   blk1 = min(blk1, blockchain_.top().getBlockHeight() + 1);

   BinaryData startKey = DBUtils::getBlkDataKey(blk0, 0);
   BinaryData endKey = DBUtils::getBlkDataKey(blk1, 0);

   // Start scanning and timer
   BlockWriteBatcher blockWrites(config_, iface_);

   blockWrites.scanBlocks(blk0, blk1, scrAddrData);
}


/////////////////////////////////////////////////////////////////////////////
uint64_t BlockDataManager_LevelDB::getDBBalanceForHash160(   
                                                      BinaryDataRef addr160)
{
   StoredScriptHistory ssh;

   iface_->getStoredScriptHistory(ssh, HASH160PREFIX + addr160);
   if(!ssh.isInitialized())
      return 0;

   return ssh.getScriptBalance();
}

/////////////////////////////////////////////////////////////////////////////
uint64_t BlockDataManager_LevelDB::getDBReceivedForHash160(   
                                                      BinaryDataRef addr160)
{
   StoredScriptHistory ssh;

   iface_->getStoredScriptHistory(ssh, HASH160PREFIX + addr160);
   if(!ssh.isInitialized())
      return 0;

   return ssh.getScriptReceived();
}

/////////////////////////////////////////////////////////////////////////////
vector<UnspentTxOut> BlockDataManager_LevelDB::getUTXOVectForHash160(
                                                      BinaryDataRef addr160)
{
   StoredScriptHistory ssh;
   vector<UnspentTxOut> outVect(0);

   iface_->getStoredScriptHistory(ssh, HASH160PREFIX + addr160);
   if(!ssh.isInitialized())
      return outVect;


   size_t numTxo = (size_t)ssh.totalTxioCount_;
   outVect.reserve(numTxo);
   map<BinaryData, StoredSubHistory>::iterator iterSubSSH;
   map<BinaryData, TxIOPair>::iterator iterTxio;
   for(iterSubSSH  = ssh.subHistMap_.begin(); 
       iterSubSSH != ssh.subHistMap_.end(); 
       iterSubSSH++)
   {
      StoredSubHistory & subSSH = iterSubSSH->second;
      for(iterTxio  = subSSH.txioMap_.begin(); 
          iterTxio != subSSH.txioMap_.end(); 
          iterTxio++)
      {
         TxIOPair & txio = iterTxio->second;
         StoredTx stx;
         BinaryData txKey = txio.getTxRefOfOutput().getDBKey();
         uint16_t txoIdx = txio.getIndexOfOutput();
         iface_->getStoredTx(stx, txKey);

         StoredTxOut & stxo = stx.stxoMap_[txoIdx];
         if(stxo.isSpent())
            continue;
   
         UnspentTxOut utxo(stx.thisHash_, 
                           txoIdx,
                           stx.blockHeight_,
                           txio.getValue(),
                           stx.stxoMap_[txoIdx].getScriptRef());
         
         outVect.push_back(utxo);
      }
   }

   return outVect;

}

/////////////////////////////////////////////////////////////////////////////
/*  This is not currently being used, and is actually likely to change 
 *  a bit before it is needed, so I have just disabled it.
vector<TxRef*> BlockDataManager_LevelDB::findAllNonStdTx(void)
{
   PDEBUG("Finding all non-std tx");
   vector<TxRef*> txVectOut(0);
   uint32_t nHeaders = headersByHeight_.size();

   ///// LOOP OVER ALL HEADERS ////
   for(uint32_t h=0; h<nHeaders; h++)
   {
      BlockHeader & bhr = *(headersByHeight_[h]);
      vector<TxRef*> const & txlist = bhr.getTxRefPtrList();

      ///// LOOP OVER ALL TX /////
      for(uint32_t itx=0; itx<txlist.size(); itx++)
      {
         TxRef & tx = *(txlist[itx]);

         ///// LOOP OVER ALL TXIN IN BLOCK /////
         for(uint32_t iin=0; iin<tx.getNumTxIn(); iin++)
         {
            TxIn txin = tx.getTxInCopy(iin);
            if(txin.getScriptType() == TXIN_SCRIPT_UNKNOWN)
            {
               txVectOut.push_back(&tx);
               cout << "Attempting to interpret TXIN script:" << endl;
               cout << "Block: " << h << " Tx: " << itx << endl;
               cout << "PrevOut: " << txin.getOutPoint().getTxHash().toHexStr()
                    << ", "        << txin.getOutPoint().getTxOutIndex() << endl;
               cout << "Raw Script: " << txin.getScript().toHexStr() << endl;
               cout << "Raw Tx: " << txin.getParentTxPtr()->serialize().toHexStr() << endl;
               cout << "pprint: " << endl;
               BtcUtils::pprintScript(txin.getScript());
               cout << endl;
            }
         }

         ///// LOOP OVER ALL TXOUT IN BLOCK /////
         for(uint32_t iout=0; iout<tx.getNumTxOut(); iout++)
         {
            
            TxOut txout = tx.getTxOutCopy(iout);
            if(txout.getScriptType() == TXOUT_SCRIPT_UNKNOWN)
            {
               txVectOut.push_back(&tx);               
               cout << "Attempting to interpret TXOUT script:" << endl;
               cout << "Block: " << h << " Tx: " << itx << endl;
               cout << "ThisOut: " << txout.getParentTxPtr()->getThisHash().toHexStr() 
                    << ", "        << txout.getIndex() << endl;
               cout << "Raw Script: " << txout.getScript().toHexStr() << endl;
               cout << "Raw Tx: " << txout.getParentTxPtr()->serialize().toHexStr() << endl;
               cout << "pprint: " << endl;
               BtcUtils::pprintScript(txout.getScript());
               cout << endl;
            }

         }
      }
   }

   PDEBUG("Done finding all non-std tx");
   return txVectOut;
}
*/

static bool scanFor(std::istream &in, const uint8_t * bytes, const size_t len)
{
   std::vector<uint8_t> ahead(len); // the bytes matched
   
   in.read((char*)&ahead.front(), len);
   size_t count = in.gcount();
   if (count < len) return false;
   
   unsigned offset=0; // the index mod len which we're in ahead
   
   do
   {
      bool found=true;
      for (unsigned i=0; i < len; i++)
      {
         if (ahead[(i+offset)%len] != bytes[i])
         {
            found=false;
            break;
         }
      }
      if (found)
         return true;
      
      ahead[offset++%len] = in.get();
      
   } while (!in.eof());
   return false;
}

/////////////////////////////////////////////////////////////////////////////
// With the LevelDB database integration, we now index all blockchain data
// by block height and index (tx index in block, txout index in tx).  The
// only way to actually do that is to process the headers first, so that 
// when we do read the block data the first time, we know how to put it
// into the DB.  
//
// For now, we have no problem holding all the headers in RAM and organizing
// them all in one shot.  But RAM-limited devices (say, if this was going 
// to be ported to Android), may not be able to do even that, and may have
// to read and process the headers in batches.  
bool BlockDataManager_LevelDB::extractHeadersInBlkFile(uint32_t fnum, 
                                                       uint64_t startOffset)
{
   SCOPED_TIMER("extractHeadersInBlkFile");
   
   missingBlockHeaderHashes_.clear();
   
   string filename = blkFileList_[fnum];
   uint64_t filesize = BtcUtils::GetFileSize(filename);
   if(filesize == FILE_DOES_NOT_EXIST)
   {
      LOGERR << "File does not exist: " << filename.c_str();
      return false;
   }

   // This will trigger if this is the last blk file and no new blocks
   if(filesize < startOffset)
      return true;
   

   ifstream is(filename.c_str(), ios::in | ios::binary);
   BinaryData fileMagic(4);
   is.read(reinterpret_cast<char*>(fileMagic.getPtr()), 4);
   is.seekg(startOffset, ios::beg);

   if( fileMagic != config_.magicBytes )
   {
      LOGERR << "Block file is the wrong network!  MagicBytes: "
             << fileMagic.toHexStr().c_str();
      return false;
   }

   endOfLastBlockByte_ = startOffset;

   uint32_t nextBlkSize = 0;
   uint32_t const HEAD_AND_NTX_SZ = HEADER_SIZE + 10; // enough
   BinaryData magic(4), szstr(4), rawHead(HEAD_AND_NTX_SZ);
   while(!is.eof())
   {
      is.read((char*)magic.getPtr(), 4);
      if (is.eof())
         break;
         
      if(magic!=config_.magicBytes)
      {
         // I have to start scanning for MagicBytes
         
         /*BinaryData nulls( (const uint8_t*)"\0\0\0\0", 4);
         
         if (magic == nulls)
            break;*/
         
         LOGERR << "Did not find block header in expected location, "
            "possible corrupt data, searching for next block header.";
         
         if (!scanFor(is, config_.magicBytes.getPtr(), config_.magicBytes.getSize()))
         {
            LOGERR << "No more blocks found in file " << filename;
            break;
         }
         
         LOGERR << "Next block header found at offset " << uint64_t(is.tellg())-4;
      }
      
      is.read(reinterpret_cast<char*>(szstr.getPtr()), 4);
      nextBlkSize = READ_UINT32_LE(szstr.getPtr());
      if(is.eof()) break;

      endOfLastBlockByte_ = (uint32_t)is.tellg() -8;
      is.read(reinterpret_cast<char*>(rawHead.getPtr()), HEAD_AND_NTX_SZ); // plus #tx var_int
      if(is.eof()) break;

      // Create a reader for the entire block, grab header, skip rest
      pair<HashString, BlockHeader>                      bhInputPair;
      BlockHeader block;
      BinaryRefReader brr(rawHead);
      block.unserialize(brr);
      HashString blockhash = block.getThisHash();
      
      const uint32_t nTx = (uint32_t)brr.get_var_int();
      BlockHeader& addedBlock = blockchain_.addBlock(blockhash, block);

      // is there any reason I can't just do this to "block"?
      addedBlock.setBlockFile(filename);
      addedBlock.setBlockFileNum(fnum);
      addedBlock.setBlockFileOffset(endOfLastBlockByte_);
      addedBlock.setNumTx(nTx);
      addedBlock.setBlockSize(nextBlkSize);
      
      is.seekg(nextBlkSize - HEAD_AND_NTX_SZ, ios::cur);
      
      // now check if the previous hash is in there
      // (unless the previous hash is 0)
      // most should be there, so search the map before checking for 0
      if (!blockchain_.hasHeaderWithHash(addedBlock.getPrevHash())
         && BtcUtils::EmptyHash() != addedBlock.getPrevHash()
         )
      {
         LOGWARN << "Block header " << addedBlock.getThisHash().toHexStr()
            << " refers to missing previous hash "
            << addedBlock.getPrevHash().toHexStr();
            
         missingBlockHeaderHashes_.push_back(addedBlock.getPrevHash());
      }
      
   }

   if (nextBlkSize != 0)
      endOfLastBlockByte_ += nextBlkSize +8;

   return true;
}


/////////////////////////////////////////////////////////////////////////////
uint32_t BlockDataManager_LevelDB::detectAllBlkFiles()
{
   SCOPED_TIMER("detectAllBlkFiles");

   // Next thing we need to do is find all the blk000X.dat files.
   // BtcUtils::GetFileSize uses only ifstreams, and thus should be
   // able to determine if a file exists in an OS-independent way.
   numBlkFiles_=0;
   totalBlockchainBytes_ = 0;
   blkFileList_.clear();
   blkFileSizes_.clear();
   blkFileCumul_.clear();
   while(numBlkFiles_ < UINT16_MAX)
   {
      string path = BtcUtils::getBlkFilename(config_.blkFileLocation, numBlkFiles_);
      uint64_t filesize = BtcUtils::GetFileSize(path);
      if(filesize == FILE_DOES_NOT_EXIST)
         break;

      numBlkFiles_++;
      blkFileList_.push_back(string(path));
      blkFileSizes_.push_back(filesize);
      blkFileCumul_.push_back(totalBlockchainBytes_);
      totalBlockchainBytes_ += filesize;
   }

   if(numBlkFiles_==UINT16_MAX)
   {
      LOGERR << "Error finding blockchain files (blkXXXX.dat)";
      return 0;
   }
   return numBlkFiles_;
}


/////////////////////////////////////////////////////////////////////////////
bool BlockDataManager_LevelDB::processNewHeadersInBlkFiles(uint32_t fnumStart,
                                                           uint64_t startOffset)
{
   SCOPED_TIMER("processNewHeadersInBlkFiles");

   detectAllBlkFiles();
   
   // In first file, start at supplied offset;  start at beginning for others
   for(uint32_t fnum=fnumStart; fnum<numBlkFiles_; fnum++)
   {
      uint64_t useOffset = (fnum==fnumStart ? startOffset : 0);
      extractHeadersInBlkFile(fnum, useOffset);
   }

   bool prevTopBlkStillValid=false;
   
   try
   {
      // This will return true unless genesis block was reorg'd...
      prevTopBlkStillValid = blockchain_.forceOrganize().prevTopBlockStillValid;
      if(!prevTopBlkStillValid)
      {
         LOGERR << "Organize chain indicated reorg in process all headers!";
         LOGERR << "Did we shut down last time on an orphan block?";
      }
   }
   catch (std::exception &e)
   {
      LOGERR << e.what();
   }

   //write headers to the DB, update dupIDs in RAM
   blockchain_.putBareHeaders(iface_);

   return prevTopBlkStillValid;
}

////////////////////////////////////////////////////////////////////////////////
// We assume that all the addresses we care about have been registered with
// the BDM.  Before, the BDM we would rescan the blockchain and use the method
// isMineBulkFilter() to extract all "RegisteredTx" which are all tx relevant
// to the list of "RegisteredScrAddr" objects.  Now, the DB defaults to super-
// node mode and tracks all that for us on disk.  So when we start up, rather
// than having to search the blockchain, we just look the StoredScriptHistory
// list for each of our "RegisteredScrAddr" objects, and then pull all the 
// relevant tx from the database.  After that, the BDM operates 99% identically
// to before.  We just didn't have to do a full scan to fill the RegTx list
//
// In the future, we will use the StoredScriptHistory objects to directly fill
// the TxIOPair map -- all the data is tracked by the DB and we could pull it
// directly.  But that would require reorganizing a ton of BDM code, and may
// be difficult to guarantee that all the previous functionality was there and
// working.  This way, all of our previously-tested code remains mostly 
// untouched


/////////////////////////////////////////////////////////////////////////////
void BlockDataManager_LevelDB::destroyAndResetDatabases(void)
{
   if(iface_ != NULL)
   {
      LOGWARN << "Destroying databases;  will need to be rebuilt";
      iface_->destroyAndResetDatabases();
      return;
   }
   LOGERR << "Attempted to destroy databases, but no DB interface set";
}


/////////////////////////////////////////////////////////////////////////////
void BlockDataManager_LevelDB::doRebuildDatabases(const function<void(unsigned, double,unsigned)> &progress)
{
   LOGINFO << "Executing: doRebuildDatabases";
   buildAndScanDatabases(progress, true,   true,   true,   false);
   //                    Rescan  Rebuild !Fetch  Initial                    
}

/////////////////////////////////////////////////////////////////////////////
void BlockDataManager_LevelDB::doFullRescanRegardlessOfSync(const function<void(unsigned, double,unsigned)> &progress)
{
   LOGINFO << "Executing: doFullRescanRegardlessOfSync";
   buildAndScanDatabases(progress, true,   false,  true,   false);
   //                    Rescan  Rebuild !Fetch  Initial                    
}

/////////////////////////////////////////////////////////////////////////////
void BlockDataManager_LevelDB::doSyncIfNeeded(const function<void(unsigned, double,unsigned)> &progress)
{
   LOGINFO << "Executing: doSyncIfNeeded";
   buildAndScanDatabases(progress, false,  false,  true,   false);
   //                    Rescan  Rebuild !Fetch  Initial                    
}

/////////////////////////////////////////////////////////////////////////////
void BlockDataManager_LevelDB::doInitialSyncOnLoad(const function<void(unsigned, double,unsigned)> &progress)
{
   LOGINFO << "Executing: doInitialSyncOnLoad";
   buildAndScanDatabases(progress, false,  false,  false,  true);
   //                    Rescan  Rebuild !Fetch  Initial                    
}

/////////////////////////////////////////////////////////////////////////////
void BlockDataManager_LevelDB::doInitialSyncOnLoad_Rescan(const function<void(unsigned, double,unsigned)> &progress)
{
   LOGINFO << "Executing: doInitialSyncOnLoad_Rescan";
   buildAndScanDatabases(progress, true,   false,  false,  true);
   //                    Rescan  Rebuild !Fetch  Initial                    
}

/////////////////////////////////////////////////////////////////////////////
void BlockDataManager_LevelDB::doInitialSyncOnLoad_Rebuild(const function<void(unsigned, double,unsigned)> &progress)
{
   LOGINFO << "Executing: doInitialSyncOnLoad_Rebuild";
   buildAndScanDatabases(progress, false,  true,   true,   true);
   //                    Rescan  Rebuild !Fetch  Initial                    
}

/////////////////////////////////////////////////////////////////////////////
// This used to be "parseEntireBlockchain()", but changed because it will 
// only be used when rebuilding the DB from scratch (hopefully).
//
// The default behavior of this method is to do the minimal amount of work
// neceesary to get sync'd.  It does this by assuming all database data is 
// correct.  We can choose to rebuild/recalculate.  "forceRescan" and
// "skipFetch" are slightly different:  forceRescan will guarantee that
// we always start scanning from block 0.  skipFetch means we won't pull
// any data out of the database when this is called, but if all our 
// wallets are already synchronized, we won't bother rescanning
void BlockDataManager_LevelDB::buildAndScanDatabases(
   const function<void(unsigned, double,unsigned)>& progress,
   bool forceRescan, 
   bool forceRebuild,
   bool skipFetch,
   bool initialLoad
)
{
   missingBlockHashes_.clear();

   //quick hack to signal scrAddrData_ that the BDM is loading/loaded.
   scrAddrData_->setRunning(true);

   SCOPED_TIMER("buildAndScanDatabases");

   
   LOGDEBUG << "Called build&scan with ("
            << (forceRescan ? 1 : 0) << ","
            << (forceRebuild ? 1 : 0) << ","
            << (skipFetch ? 1 : 0) << ","
            << (initialLoad ? 1 : 0) << ")";

   // This will figure out where we should start reading headers, blocks,
   // and where we should start applying or scanning
   uint32_t firstUnappliedHeight = detectCurrentSyncState(forceRebuild, initialLoad);

   // If we're going to rebuild, might as well destroy the DB for good measure
   if(forceRebuild || (startHeaderHgt_==0 && startRawBlkHgt_==0))
   {
      LOGINFO << "Clearing databases for clean build";
      forceRebuild = true;
      forceRescan = true;
      skipFetch = true;
      destroyAndResetDatabases();
      scrAddrData_->clear();
   }

   // If we're going to be rescanning, reset the wallets
   if(forceRescan)
   {
      LOGINFO << "Resetting wallets for rescan";
      skipFetch = true;
      deleteHistories();
      scrAddrData_->clear();
   }

   if (config_.armoryDbType != ARMORY_DB_SUPER && !forceRescan)
   {
      LOGWARN << "--- Fetching SSH summaries for " << scrAddrData_->numScrAddr() << " registered addresses";
      scrAddrData_->getScrAddrCurrentSyncState();
   }

   /////////////////////////////////////////////////////////////////////////////
   // New with LevelDB:  must read and organize headers before handling the
   // full blockchain data.  We need to figure out the longest chain and write
   // the headers to the DB before actually processing any block data.  
   if(initialLoad || forceRebuild)
   {
      LOGINFO << "Reading all headers and building chain...";
      processNewHeadersInBlkFiles(startHeaderBlkFile_, startHeaderOffset_);
   }

   LOGINFO << "Total number of blk*.dat files: " << numBlkFiles_;
   LOGINFO << "Total number of blocks found:   " << blockchain_.top().getBlockHeight() + 1;

   /////////////////////////////////////////////////////////////////////////////
   // Now we start the meat of this process...

   /////////////////////////////////////////////////////////////////////////////
   // Add the raw blocks from the blk*.dat files into the DB
   blocksReadSoFar_ = 0;
   bytesReadSoFar_ = 0;
   

   if(initialLoad || forceRebuild)
   {
      LOGINFO << "Getting latest blocks from blk*.dat files";
      LOGINFO << "Total blockchain bytes: " 
              << BtcUtils::numToStrWCommas(totalBlockchainBytes_);
      TIMER_START("dumpRawBlocksToDB");
      
      uint64_t totalBytesDoneSoFar=0;
      ProgressMeasurer progressMeasurer(totalBlockchainBytes_);
      
<<<<<<< HEAD
         /*for (uint32_t fnum = startRawBlkFile_; fnum < numBlkFiles_; fnum++)
         {
            string blkfile = blkFileList_[fnum];
            LOGINFO << "Parsing blockchain file: " << blkfile.c_str();

            const uint64_t thisfileSize = BtcUtils::GetFileSize(blkFileList_[fnum]);

            auto singleFileProgress =
               [&progressMeasurer, totalBytesDoneSoFar, &progress](uint64_t bytes)
            {
               progressMeasurer.advance(totalBytesDoneSoFar + bytes);
               progress(
                  progressMeasurer.fractionCompleted(),
                  progressMeasurer.remainingSeconds()
                  );
            };

            // The supplied offset only applies to the first blockfile we're reading.
            // After that, the offset is always zero
            uint32_t startOffset = 0;
            if (fnum == startRawBlkFile_)
               startOffset = (uint32_t)startRawOffset_;
=======
      for (uint32_t fnum = startRawBlkFile_; fnum < numBlkFiles_; fnum++)
      {
         string blkfile = blkFileList_[fnum];
         LOGINFO << "Parsing blockchain file: " << blkfile.c_str();
>>>>>>> cb53699d

         const uint64_t thisfileSize = BtcUtils::GetFileSize(blkFileList_[fnum]);

<<<<<<< HEAD
            totalBytesDoneSoFar += thisfileSize;
         }*/

      auto singleFileProgress =
         [&progressMeasurer, totalBytesDoneSoFar, &progress](uint64_t bytes)
      {
         progressMeasurer.advance(totalBytesDoneSoFar + bytes);
         progress(
            progressMeasurer.fractionCompleted(),
            progressMeasurer.remainingSeconds()
            );
      };

      readRawBlocksInFile(singleFileProgress, firstUnappliedHeight);
=======
         const auto singleFileProgress =
            [&progressMeasurer, totalBytesDoneSoFar, &progress](uint64_t bytes)
         {
            progressMeasurer.advance(totalBytesDoneSoFar + bytes);
            progress(
               1,
               progressMeasurer.fractionCompleted(),
               progressMeasurer.remainingSeconds()
            );
         };

         // The supplied offset only applies to the first blockfile we're reading.
         // After that, the offset is always zero
         uint32_t startOffset = 0;
         if (fnum == startRawBlkFile_)
            startOffset = (uint32_t)startRawOffset_;

         readRawBlocksInFile(singleFileProgress, fnum, startOffset);

         totalBytesDoneSoFar += thisfileSize;
      }
>>>>>>> cb53699d

      TIMER_STOP("dumpRawBlocksToDB");
   }

   double timeElapsed = TIMER_READ_SEC("dumpRawBlocksToDB");
   LOGINFO << "Processed " << blocksReadSoFar_ << " raw blocks DB (" 
           <<  (int)timeElapsed << " seconds)";

   {
      ProgressMeasurer progressMeasurer(blockchain_.top().getBlockHeight());
      const auto applyBlocksProgress =
         [&progressMeasurer, &progress](uint64_t hgt)
      {
         progressMeasurer.advance(hgt);
         progress(
            3,
            progressMeasurer.fractionCompleted(),
            progressMeasurer.remainingSeconds()
         );
      };
      
      applyBlocksProgress(0);
      
      // TODO: use applyBlocksProgress in applyBlockRangeToDB
      
      // scan addresses from BDM
      if (config_.armoryDbType == ARMORY_DB_SUPER)
      {
         uint32_t topScannedBlock = getTopScannedBlock();
         applyBlockRangeToDB(topScannedBlock,
            blockchain_.top().getBlockHeight() + 1, *scrAddrData_.get());
      }
      else
      {
         TIMER_START("applyBlockRangeToDB");

         if (scrAddrData_->numScrAddr() > 0)
            applyBlockRangeToDB(scrAddrData_->scanFrom(),
                              blockchain_.top().getBlockHeight() + 1,
                              *scrAddrData_.get());

         TIMER_STOP("applyBlockRangeToDB");
         double timeElapsed = TIMER_READ_SEC("applyBlockRangeToDB");

         LOGINFO << "Applied Block range to DB in " << timeElapsed << "s";
      }
   }
   
   // We need to maintain the physical size of all blkXXXX.dat files together
   totalBlockchainBytes_ = bytesReadSoFar_;

   // Update registered address list so we know what's already been scanned
   lastTopBlock_ = blockchain_.top().getBlockHeight() + 1;

   allScannedUpToBlk_ = lastTopBlock_;

   #ifdef _DEBUG
      UniversalTimer::instance().printCSV(string("timings.csv"));
      #ifdef _DEBUG_FULL_VERBOSE
         UniversalTimer::instance().printCSV(cout,true);
      #endif
   #endif
}

////////////////////////////////////////////////////////////////////////////////
void BlockDataManager_LevelDB::readRawBlocksInFile(
   function<void(uint64_t)> progress,
   uint32_t fnum, uint32_t foffset)
{
   string blkfile = blkFileList_[fnum];
   uint64_t filesize = BtcUtils::GetFileSize(blkfile);
   string fsizestr = BtcUtils::numToStrWCommas(filesize);
   LOGINFO << blkfile.c_str() << " is " << fsizestr.c_str() << " bytes";

   // Open the file, and check the magic bytes on the first block
   ifstream is(blkfile.c_str(), ios::in | ios::binary);
   BinaryData fileMagic(4);
   is.read(reinterpret_cast<char*>(fileMagic.getPtr()), 4);
   if( fileMagic != config_.magicBytes )
   {
      LOGERR << "Block file is the wrong network!  MagicBytes: "
             << fileMagic.toHexStr().c_str();
   }

   // Seek to the supplied offset
   is.seekg(foffset, ios::beg);
   
   uint64_t dbUpdateSize=0;

   BinaryStreamBuffer bsb;
   bsb.attachAsStreamBuffer(is, (uint32_t)filesize-foffset);

   bool alreadyRead8B = false;
   uint32_t nextBlkSize;
   bool isEOF = false;
   BinaryData firstFour(4);

   // We use these two vars to stop parsing if we exceed the last header
   // that was processed (a new block was added since we processed headers)
   bool breakbreak = false;
   uint32_t locInBlkFile = foffset;

   LMDBEnv::Transaction tx(&iface_->dbEnv_, LMDB::ReadWrite);

   unsigned failedAttempts=0;
   try
   {

      // It turns out that this streambuffering is probably not helping, but
      // it doesn't hurt either, so I'm leaving it alone
      while(bsb.streamPull())
      {
         while(bsb.reader().getSizeRemaining() >= 8)
         {
            
            if(!alreadyRead8B)
            {
               bsb.reader().get_BinaryData(firstFour, 4);
               if(firstFour!=config_.magicBytes)
               {
                  isEOF = true; 
                  break;
               }
               nextBlkSize = bsb.reader().get_uint32_t();
               bytesReadSoFar_ += 8;
               locInBlkFile += 8;
            }

            if(bsb.reader().getSizeRemaining() < nextBlkSize)
            {
               alreadyRead8B = true;
               break;
            }
            alreadyRead8B = false;

            BinaryRefReader brr(bsb.reader().getCurrPtr(), nextBlkSize);
            
            try
            {
               addRawBlockToDB(brr);
            }
            catch (BlockDeserializingException &e)
            {
               LOGERR << e.what() << " (error encountered processing block at byte "
                  << locInBlkFile << " file "
                  << blkfile << ", blocksize " << nextBlkSize
                  << ", top=" << blockchain_.top().getBlockHeight() << ")";
               /*failedAttempts++;
               
               if (failedAttempts >= 4)
               {
                  // It looks like this file is irredeemably corrupt
                  LOGERR << "Giving up searching " << blkfile
                     << " after having found 4 block headers with unparseable contents";
                  breakbreak=true;
                  break;
               }
               
               uint32_t bytesSkipped;
               const bool next = scanForMagicBytes(bsb, config_.magicBytes, &bytesSkipped);
               if (!next)
               {
                  LOGERR << "Could not find another block in the file";
                  breakbreak=true;
                  break;
               }
               else
               {
                  locInBlkFile += bytesSkipped;
                  LOGERR << "Found another block header at " << locInBlkFile;
               }*/

               continue;
            }
            dbUpdateSize += nextBlkSize;

            if(dbUpdateSize>BlockWriteBatcher::UPDATE_BYTES_THRESH)
            {
               dbUpdateSize = 0;
               tx.commit();
               tx.begin();
            }

            blocksReadSoFar_++;
            bytesReadSoFar_ += nextBlkSize;
            locInBlkFile += nextBlkSize;
            bsb.reader().advance(nextBlkSize);

            progress(is.tellg());

            // Don't read past the last header we processed (in case new 
            // blocks were added since we processed the headers
            if(fnum == numBlkFiles_-1 && locInBlkFile >= endOfLastBlockByte_)
            {
               breakbreak = true;
               break;
            }
         }


         if(isEOF || breakbreak)
            break;
      }
   }
   catch (NoValue& e)
   {
      LOGERR << "NoValue exception: " << e.what();
   }
   catch (LMDBException& e)
   {
      LOGERR << "LMDB exception: " << e.what();
   }
   catch (...)
   {
      LOGERR << "Unknown exception";
   }

}

////////////////////////////////////////////////////////////////////////////////
void BlockDataManager_LevelDB::readRawBlocksInFile(
   function<void(uint64_t)> progress,
   uint32_t blockHeight)
{
   LMDBBlockDatabase::Batch batchB(iface_, BLKDATA);
   LMDBBlockDatabase::Batch batchH(iface_, HEADERS);

   string blkfile = "";
   ifstream is;
   uint64_t foffset;
   uint64_t filesize;
   uint32_t nextBlkSize;

   uint64_t dbUpdateSize = 0;
   uint8_t* filemap = nullptr;
   int filedes;
   
   for (uint32_t i = blockHeight; i < blockchain_.top().getBlockHeight() + 1; i++)
   {
      BlockHeader& bh = blockchain_.getHeaderByHeight(i);

      if (blkfile != bh.getFileName())
      {      
         if (filemap != nullptr)
         {
            munmap(filemap, filesize);
            close(filedes);
         }

         blkfile = bh.getFileName();
         filesize = BtcUtils::GetFileSize(blkfile);
         string fsizestr = BtcUtils::numToStrWCommas(filesize);
         LOGINFO << "Parsing blockchain file: " << blkfile.c_str();
         LOGINFO << blkfile.c_str() << " is " << fsizestr.c_str() << " bytes";

         // Open the file, and check the magic bytes on the first block
         filedes = open(blkfile.c_str(), _O_RDONLY, 0);
         filemap = (uint8_t*)mmap(nullptr, filesize, PROT_READ, MAP_SHARED, filedes, 0);

         BinaryData fileMagic(filemap, 4);
         if (fileMagic != config_.magicBytes)
         {
            LOGERR << "Block file is the wrong network!  MagicBytes: "
               << fileMagic.toHexStr().c_str();
            return;
         }
      }

      // Seek to the supplied offset
      foffset = bh.getOffset();
      is.seekg(foffset, ios::beg);

      nextBlkSize = bh.getBlockSize() + 80;

      BinaryRefReader brr(filemap + foffset, nextBlkSize);

      try
      {
         addRawBlockToDB(brr);
      }
      catch (BlockDeserializingException &e)
      {
         LOGERR << e.what() << " (error encountered processing block at byte "
                  << foffset << " file "
                  << blkfile << ", blocksize " << nextBlkSize
                  << ", top=" << blockchain_.top().getBlockHeight() << ")";

         continue;
      }
      
      dbUpdateSize += nextBlkSize;

      if (dbUpdateSize>BlockWriteBatcher::UPDATE_BYTES_THRESH)
      {
        dbUpdateSize = 0;
        batchB.commit();
        batchB.begin(TXN_READWRITE);
        batchH.commit();
        batchH.begin(TXN_READWRITE);
      }

      blocksReadSoFar_++;
      bytesReadSoFar_ += nextBlkSize;

      //progress(is.tellg());
   }   

   if (filemap != nullptr)
   {
      munmap(filemap, filesize);
      close(filedes);
   }
}


////////////////////////////////////////////////////////////////////////////////
StoredHeader BlockDataManager_LevelDB::getBlockFromDB(uint32_t hgt, uint8_t dup)
{
   StoredHeader nullSBH;
   StoredHeader returnSBH;

   LDBIter ldbIter = iface_->getIterator(BLKDATA);
   BinaryData firstKey = DBUtils::getBlkDataKey(hgt, dup);

   if(!ldbIter.seekToExact(firstKey))
      return nullSBH;

   // Get the full block from the DB
   iface_->readStoredBlockAtIter(ldbIter, returnSBH);

   if(returnSBH.blockHeight_ != hgt || returnSBH.duplicateID_ != dup)
      return nullSBH;

   return returnSBH;

}

////////////////////////////////////////////////////////////////////////////////
uint8_t BlockDataManager_LevelDB::getMainDupFromDB(uint32_t hgt) const
{
   return iface_->getValidDupIDForHeight(hgt);
}

////////////////////////////////////////////////////////////////////////////////
StoredHeader BlockDataManager_LevelDB::getMainBlockFromDB(uint32_t hgt)
{
   uint8_t dupMain = iface_->getValidDupIDForHeight(hgt);
   return getBlockFromDB(hgt, dupMain);
}

////////////////////////////////////////////////////////////////////////////////
// Deletes all SSH entries in the database
void BlockDataManager_LevelDB::deleteHistories(void)
{
   LOGINFO << "Clearing all SSH";

   LMDBEnv::Transaction tx(&iface_->dbEnv_, LMDB::ReadWrite);

   StoredDBInfo sdbi;
   iface_->getStoredDBInfo(BLKDATA, sdbi);

   sdbi.appliedToHgt_ = 0;
   iface_->putStoredDBInfo(BLKDATA, sdbi);

   LDBIter ldbIter = iface_->getIterator(BLKDATA);

   if(!ldbIter.seekToStartsWith(DB_PREFIX_SCRIPT, BinaryData(0)))
      return;

   //////////

   //can't iterate and delete at the same time with LMDB
   vector<BinaryData> keysToDelete;

   uint32_t i=0;

   do 
   {
      BinaryData key = ldbIter.getKey();

      if(key.getSize() == 0)
         break;

      if(key[0] != (uint8_t)DB_PREFIX_SCRIPT)
         break;

      keysToDelete.push_back(key);
      i++;

   } while(ldbIter.advanceAndRead(DB_PREFIX_SCRIPT));

   for (auto& key : keysToDelete)
      iface_->deleteValue(BLKDATA, key);

   LOGINFO << "Deleted " << i << " SSH and subSSH entries";
}

////////////////////////////////////////////////////////////////////////////////
// This method checks whether your blk0001.dat file is bigger than it was when
// we first read in the blockchain.  If so, we read the new data and add it to
// the memory pool.  Return value is how many blocks were added.
//
// NOTE:  You might want to check lastBlockWasReorg_ variable to know whether 
//        to expect some previously valid headers/txs to still be valid
//
uint32_t BlockDataManager_LevelDB::readBlkFileUpdate(void)
{
   SCOPED_TIMER("readBlkFileUpdate");

   // Make sure the file exists and is readable
   string filename = blkFileList_[blkFileList_.size()-1];

   uint64_t filesize = FILE_DOES_NOT_EXIST;
   ifstream is(OS_TranslatePath(filename).c_str(), ios::in|ios::binary);
   if(is.is_open())
   {
      is.seekg(0, ios::end);
      filesize = (size_t)is.tellg();
   }
      
   uint32_t prevTopBlk = blockchain_.top().getBlockHeight()+1;
   uint64_t currBlkBytesToRead;

   if( filesize == FILE_DOES_NOT_EXIST )
   {
      LOGERR << "***ERROR:  Cannot open " << filename.c_str();
      return 0;
   }
   else if((int64_t)filesize-(int64_t)endOfLastBlockByte_ < 8)
   {
      // This condition triggers if we hit the end of the file -- will
      // usually only be triggered by Bitcoin-Qt/bitcoind pre-0.8
      currBlkBytesToRead = 0;
   }
   else
   {
      // For post-0.8, the filesize will almost always be larger (padded).
      // Keep checking where we expect to see magic bytes, we know we're 
      // at the end if we see zero-bytes instead.
      uint64_t endOfNewLastBlock = endOfLastBlockByte_;
      BinaryData fourBytes(4);
      while((int64_t)filesize - (int64_t)endOfNewLastBlock >= 8)
      {
         is.seekg(endOfNewLastBlock, ios::beg);
         is.read((char*)fourBytes.getPtr(), 4);

         if(fourBytes != config_.magicBytes)
            break;
         else
         {
            is.read((char*)fourBytes.getPtr(), 4);
            endOfNewLastBlock += READ_UINT32_LE((fourBytes.getPtr())) + 8;
         }
      }

      currBlkBytesToRead = endOfNewLastBlock - endOfLastBlockByte_;
   }
      

   // Check to see if there was a blkfile split, and we have to switch
   // to tracking the new file..  this condition triggers about once a week
   string nextFilename = BtcUtils::getBlkFilename(config_.blkFileLocation, numBlkFiles_);
   uint64_t nextBlkBytesToRead = BtcUtils::GetFileSize(nextFilename);
   if(nextBlkBytesToRead == FILE_DOES_NOT_EXIST)
      nextBlkBytesToRead = 0;
   else
      LOGINFO << "New block file split! " << nextFilename.c_str();


   // If there is no new data, no need to continue
   if(currBlkBytesToRead==0 && nextBlkBytesToRead==0)
      return 0;
   
   // Observe if everything was up to date when we started, because we're 
   // going to add new blockchain data and don't want to trigger a rescan 
   // if this is just a normal update.
   
   // Pull in the remaining data in old/curr blkfile, and beginning of new
   BinaryData newBlockDataRaw((size_t)(currBlkBytesToRead+nextBlkBytesToRead));

   // Seek to the beginning of the new data and read it
   if(currBlkBytesToRead>0)
   {
      ifstream is(filename.c_str(), ios::in | ios::binary);
      is.seekg(endOfLastBlockByte_, ios::beg);
      is.read((char*)newBlockDataRaw.getPtr(), currBlkBytesToRead);
      is.close();
   }

   // If a new block file exists, read that one too
   // nextBlkBytesToRead will include up to 16 MB of padding if our gateway
   // is a bitcoind/qt 0.8+ node.  Either way, it will be easy to detect when
   // we've reached the end of the real data, as long as there is no gap 
   // between the end of currBlk data and the start of newBlk data (there isn't)
   if(nextBlkBytesToRead>0)
   {
      uint8_t* ptrNextData = newBlockDataRaw.getPtr() + currBlkBytesToRead;
      ifstream is(nextFilename.c_str(), ios::in | ios::binary);
      is.read((char*)ptrNextData, nextBlkBytesToRead);
      is.close();
   }

   //
   scrAddrData_->checkForMerge();

   // Walk through each of the new blocks, adding each one to RAM and DB
   // Do a full update of everything after each block, for simplicity
   // (which means we may be adding a couple blocks, the first of which
   // may appear valid but orphaned by later blocks -- that's okay as 
   // we'll just reverse it when we add the later block -- this is simpler)

   BinaryRefReader brr(newBlockDataRaw);
   BinaryData fourBytes(4);
   uint32_t nBlkRead = 0;
   bool keepGoing = true;
   while(keepGoing)
   {
      // We concatenated all data together, even if across two files
      // Check which file data belongs to and set FileDataPtr appropriately
      uint32_t useFileIndex0Idx = numBlkFiles_-1;
      uint32_t bhOffset = (uint32_t)(endOfLastBlockByte_ + 8);
      if(brr.getPosition() >= currBlkBytesToRead)
      {
         useFileIndex0Idx = numBlkFiles_;
         bhOffset = (uint32_t)(brr.getPosition() - currBlkBytesToRead + 8);
      }
      

      ////////////
      // The reader should be at the start of magic bytes of the new block
      brr.get_BinaryData(fourBytes, 4);
      if(fourBytes != config_.magicBytes)
         break;
         
      uint32_t nextBlockSize = brr.get_uint32_t();

      try
      {
         const Blockchain::ReorganizationState state =
               addNewBlockData(
                     brr, 
                     useFileIndex0Idx,
                     bhOffset,
                     nextBlockSize
                  );

         nBlkRead++;

         if(!state.prevTopBlockStillValid)
         {
            LOGWARN << "Blockchain Reorganization detected!";
            ReorgUpdater reorg(state, &blockchain_, iface_, config_, 
               scrAddrData_.get());
            
            prevTopBlk = state.reorgBranchPoint->getBlockHeight();
         }
         else if(state.hasNewTop)
         {
            const BlockHeader & bh = blockchain_.top();
            uint32_t hgt = bh.getBlockHeight();
            uint8_t  dup = bh.getDuplicateID();
      
            LOGINFO << "Applying block to DB!";
            BlockWriteBatcher batcher(config_, iface_);
            
            batcher.applyBlockToDB(hgt, dup, *scrAddrData_.get());
         }
         else
         {
            LOGWARN << "Block data did not extend the main chain!";
            // New block was added -- didn't cause a reorg but it's not the
            // new top block either (it's a fork block).  We don't do anything
            // at all until the reorg actually happens
         }
      }
      catch (std::exception &e)
      {
         LOGERR << "Error adding block data: " << e.what();
      }
      if(brr.isEndOfStream() || brr.getSizeRemaining() < 8)
         keepGoing = false;
   }

   lastTopBlock_ = blockchain_.top().getBlockHeight()+1;

   // If the blk file split, switch to tracking it
   LOGINFO << "Added new blocks to memory pool: " << nBlkRead;

   // If we pull non-zero amount of data from next block file...there 
   // was a blkfile split!
   if(nextBlkBytesToRead>0)
   {
      numBlkFiles_ += 1;
      blkFileList_.push_back(nextFilename);
   }

   #ifdef _DEBUG
	   UniversalTimer::instance().printCSV(string("timings.csv"));
	   #ifdef _DEBUG_FULL_VERBOSE 
         UniversalTimer::instance().printCSV(cout,true);
	   #endif
   #endif

   return prevTopBlk;
}


////////////////////////////////////////////////////////////////////////////////
// BDM detects the reorg, but is wallet-agnostic so it can't update any wallets
// You have to call this yourself after you check whether the last organizeChain
// call indicated that a reorg happened

/////////////////////////////////////////////////////////////////////////////
/* This was never actually used
bool BlockDataManager_LevelDB::verifyBlkFileIntegrity(void)
{
   SCOPED_TIMER("verifyBlkFileIntegrity");
   PDEBUG("Verifying blk0001.dat integrity");

   bool isGood = true;
   map<HashString, BlockHeader>::iterator headIter;
   for(headIter  = headerMap_.begin();
       headIter != headerMap_.end();
       headIter++)
   {
      BlockHeader & bhr = headIter->second;
      bool thisHeaderIsGood = bhr.verifyIntegrity();
      if( !thisHeaderIsGood )
      {
         cout << "Blockfile contains incorrect header or tx data:" << endl;
         cout << "  Block number:    " << bhr.getBlockHeight() << endl;
         cout << "  Block hash (BE):   " << endl;
         cout << "    " << bhr.getThisHash().copySwapEndian().toHexStr() << endl;
         cout << "  Num Tx :         " << bhr.getNumTx() << endl;
         //cout << "  Tx Hash List: (compare to raw tx data on blockexplorer)" << endl;
         //for(uint32_t t=0; t<bhr.getNumTx(); t++)
            //cout << "    " << bhr.getTxRefPtrList()[t]->getThisHash().copySwapEndian().toHexStr() << endl;
      }
      isGood = isGood && thisHeaderIsGood;
   }
   return isGood;
   PDEBUG("Done verifying blockfile integrity");
}
*/



/////////////////////////////////////////////////////////////////////////////
// Pass in a BRR that starts at the beginning of the serialized block,
// i.e. the first 80 bytes of this BRR is the blockheader
/*
bool BlockDataManager_LevelDB::parseNewBlock(BinaryRefReader & brr,
                                             uint32_t fileIndex0Idx,
                                             uint32_t thisHeaderOffset,
                                             uint32_t blockSize)
{
   if(brr.getSizeRemaining() < blockSize || brr.isEndOfStream())
   {
      LOGERR << "***ERROR:  parseNewBlock did not get enough data...";
      return false;
   }

   // Create the objects once that will be used for insertion
   // (txInsResult always succeeds--because multimap--so only iterator returns)
   static pair<HashString, BlockHeader>                      bhInputPair;
   static pair<map<HashString, BlockHeader>::iterator, bool> bhInsResult;
   
   // Read the header and insert it into the map.
   bhInputPair.second.unserialize(brr);
   bhInputPair.first = bhInputPair.second.getThisHash();
   bhInsResult = headerMap_.insert(bhInputPair);
   BlockHeader * bhptr = &(bhInsResult.first->second);
   if(!bhInsResult.second)
      *bhptr = bhInsResult.first->second; // overwrite it even if insert fails

   // Then put the bare header into the DB and get its duplicate ID.
   StoredHeader sbh;
   sbh.createFromBlockHeader(*bhptr);
   uint8_t dup = iface_->putBareHeader(sbh);
   bhptr->setDuplicateID(dup);

   // Regardless of whether this was a reorg, we have to add the raw block
   // to the DB, but we don't apply it yet.
   brr.rewind(HEADER_SIZE);
   addRawBlockToDB(brr);

   // Note where we will start looking for the next block, later
   endOfLastBlockByte_ = thisHeaderOffset + blockSize;

   // Read the #tx and fill in some header properties
   uint8_t viSize;
   uint32_t nTx = (uint32_t)brr.get_var_int(&viSize);

   // The file offset of the first tx in this block is after the var_int
   uint32_t txOffset = thisHeaderOffset + HEADER_SIZE + viSize; 

   // Read each of the Tx
   //bhptr->txPtrList_.resize(nTx);
   uint32_t txSize;
   static vector<uint32_t> offsetsIn;
   static vector<uint32_t> offsetsOut;
   static BinaryData hashResult(32);

   for(uint32_t i=0; i<nTx; i++)
   {
      // We get a little funky here because I need to avoid ALL unnecessary
      // copying -- therefore everything is pointers...and confusing...
      uint8_t const * ptrToRawTx = brr.getCurrPtr();
      
      txSize = BtcUtils::TxCalcLength(ptrToRawTx, &offsetsIn, &offsetsOut);
      BtcUtils::getHash256_NoSafetyCheck(ptrToRawTx, txSize, hashResult);

      // Figure out, as quickly as possible, whether this tx has any relevance
      // to any of the registered addresses.  Again, using pointers...
      registeredScrAddrScan(ptrToRawTx, txSize, &offsetsIn, &offsetsOut);

      // Prepare for the next tx.  Manually advance brr since used ptr directly
      txOffset += txSize;
      brr.advance(txSize);
   }
   return true;
}
*/
   


////////////////////////////////////////////////////////////////////////////////
// This method returns the result of our inserting the block
Blockchain::ReorganizationState BlockDataManager_LevelDB::addNewBlockData(
                                                BinaryRefReader & brrRawBlock,
                                                uint32_t fileIndex0Idx,
                                                uint32_t thisHeaderOffset,
                                                uint32_t blockSize)
{
   SCOPED_TIMER("addNewBlockData");
   uint8_t const * startPtr = brrRawBlock.getCurrPtr();
   HashString newHeadHash = BtcUtils::getHash256(startPtr, HEADER_SIZE);

   /////////////////////////////////////////////////////////////////////////////
   // This used to be in parseNewBlock(...) but relocated here because it's
   // not duplicated anywhere, and during the upgrade to LevelDB I needed
   // the code flow to be more linear in order to figure out how to put 
   // all the pieces together properly.  I may refactor this code out into
   // its own method again, later
   if(brrRawBlock.getSizeRemaining() < blockSize || brrRawBlock.isEndOfStream())
   {
      throw std::runtime_error("addNewBlockData: Failed to read block data");
   }

   // Insert the block
   LMDBEnv::Transaction tx(&iface_->dbEnv_, LMDB::ReadWrite);

   BlockHeader bl;
   bl.unserialize(brrRawBlock);
   HashString hash = bl.getThisHash();
   
   BlockHeader &addedBlock = blockchain_.addBlock(hash, bl);
   const Blockchain::ReorganizationState state = blockchain_.organize();
   
   // Then put the bare header into the DB and get its duplicate ID.
   StoredHeader sbh;
   sbh.createFromBlockHeader(addedBlock);
   uint8_t dup = iface_->putBareHeader(sbh);
   addedBlock.setDuplicateID(dup);

   // Regardless of whether this was a reorg, we have to add the raw block
   // to the DB, but we don't apply it yet.
   brrRawBlock.rewind(HEADER_SIZE);
   addRawBlockToDB(brrRawBlock);

   // Note where we will start looking for the next block, later
   endOfLastBlockByte_ = thisHeaderOffset + blockSize;

   /* From parseNewBlock but not needed here in the new code
   // Read the #tx and fill in some header properties
   uint8_t viSize;
   uint32_t nTx = (uint32_t)brrRawBlock.get_var_int(&viSize);

   // The file offset of the first tx in this block is after the var_int
   uint32_t txOffset = thisHeaderOffset + HEADER_SIZE + viSize; 

   // Read each of the Tx
   //bhptr->txPtrList_.resize(nTx);
   uint32_t txSize;
   static vector<uint32_t> offsetsIn;
   static vector<uint32_t> offsetsOut;
   static BinaryData hashResult(32);

   for(uint32_t i=0; i<nTx; i++)
   {
      // We get a little funky here because I need to avoid ALL unnecessary
      // copying -- therefore everything is pointers...and confusing...
      uint8_t const * ptrToRawTx = brrRawBlock.getCurrPtr();
      
      txSize = BtcUtils::TxCalcLength(ptrToRawTx, &offsetsIn, &offsetsOut);
      BtcUtils::getHash256_NoSafetyCheck(ptrToRawTx, txSize, hashResult);

      // Figure out, as quickly as possible, whether this tx has any relevance
      registeredScrAddrScan(ptrToRawTx, txSize, &offsetsIn, &offsetsOut);

      // Prepare for the next tx.  Manually advance brr since used ptr directly
      txOffset += txSize;
      brrRawBlock.advance(txSize);
   }
   return true;
   */


   // We actually accessed the pointer directly in this method, without 
   // advancing the BRR position.  But the outer function expects to see
   // the new location we would've been at if the BRR was used directly.
   brrRawBlock.advance(blockSize);
   return state;
}



// This piece may be useful for adding new data, but I don't want to enforce it,
// yet
/*
#ifndef _DEBUG
   // In the real client, we want to execute these checks.  But we may want
   // to pass in hand-made data when debugging, and don't want to require
   // the hand-made blocks to have leading zeros.
   if(! (headHash.getSliceCopy(28,4) == BtcUtils::EmptyHash_.getSliceCopy(28,4)))
   {
      cout << "***ERROR: header hash does not have leading zeros" << endl;   
      cerr << "***ERROR: header hash does not have leading zeros" << endl;   
      return true;  // no data added, so no reorg
   }

   // Same story with merkle roots in debug mode
   HashString merkleRoot = BtcUtils::calculateMerkleRoot(txHashes);
   if(! (merkleRoot == BinaryDataRef(rawHeader.getPtr() + 36, 32)))
   {
      cout << "***ERROR: merkle root does not match header data" << endl;
      cerr << "***ERROR: merkle root does not match header data" << endl;
      return true;  // no data added, so no reorg
   }
#endif
*/
   
/////////////////////////////////////////////////////////////////////////////
bool BlockDataManager_LevelDB::isTxFinal(const Tx & tx) const
{
   // Anything that is replaceable (regular or through blockchain injection)
   // will be considered isFinal==false.  Users shouldn't even see the tx,
   // because the concept may be confusing, and the CURRENT use of non-final
   // tx is most likely for malicious purposes (as of this writing)
   //
   // This will change as multi-sig becomes integrated, and replacement will
   // eventually be enabled (properly), in which case I will expand this
   // to be more rigorous.
   //
   // For now I consider anything time-based locktimes (instead of block-
   // based locktimes) to be final if this is more than one day after the 
   // locktime expires.  This accommodates the most extreme case of silliness
   // due to time-zones (this shouldn't be an issue, but I haven't spent the
   // time to figure out how UTC and local time interact with time.h and 
   // block timestamps).  In cases where locktime is legitimately used, it 
   // is likely to be many days in the future, and one day may not even
   // matter.  I'm erring on the side of safety, not convenience.
   
   if(tx.getLockTime() == 0)
      return true;

   bool allSeqMax = true;
   for(uint32_t i=0; i<tx.getNumTxIn(); i++)
      if(tx.getTxInCopy(i).getSequence() < UINT32_MAX)
         allSeqMax = false;

   if(allSeqMax)
      return true;

   if(tx.getLockTime() < 500000000)
      return (blockchain_.top().getBlockHeight()>tx.getLockTime());
   else
      return (time(NULL)>tx.getLockTime()+86400);
}

////////////////////////////////////////////////////////////////////////////////
// We must have already added this to the header map and DB and have a dupID
void BlockDataManager_LevelDB::addRawBlockToDB(BinaryRefReader & brr)
{
   SCOPED_TIMER("addRawBlockToDB");
   
   //if(sbh.stxMap_.size() == 0)
   //{
      //LOGERR << "Cannot add raw block to DB without any transactions";
      //return false;
   //}

   BinaryDataRef first4 = brr.get_BinaryDataRef(4);
   
   // Skip magic bytes and block sz if exist, put ptr at beginning of header
   if(first4 == config_.magicBytes)
      brr.advance(4);
   else
      brr.rewind(4);

   // Again, we rely on the assumption that the header has already been
   // added to the headerMap and the DB, and we have its correct height 
   // and dupID
   StoredHeader sbh;
   try
   {
      sbh.unserializeFullBlock(brr, true, false);
   }
   catch (BlockDeserializingException &)
   {
      if (sbh.hasBlockHeader_)
      {
         // we still add this block to the chain in this case,
         // if we miss a few transactions it's better than
         // missing the entire block
         const BlockHeader & bh = blockchain_.getHeaderByHash(sbh.thisHash_);
         sbh.blockHeight_  = bh.getBlockHeight();
         sbh.duplicateID_  = bh.getDuplicateID();
         sbh.isMainBranch_ = bh.isMainBranch();
         sbh.blockAppliedToDB_ = false;

         // Don't put it into the DB if it's not proper!
         if(sbh.blockHeight_==UINT32_MAX || sbh.duplicateID_==UINT8_MAX)
            throw BlockDeserializingException(
               "Error parsing block (corrupt?) - Cannot add raw block to DB without hgt & dup (hash="
                  + bh.getThisHash().toHexStr() + ")"
               );

         iface_->putStoredHeader(sbh, true);
         missingBlockHashes_.push_back( sbh.thisHash_ );
         throw BlockDeserializingException("Error parsing block (corrupt?) - block header valid (hash="
            + bh.getThisHash().toHexStr() + ")"
         );
      }
      else
      {
         throw BlockDeserializingException("Error parsing block (corrupt?) and block header invalid");
      }
   }
   BlockHeader & bh = blockchain_.getHeaderByHash(sbh.thisHash_);
   sbh.blockHeight_  = bh.getBlockHeight();
   sbh.duplicateID_  = bh.getDuplicateID();
   sbh.isMainBranch_ = bh.isMainBranch();
   sbh.blockAppliedToDB_ = false;

   // Don't put it into the DB if it's not proper!
   if(sbh.blockHeight_==UINT32_MAX || sbh.duplicateID_==UINT8_MAX)
   {
      throw BlockDeserializingException("Cannot add raw block to DB without hgt & dup (hash="
         + bh.getThisHash().toHexStr() + ")"
      );
   }
   iface_->putStoredHeader(sbh, true);
}

////////////////////////////////////////////////////////////////////////////////
ScrAddrFilter* BlockDataManager_LevelDB::getScrAddrFilter(void) const
{
   return scrAddrData_.get();
}

////////////////////////////////////////////////////////////////////////////////
uint32_t BlockDataManager_LevelDB::getTopScannedBlock(void) const
{
   LMDBEnv::Transaction tx(&iface_->dbEnv_, LMDB::ReadOnly);

   StoredDBInfo sdbi;
   iface_->getStoredDBInfo(BLKDATA, sdbi);

   return sdbi.appliedToHgt_;
}

// kate: indent-width 3; replace-tabs on;<|MERGE_RESOLUTION|>--- conflicted
+++ resolved
@@ -1604,54 +1604,13 @@
       uint64_t totalBytesDoneSoFar=0;
       ProgressMeasurer progressMeasurer(totalBlockchainBytes_);
       
-<<<<<<< HEAD
          /*for (uint32_t fnum = startRawBlkFile_; fnum < numBlkFiles_; fnum++)
          {
             string blkfile = blkFileList_[fnum];
             LOGINFO << "Parsing blockchain file: " << blkfile.c_str();
 
-            const uint64_t thisfileSize = BtcUtils::GetFileSize(blkFileList_[fnum]);
-
-            auto singleFileProgress =
-               [&progressMeasurer, totalBytesDoneSoFar, &progress](uint64_t bytes)
-            {
-               progressMeasurer.advance(totalBytesDoneSoFar + bytes);
-               progress(
-                  progressMeasurer.fractionCompleted(),
-                  progressMeasurer.remainingSeconds()
-                  );
-            };
-
-            // The supplied offset only applies to the first blockfile we're reading.
-            // After that, the offset is always zero
-            uint32_t startOffset = 0;
-            if (fnum == startRawBlkFile_)
-               startOffset = (uint32_t)startRawOffset_;
-=======
-      for (uint32_t fnum = startRawBlkFile_; fnum < numBlkFiles_; fnum++)
-      {
-         string blkfile = blkFileList_[fnum];
-         LOGINFO << "Parsing blockchain file: " << blkfile.c_str();
->>>>>>> cb53699d
-
          const uint64_t thisfileSize = BtcUtils::GetFileSize(blkFileList_[fnum]);
 
-<<<<<<< HEAD
-            totalBytesDoneSoFar += thisfileSize;
-         }*/
-
-      auto singleFileProgress =
-         [&progressMeasurer, totalBytesDoneSoFar, &progress](uint64_t bytes)
-      {
-         progressMeasurer.advance(totalBytesDoneSoFar + bytes);
-         progress(
-            progressMeasurer.fractionCompleted(),
-            progressMeasurer.remainingSeconds()
-            );
-      };
-
-      readRawBlocksInFile(singleFileProgress, firstUnappliedHeight);
-=======
          const auto singleFileProgress =
             [&progressMeasurer, totalBytesDoneSoFar, &progress](uint64_t bytes)
          {
@@ -1671,9 +1630,20 @@
 
          readRawBlocksInFile(singleFileProgress, fnum, startOffset);
 
-         totalBytesDoneSoFar += thisfileSize;
-      }
->>>>>>> cb53699d
+            totalBytesDoneSoFar += thisfileSize;
+         }*/
+
+      auto singleFileProgress =
+         [&progressMeasurer, totalBytesDoneSoFar, &progress](uint64_t bytes)
+      {
+         progressMeasurer.advance(totalBytesDoneSoFar + bytes);
+         progress(1,
+            progressMeasurer.fractionCompleted(),
+            progressMeasurer.remainingSeconds()
+            );
+      };
+
+      readRawBlocksInFile(singleFileProgress, firstUnappliedHeight);
 
       TIMER_STOP("dumpRawBlocksToDB");
    }
@@ -1821,7 +1791,7 @@
                   << locInBlkFile << " file "
                   << blkfile << ", blocksize " << nextBlkSize
                   << ", top=" << blockchain_.top().getBlockHeight() << ")";
-               /*failedAttempts++;
+               failedAttempts++;
                
                if (failedAttempts >= 4)
                {
@@ -1844,7 +1814,7 @@
                {
                   locInBlkFile += bytesSkipped;
                   LOGERR << "Found another block header at " << locInBlkFile;
-               }*/
+               }
 
                continue;
             }
@@ -1898,8 +1868,7 @@
    function<void(uint64_t)> progress,
    uint32_t blockHeight)
 {
-   LMDBBlockDatabase::Batch batchB(iface_, BLKDATA);
-   LMDBBlockDatabase::Batch batchH(iface_, HEADERS);
+   LMDBEnv::Transaction tx(&iface_->dbEnv_, LMDB::ReadWrite);
 
    string blkfile = "";
    ifstream is;
@@ -1969,10 +1938,8 @@
       if (dbUpdateSize>BlockWriteBatcher::UPDATE_BYTES_THRESH)
       {
         dbUpdateSize = 0;
-        batchB.commit();
-        batchB.begin(TXN_READWRITE);
-        batchH.commit();
-        batchH.begin(TXN_READWRITE);
+        tx.commit();
+        tx.begin();
       }
 
       blocksReadSoFar_++;
