--- conflicted
+++ resolved
@@ -940,10 +940,6 @@
             if(txin.getScriptType() == TXIN_SCRIPT_UNKNOWN)
             {
                txVectOut.push_back(&tx);
-<<<<<<< HEAD
-               cout << "Attempting to interpret script:" << endl;
-               cout << "Block: " << h << " Tx: " << itx << endl;
-=======
                cout << "Attempting to interpret TXIN script:" << endl;
                cout << "Block: " << h << " Tx: " << itx << endl;
                cout << "PrevOut: " << txin.getOutPoint().getTxHash().toHexStr()
@@ -951,8 +947,6 @@
                cout << "Raw Script: " << txin.getScript().toHexStr() << endl;
                cout << "Raw Tx: " << txin.getParentTxPtr()->serialize().toHexStr() << endl;
                cout << "pprint: " << endl;
-                   
->>>>>>> dff9c1b9
                BtcUtils::pprintScript(txin.getScript());
                cout << endl;
             }
@@ -966,10 +960,6 @@
             if(txout.getScriptType() == TXOUT_SCRIPT_UNKNOWN)
             {
                txVectOut.push_back(&tx);               
-<<<<<<< HEAD
-               cout << "Attempting to interpret script:" << endl;
-               cout << "Block: " << h << " Tx: " << itx << endl;
-=======
                cout << "Attempting to interpret TXOUT script:" << endl;
                cout << "Block: " << h << " Tx: " << itx << endl;
                cout << "ThisOut: " << txout.getParentTxPtr()->getThisHash().toHexStr() 
@@ -977,7 +967,6 @@
                cout << "Raw Script: " << txout.getScript().toHexStr() << endl;
                cout << "Raw Tx: " << txout.getParentTxPtr()->serialize().toHexStr() << endl;
                cout << "pprint: " << endl;
->>>>>>> dff9c1b9
                BtcUtils::pprintScript(txout.getScript());
                cout << endl;
             }
