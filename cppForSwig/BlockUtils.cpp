--- conflicted
+++ resolved
@@ -1443,14 +1443,6 @@
       LOGINFO << "Scanned Block range in " << timeElapsed << "s";
    }
 
-<<<<<<< HEAD
-=======
-   /*mutex mu;
-   unique_lock<mutex> lock(mu);
-   condition_variable cv;
-   cv.wait(lock);*/
-   
->>>>>>> 458bb23f
    LOGINFO << "Finished loading at file " << blkDataPosition_.first
       << ", offset " << blkDataPosition_.second;
       
@@ -2008,146 +2000,4 @@
    }
 }
 
-<<<<<<< HEAD
-////////////////////////////////////////////////////////////////////////////////
-///
-/// FileMap
-///
-////////////////////////////////////////////////////////////////////////////////
-FileMap::FileMap(BlkFile& blk)
-{
-   lastSeenCumulated_.store(0, memory_order_relaxed);
-   fnum_ = blk.fnum;
-#ifdef WIN32
-   int fd = _open(blk.path.c_str(), _O_RDONLY | _O_BINARY);
-   if (fd == -1)
-      throw std::runtime_error("failed to open file");
-
-   mapsize_ = blk.filesize;
-   filemap_ = (uint8_t*)malloc(mapsize_);
-   _read(fd, filemap_, mapsize_);
-   _close(fd);
-#else
-   int fd = open(blk.path.c_str(), O_RDONLY);
-   if (fd == -1)
-      throw std::runtime_error("failed to open file");
-
-   mapsize_ = blk.filesize;
-   filemap_ = (uint8_t*)malloc(mapsize_);
-   read(fd, filemap_, mapsize_);
-
-   close(fd);
-#endif
-}
-
-#if 0
-////////////////////////////////////////////////////////////////////////////////
-FileMap::FileMap(FileMap&& fm)
-{
-   this->filemap_ = fm.filemap_;
-   this->mapsize_ = fm.mapsize_;
-   lastSeenCumulated_.store(0, memory_order_relaxed);
-
-   fnum_ = fm.fnum_;
-   fm.filemap_ = nullptr;
-}
-#endif
-
-////////////////////////////////////////////////////////////////////////////////
-FileMap::~FileMap()
-{
-   if (filemap_ != nullptr)
-      free(filemap_);
-
-   filemap_ = nullptr;
-}
-
-////////////////////////////////////////////////////////////////////////////////
-void FileMap::getRawBlock(BinaryDataRef& bdr, uint64_t offset, uint32_t size,
-   atomic<uint64_t>& lastSeenCumulative)
-{
-   bdr.setRef(filemap_ + offset, size);
-
-   lastSeenCumulated_.store(
-      lastSeenCumulative.fetch_add(size, memory_order_relaxed) + size,
-      memory_order_relaxed);
-}
-
-////////////////////////////////////////////////////////////////////////////////
-///
-/// BlockFileAccessor
-///
-////////////////////////////////////////////////////////////////////////////////
-BlockFileAccessor::BlockFileAccessor(shared_ptr<vector<BlkFile>> blkfiles)
-: blkFiles_(blkfiles)
-{
-   lastSeenCumulative_.store(0, memory_order_relaxed);
-}
-
-////////////////////////////////////////////////////////////////////////////////
-void BlockFileAccessor::getRawBlock(BinaryDataRef& bdr, uint32_t fnum, 
-   uint64_t offset, uint32_t size, shared_ptr<FileMap>** fmPtr)
-{
-   shared_ptr<FileMap>* fmptr;
-   if (fmPtr != nullptr && *fmPtr != nullptr && **fmPtr != nullptr)
-      fmptr = *fmPtr;
-   else
-      fmptr = &getFileMap(fnum);
-
-   (*fmptr)->getRawBlock(bdr, offset, size, lastSeenCumulative_);
-   *fmPtr = fmptr;
-
-   //clean up maps that haven't been used for a while
-   if (lastSeenCumulative_.load(memory_order_relaxed) >= nextThreshold_)
-   {
-      unique_lock<mutex> lock(mu_);
-      auto mapIter = blkMaps_.begin();
-
-      while (mapIter != blkMaps_.end())
-      {
-         if (mapIter->second->lastSeenCumulated_ + threshold_ <
-            lastSeenCumulative_.load(memory_order_relaxed))
-         {
-            if (mapIter->second.use_count() == 1)
-            {
-               blkMaps_.erase(mapIter++);
-               continue;
-            }
-         }
-
-         ++mapIter;
-      }
-
-      nextThreshold_ =
-         lastSeenCumulative_.load(memory_order_relaxed) + threshold_;
-   }
-}
-
-////////////////////////////////////////////////////////////////////////////////
-shared_ptr<FileMap>& BlockFileAccessor::getFileMap(uint32_t fnum)
-{
-   unique_lock<mutex> lock(mu_);
-
-   auto mapIter = blkMaps_.find(fnum);
-   if (mapIter == blkMaps_.end())
-   {
-      shared_ptr<FileMap> fm(new FileMap((*blkFiles_)[fnum]));
-      auto result = blkMaps_.insert(make_pair(fnum, fm));
-      mapIter = result.first;
-   }
-
-   return mapIter->second;
-}
-
-////////////////////////////////////////////////////////////////////////////////
-void BlockFileAccessor::dropFileMap(uint32_t fnum)
-{
-   unique_lock<mutex> lock(mu_);
-   blkMaps_.erase(fnum);
-}
-
-
-
-=======
->>>>>>> 458bb23f
 // kate: indent-width 3; replace-tabs on;