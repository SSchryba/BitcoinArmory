--- conflicted
+++ resolved
@@ -2781,11 +2781,7 @@
       if (dup != getValidDupIDForHeight(height) && numHints > 1)
          continue;
 
-<<<<<<< HEAD
-      BinaryData gettxhash = getTxHashForLdbKey(hint);
-=======
       const BinaryData& gettxhash = getTxHashForLdbKey(hint);
->>>>>>> 458bb23f
 
       if (gettxhash != txHash)
          continue;
