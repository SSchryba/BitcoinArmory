--- conflicted
+++ resolved
@@ -373,52 +373,9 @@
    DB_PRUNE_TYPE      pruneType
    )
 {
-<<<<<<< HEAD
-=======
-   baseDir_ = basedir;
-
-   if (dbtype == ARMORY_DB_SUPER)
-   {
-      //make sure it is a supernode DB
-#ifdef WIN32
-      if (access(dbHeadersFilename().c_str(), 0) == 0)
-#else
-      if (access(dbHeadersFilename().c_str(), F_OK) == 0)
-#endif
-      {
-         LOGERR << "Mismatch in DB type";
-         LOGERR << "Requested supernode";
-         LOGERR << "Current DB is fullnode";
-         throw runtime_error("Mismatch in DB type");
-      }
-
-      try
-      {
-         openDatabasesSupernode(basedir,
-            genesisBlkHash, genesisTxHash,
-            magic, dbtype, pruneType);
-      }
-      catch (runtime_error &e)
-      {
-         throw e;
-      }
-      catch (LMDBException &e)
-      {
-         LOGERR << "Exception thrown while opening database";
-         LOGERR << e.what();
-         throw e;
-      }
-      catch (...)
-      {
-         LOGERR << "Exception thrown while opening database";
-         closeDatabases();
-         throw;
-      }
-
       return;
    }
 
->>>>>>> 556747ec
    /***
    Supernode and Fullnode use different DB. 
    
@@ -2031,14 +1988,10 @@
          sbh.blockHeight_ = DBUtils::hgtxToHeight(ldbIter.getKey().getSliceRef(1, 4));
          sbh.duplicateID_ = DBUtils::hgtxToDupID(ldbIter.getKey().getSliceRef(1, 4));
       
-<<<<<<< HEAD
-         sbh.unserializeFullBlock(ldbIter.getValueReader(), true, false);
-         //ldbIter.advanceAndRead();
-=======
          BinaryData bd;
          getRawBlockFromFiles(bd, ldbIter);
          sbh.unserializeFullBlock(bd.getRef(), true, false);
->>>>>>> 556747ec
+         //ldbIter.advanceAndRead();
       }
       catch (BlockDeserializingException &)
       {
@@ -2442,17 +2395,17 @@
 
          if (!ldbKey6B.startsWith(ZCprefix_))
          {
-            BinaryData keyFull(ldbKey6B.getSize() + 1);
-            keyFull[0] = (uint8_t)DB_PREFIX_TXDATA;
-            ldbKey6B.copyTo(keyFull.getPtr() + 1, ldbKey6B.getSize());
-
-            BinaryDataRef txData = getValueNoCopy(HISTORY, keyFull);
-
-            if (txData.getSize() >= 36)
-            {
-               return txData.getSliceRef(4, 32);
-            }
+         BinaryData keyFull(ldbKey6B.getSize() + 1);
+         keyFull[0] = (uint8_t)DB_PREFIX_TXDATA;
+         ldbKey6B.copyTo(keyFull.getPtr() + 1, ldbKey6B.getSize());
+
+         BinaryDataRef txData = getValueNoCopy(HISTORY, keyFull);
+
+         if (txData.getSize() >= 36)
+         {
+            return txData.getSliceRef(4, 32);
          }
+      }
          else
          {            
             BinaryRefReader stxVal = 
@@ -3499,23 +3452,16 @@
    }
    else
    {
-<<<<<<< HEAD
       beginDBTransaction(&tx, HISTORY, LMDB::ReadOnly);
       BinaryRefReader brr = getValueRef(HISTORY, DB_PREFIX_TXDATA, dbKey6);
       if (brr.getSize() == 0)
-=======
-      if (!dbKey6.startsWith(ZCprefix_))
->>>>>>> 556747ec
-      {
-         BinaryRefReader brr = getValueRef(getDbSelect(HISTORY), DB_PREFIX_TXDATA, dbKey6);
-         if (brr.getSize() == 0)
-         {
-            LOGERR << "no Tx data at key";
-            return UINT32_MAX;
-         }
-
-         return brr.get_uint32_t();
-      }
+      {
+         LOGERR << "no Tx data at key";
+         return UINT32_MAX;
+      }
+
+      return brr.get_uint32_t();
+   }
       else
       {
          StoredTx stx;
