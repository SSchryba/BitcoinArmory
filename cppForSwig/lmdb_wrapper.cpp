////////////////////////////////////////////////////////////////////////////////
//                                                                            //
//  Copyright (C) 2011-2015, Armory Technologies, Inc.                        //
//  Distributed under the GNU Affero General Public License (AGPL v3)         //
//  See LICENSE or http://www.gnu.org/licenses/agpl.html                      //
//                                                                            //
////////////////////////////////////////////////////////////////////////////////
//
#include <iostream>
#include <sstream>
#include <map>
#include <list>
#include <vector>
#include <set>
#include "BinaryData.h"
#include "BtcUtils.h"
#include "BlockObj.h"
#include "StoredBlockObj.h"
#include "lmdb_wrapper.h"
#include "txio.h"

struct MDB_val;

////////////////////////////////////////////////////////////////////////////////
LDBIter::LDBIter(LMDB::Iterator&& mv)
   : iter_(std::move(mv))
{ 
   isDirty_ = true;
}

////////////////////////////////////////////////////////////////////////////////
LDBIter::LDBIter(LDBIter&& mv)
: iter_(std::move(mv.iter_))
{
   isDirty_ = true;
}

LDBIter::LDBIter(const LDBIter& cp)
: iter_(cp.iter_)
{
   isDirty_ = true;
}

////////////////////////////////////////////////////////////////////////////////
LDBIter& LDBIter::operator=(LMDB::Iterator&& mv)
{ 
   iter_ = std::move(mv);
   return *this;
}

////////////////////////////////////////////////////////////////////////////////
LDBIter& LDBIter::operator=(LDBIter&& mv)
{ 
   iter_ = std::move(mv.iter_);
   return *this;
}

////////////////////////////////////////////////////////////////////////////////
bool LDBIter::isValid(DB_PREFIX dbpref)
{
   if(!isValid() || iter_.key().size() == 0)
      return false;
   return iter_.key()[0] == (char)dbpref;
}


////////////////////////////////////////////////////////////////////////////////
bool LDBIter::advance(void)
{
   ++iter_;
   isDirty_ = true;
   return isValid();
}

////////////////////////////////////////////////////////////////////////////////
bool LDBIter::retreat(void)
{
   --iter_;
   isDirty_ = true;
   return isValid();
}

////////////////////////////////////////////////////////////////////////////////
bool LDBIter::advance(DB_PREFIX prefix)
{
   ++iter_;
   isDirty_ = true;
   return isValid(prefix);
}

////////////////////////////////////////////////////////////////////////////////
bool LDBIter::readIterData(void)
{
   if(!isValid())
   {
      isDirty_ = true;
      return false;
   }

   currKey_ = BinaryData(iter_.key());
   currValue_ = BinaryData(iter_.value());
   currKeyReader_.setNewData( currKey_ );
   currValueReader_.setNewData( currValue_ );
   isDirty_ = false;
   return true;
}

////////////////////////////////////////////////////////////////////////////////
bool LDBIter::advanceAndRead(void)
{
   if(!advance())
      return false; 
   return readIterData(); 
}

////////////////////////////////////////////////////////////////////////////////
bool LDBIter::advanceAndRead(DB_PREFIX prefix)
{
   if(!advance(prefix))
      return false; 
   return readIterData(); 
}


////////////////////////////////////////////////////////////////////////////////
BinaryData LDBIter::getKey(void) const
{ 
   if(isDirty_)
   {
      LOGERR << "Returning dirty key ref";
      return BinaryData(0);
   }
   return currKey_;
}
   
////////////////////////////////////////////////////////////////////////////////
BinaryData LDBIter::getValue(void) const
{ 
   if(isDirty_)
   {
      LOGERR << "Returning dirty value ref";
      return BinaryData(0);
   }
   return currValue_;
}

////////////////////////////////////////////////////////////////////////////////
BinaryDataRef LDBIter::getKeyRef(void) const
{ 
   if(isDirty_)
   {
      LOGERR << "Returning dirty key ref";
      return BinaryDataRef();
   }
   return currKeyReader_.getRawRef();
}
   
////////////////////////////////////////////////////////////////////////////////
BinaryDataRef LDBIter::getValueRef(void) const
{ 
   if(isDirty_)
   {
      LOGERR << "Returning dirty value ref";
      return BinaryDataRef();
   }
   return currValueReader_.getRawRef();
}


////////////////////////////////////////////////////////////////////////////////
BinaryRefReader& LDBIter::getKeyReader(void) const
{ 
   if(isDirty_)
      LOGERR << "Returning dirty key reader";
   return currKeyReader_; 
}

////////////////////////////////////////////////////////////////////////////////
BinaryRefReader& LDBIter::getValueReader(void) const
{ 
   if(isDirty_)
      LOGERR << "Returning dirty value reader";
   return currValueReader_; 
}


////////////////////////////////////////////////////////////////////////////////
bool LDBIter::seekTo(BinaryDataRef key)
{
   iter_.seek(CharacterArrayRef(key.getSize(), key.getPtr()), LMDB::Iterator::Seek_GE);
   return readIterData();
}

////////////////////////////////////////////////////////////////////////////////
bool LDBIter::seekTo(DB_PREFIX pref, BinaryDataRef key)
{
   BinaryWriter bw(key.getSize() + 1);
   bw.put_uint8_t((uint8_t)pref);
   bw.put_BinaryData(key);
   return seekTo(bw.getDataRef());
}


////////////////////////////////////////////////////////////////////////////////
bool LDBIter::seekToExact(BinaryDataRef key)
{
   if(!seekTo(key))
      return false;

   return checkKeyExact(key);
}

////////////////////////////////////////////////////////////////////////////////
bool LDBIter::seekToExact(DB_PREFIX pref, BinaryDataRef key)
{
   if(!seekTo(pref, key))
      return false;

   return checkKeyExact(pref, key);
}

////////////////////////////////////////////////////////////////////////////////
bool LDBIter::seekToStartsWith(BinaryDataRef key)
{
   if(!seekTo(key))
      return false;

   return checkKeyStartsWith(key);

}


////////////////////////////////////////////////////////////////////////////////
bool LDBIter::seekToStartsWith(DB_PREFIX prefix)
{
   BinaryWriter bw(1);
   bw.put_uint8_t((uint8_t)prefix);
   if(!seekTo(bw.getDataRef()))
      return false;

   return checkKeyStartsWith(bw.getDataRef());

}

////////////////////////////////////////////////////////////////////////////////
bool LDBIter::seekToStartsWith(DB_PREFIX pref, BinaryDataRef key)
{
   if(!seekTo(pref, key))
      return false;

   return checkKeyStartsWith(pref, key);
}


bool LDBIter::seekToBefore(BinaryDataRef key)
{
   iter_.seek(CharacterArrayRef(key.getSize(), key.getPtr()), LMDB::Iterator::Seek_LE);
   return readIterData();
}

bool LDBIter::seekToBefore(DB_PREFIX prefix)
{
   BinaryWriter bw(1);
   bw.put_uint8_t((uint8_t)prefix);
   return seekToBefore(bw.getDataRef());
}

bool LDBIter::seekToBefore(DB_PREFIX pref, BinaryDataRef key)
{
   BinaryWriter bw(key.getSize() + 1);
   bw.put_uint8_t((uint8_t)pref);
   bw.put_BinaryData(key);
   return seekToBefore(bw.getDataRef());
}


////////////////////////////////////////////////////////////////////////////////
bool LDBIter::seekToFirst(void)
{
   iter_.toFirst();
   readIterData();
   return true;
}

////////////////////////////////////////////////////////////////////////////////
bool LDBIter::checkKeyExact(BinaryDataRef key)
{
   if(isDirty_ && !readIterData())
      return false;

   return (key==currKeyReader_.getRawRef());
}

////////////////////////////////////////////////////////////////////////////////
bool LDBIter::checkKeyExact(DB_PREFIX prefix, BinaryDataRef key)
{
   BinaryWriter bw(key.getSize() + 1);
   bw.put_uint8_t((uint8_t)prefix);
   bw.put_BinaryData(key);
   if(isDirty_ && !readIterData())
      return false;

   return (bw.getDataRef()==currKeyReader_.getRawRef());
}

////////////////////////////////////////////////////////////////////////////////
bool LDBIter::checkKeyStartsWith(BinaryDataRef key)
{
   if(isDirty_ && !readIterData())
      return false;

   return (currKeyReader_.getRawRef().startsWith(key));
}

////////////////////////////////////////////////////////////////////////////////
bool LDBIter::verifyPrefix(DB_PREFIX prefix, bool advanceReader)
{
   if(isDirty_ && !readIterData())
      return false;

   if(currKeyReader_.getSizeRemaining() < 1)
      return false;

   if(advanceReader)
      return (currKeyReader_.get_uint8_t() == (uint8_t)prefix);
   else
      return (currKeyReader_.getRawRef()[0] == (uint8_t)prefix);
}

////////////////////////////////////////////////////////////////////////////////
bool LDBIter::checkKeyStartsWith(DB_PREFIX prefix, BinaryDataRef key)
{
   BinaryWriter bw(key.getSize() + 1);
   bw.put_uint8_t((uint8_t)prefix);
   bw.put_BinaryData(key);
   return checkKeyStartsWith(bw.getDataRef());
}


////////////////////////////////////////////////////////////////////////////////
LMDBBlockDatabase::LMDBBlockDatabase(function<bool(void)> isDBReady,
   shared_ptr<vector<BlkFile>> blkfiles) :
   isDBReady_(isDBReady), blkFiles_(blkfiles)
{
   //for some reason the WRITE_UINT16 macros create 4 byte long BinaryData 
   //instead of 2, so I'm doing this the hard way instead
   uint8_t* ptr = const_cast<uint8_t*>(ZCprefix_.getPtr());
   memset(ptr, 0xFF, 2);
}


/////////////////////////////////////////////////////////////////////////////
LMDBBlockDatabase::~LMDBBlockDatabase(void)
{
   closeDatabases();
}





/////////////////////////////////////////////////////////////////////////////
// The dbType and pruneType inputs are left blank if you are just going to 
// take whatever is the current state of database.  You can choose to 
// manually specify them, if you want to throw an error if it's not what you 
// were expecting
void LMDBBlockDatabase::openDatabases(
   const string& basedir,
   BinaryData const & genesisBlkHash,
   BinaryData const & genesisTxHash,
   BinaryData const & magic,
   ARMORY_DB_TYPE     dbtype,
   DB_PRUNE_TYPE      pruneType
   )
{
<<<<<<< HEAD
=======
   baseDir_ = basedir;

   if (dbtype == ARMORY_DB_SUPER)
   {
      //make sure it is a supernode DB
#ifdef WIN32
      if (access(dbHeadersFilename().c_str(), 0) == 0)
#else
      if (access(dbHeadersFilename().c_str(), F_OK) == 0)
#endif
      {
         LOGERR << "Mismatch in DB type";
         LOGERR << "Requested supernode";
         LOGERR << "Current DB is fullnode";
         throw runtime_error("Mismatch in DB type");
      }

      try
      {
         openDatabasesSupernode(basedir,
            genesisBlkHash, genesisTxHash,
            magic, dbtype, pruneType);
      }
      catch (LMDBException &e)
      {
         LOGERR << "Exception thrown while opening database";
         LOGERR << e.what();
         throw e;
      }
      catch (runtime_error &e)
      {
         throw e;
      }
      catch (...)
      {
         LOGERR << "Exception thrown while opening database";
         closeDatabases();
         throw;
      }

      return;
   }

>>>>>>> 942e8ff0
   /***
   Supernode and Fullnode use different DB. 
   
   Supernode keeps all data within the same file.
   Fullnode is meant for lighter duty and keep its static data (blocks and 
   headers) separate from dynamic data (history, utxo spentness, ssh, ZC). 
   TxHints are also separeated in their dedicated DB. Each block is saved as 
   a single binary string as opposed to Supernode which breaks block data down
   into Tx and TxOut.

   Consequently, in Fullnode, blocks need to be processed after they're pulled 
   from DB, so individual Tx and TxOut cannot be pulled separately from entire
   blocks, as opposed to supernode.

   This allows Fullnode to keep its static data sequential, with very little 
   fragmentation, while random block data access is slower. This in turns speeds
   up DB building and scanning, which suits individual use profile with 
   100~100,000 registered addresses.
   
   Supernode on the other hand tracks all addresses so it will have a tons of 
   fragmentation to begin with, and is meant to handle lots of concurent
   random access, which is LMDB's strong suit with lots of RAM and high 
   permanent storage bandwidth (i.e. servers).

   In Supernode, TxOut entries are in the BLKDATA DB. 
   In Fullnode, they are in the HISTORY DB, only for TxOuts relevant to the 
   tracked set of addresses. Fullnode also carries the amount of txouts per 
   relevant Tx + txHash saved as :
            TxDBKey6 | uint32_t | txHash
   This prevents pulling each Tx from full blocks in order to identity STS
   transactions and getting the hash, keeping ledger computation speed on 
   par with Supernode

   In Supernode, BLKDATA sdbi sits in the BLKDATA DB.
   In Fullnode, BLDDATA sdbi goes in the HISTORY DB instead, while BLKDATA DB 
   has no sdbi

   In Supernode, txHints go in the BLKDATA DB.
   In Fullnode, only hints for relevant transactions are saved, in the 
   dedicated TXHINTS DB. So while Supernode compiles and commits txhints
   in the building phase, Fullnode processes the few relevant ones during
   scans. 

   There are a couple reasons to this: while Supernode may be used to track
   all ZC (which requires hints for all transactions), Fullnode will only ever
   need txhints for those transactions relevant to its set of tracked addresses

   Besides the obvious space gain (~7% smaller), txhints aren't sequential by 
   nature, and as this DB grows it will slow down DB building. The processing 
   cost over doubles the build time from scratch. Even then the hints will be 
   mostly remain in RAM through OS mapped file management, so writes won't 
   impact buidling much.

   However, a cold start with new blocks to commit will grind HDDs to a halt, 
   taking around 10 minutes to catch up on 12h worth of new blocks. So keeping 
   track of all txhints in Fullnode is not only unecessary, it is detrimental
   to overall DB speed.
   ***/

   SCOPED_TIMER("openDatabases");
   LOGINFO << "Opening databases...";

   baseDir_ = basedir;
   magicBytes_ = magic;
   genesisTxHash_ = genesisTxHash;
   genesisBlkHash_ = genesisBlkHash;

   armoryDbType_ = dbtype;
   dbPruneType_ = pruneType;

   if (genesisBlkHash_.getSize() == 0 || magicBytes_.getSize() == 0)
   {
      LOGERR << " must set magic bytes and genesis block";
      LOGERR << "           before opening databases.";
      throw runtime_error("magic bytes not set");
   }

   // Just in case this isn't the first time we tried to open it.
   closeDatabases();

   for (int i = 0; i < COUNT; i++)
      dbEnv_[DB_SELECT(i)].reset(new LMDBEnv());

   dbEnv_[BLKDATA]->open(dbBlkdataFilename());
   dbEnv_[HEADERS]->open(dbHeadersFilename());
   dbEnv_[HISTORY]->open(dbHistoryFilename());
   dbEnv_[TXHINTS]->open(dbTxhintsFilename());
   dbEnv_[STXO]->open(dbStxoFilename());
   dbEnv_[ZEROCONF]->open(dbZeroconfFilename());

   map<DB_SELECT, string> DB_NAMES;
   DB_NAMES[HEADERS]    = "headers";
   DB_NAMES[HISTORY]    = "history";
   DB_NAMES[BLKDATA]    = "blocks";
   DB_NAMES[TXHINTS]    = "txhints";
   DB_NAMES[STXO]       = "stxo";
   DB_NAMES[ZEROCONF]   = "zeroconf";

   try
   {
      for (auto& db : DB_NAMES)
      {
         DB_SELECT CURRDB = db.first;
         LMDBEnv::Transaction tx(dbEnv_[CURRDB].get(), LMDB::ReadWrite);

         dbs_[CURRDB].open(dbEnv_[CURRDB].get(), db.second);

         //no SDBI in TXHINTS, STXO and ZEROCONF
         if (CURRDB == TXHINTS || CURRDB == STXO || CURRDB == ZEROCONF)
            continue;

         StoredDBInfo sdbi;
         getStoredDBInfo(CURRDB, sdbi, false);
         if (!sdbi.isInitialized())
         {
            // If DB didn't exist yet (dbinfo key is empty), seed it
            // A new database has the maximum flag settings
            // Flags can only be reduced.  Increasing requires redownloading
            StoredDBInfo sdbi;
            sdbi.magic_ = magicBytes_;
            sdbi.topBlkHgt_ = 0;
            sdbi.topBlkHash_ = genesisBlkHash_;
            sdbi.armoryType_ = armoryDbType_;
            sdbi.pruneType_ = dbPruneType_;
            putStoredDBInfo(CURRDB, sdbi);
         }
         else
         {
            // Check that the magic bytes are correct
            if (magicBytes_ != sdbi.magic_)
            {
               throw runtime_error("Magic bytes mismatch!  Different blkchain?");
            }

            else if (armoryDbType_ != sdbi.armoryType_)
            {
               LOGERR << "Mismatch in DB type";
               LOGERR << "DB is in  mode: " << (uint32_t)armoryDbType_;
               LOGERR << "Expecting mode: " << sdbi.armoryType_;
               throw runtime_error("Mismatch in DB type");
            }

            if (dbPruneType_ != sdbi.pruneType_)
            {
               throw runtime_error("Mismatch in DB type");
            }
         }
      }
   }
   catch (LMDBException &e)
   {
      LOGERR << "Exception thrown while opening database";
      LOGERR << e.what();
      throw e;
   }
   catch (runtime_error &e)
   {
      LOGERR << "Exception thrown while opening database";
      LOGERR << e.what();
      throw e;
   }
   catch (...)
   {
      LOGERR << "Exception thrown while opening database";
      closeDatabases();
      throw;
   }

   dbIsOpen_ = true;
}

/////////////////////////////////////////////////////////////////////////////
void LMDBBlockDatabase::nukeHeadersDB(void)
{
   SCOPED_TIMER("nukeHeadersDB");
   LOGINFO << "Destroying headers DB, to be rebuilt.";
   
   LMDBEnv::Transaction tx;
   beginDBTransaction(&tx, HEADERS, LMDB::ReadWrite);
   
   LMDB::Iterator begin = dbs_[HEADERS].begin();
   LMDB::Iterator end = dbs_[HEADERS].end();
   
   while(begin != end)
   {
      LMDB::Iterator here = begin;
      ++begin;
      
      dbs_[HEADERS].erase(here.key());
   }

   StoredDBInfo sdbi;
   sdbi.magic_      = magicBytes_;
   sdbi.topBlkHgt_  = 0;
   sdbi.topBlkHash_ = genesisBlkHash_;
   sdbi.armoryType_ = armoryDbType_;
   sdbi.pruneType_ = dbPruneType_;
   
   putStoredDBInfo(HEADERS, sdbi);
}


/////////////////////////////////////////////////////////////////////////////
// DBs don't really need to be closed.  Just delete them
void LMDBBlockDatabase::closeDatabases(void)
{
   for(uint32_t db=0; db<COUNT; db++)
   {
      dbs_[(DB_SELECT)db].close();
      if (dbEnv_[(DB_SELECT)db] != nullptr)
         dbEnv_[(DB_SELECT)db].reset();
   }
   dbIsOpen_ = false;
}

////////////////////////////////////////////////////////////////////////////////
void LMDBBlockDatabase::destroyAndResetDatabases(void)
{
   SCOPED_TIMER("destroyAndResetDatabase");

   // We want to make sure the database is restarted with the same parameters
   // it was called with originally
   closeDatabases();
   remove(dbHeadersFilename().c_str());
   remove(dbHistoryFilename().c_str());
   remove(dbBlkdataFilename().c_str());
   remove(dbTxhintsFilename().c_str());
   remove(dbStxoFilename().c_str());
   remove(dbZeroconfFilename().c_str());

   // Reopen the databases with the exact same parameters as before
   // The close & destroy operations shouldn't have changed any of that.
   openDatabases(baseDir_, genesisBlkHash_, genesisTxHash_, 
      magicBytes_, armoryDbType_, dbPruneType_);
}


////////////////////////////////////////////////////////////////////////////////
BinaryData LMDBBlockDatabase::getTopBlockHash(DB_SELECT db)
{
   if (armoryDbType_ != ARMORY_DB_SUPER && db == BLKDATA)
      throw runtime_error("No SDBI in BLKDATA in Fullnode");

   LMDBEnv::Transaction tx;
   beginDBTransaction(&tx, db, LMDB::ReadOnly);
   StoredDBInfo sdbi;
   getStoredDBInfo(db, sdbi);
   return sdbi.topBlkHash_;
}


////////////////////////////////////////////////////////////////////////////////
uint32_t LMDBBlockDatabase::getTopBlockHeight(DB_SELECT db)
{
   StoredDBInfo sdbi;
   getStoredDBInfo(db, sdbi);
   return sdbi.topBlkHgt_;
}

/////////////////////////////////////////////////////////////////////////////
// Get value without resorting to a DB iterator
BinaryDataRef LMDBBlockDatabase::getValueNoCopy(DB_SELECT db, 
   BinaryDataRef keyWithPrefix) const
{
   CharacterArrayRef data = dbs_[db].get_NoCopy(CharacterArrayRef(
      keyWithPrefix.getSize(), (char*)keyWithPrefix.getPtr()));
   if (data.data)
      return BinaryDataRef((uint8_t*)data.data, data.len);
   else
      return BinaryDataRef();
}

/////////////////////////////////////////////////////////////////////////////
BinaryDataRef LMDBBlockDatabase::getValueNoCopy(DB_SELECT db, 
   DB_PREFIX prefix, BinaryDataRef key) const
{
   BinaryData keyFull(key.getSize() + 1);
   keyFull[0] = (uint8_t)prefix;
   key.copyTo(keyFull.getPtr() + 1, key.getSize());

   CharacterArrayRef data = dbs_[db].get_NoCopy(CharacterArrayRef(
      keyFull.getSize(), (char*)keyFull.getPtr()));
   if (data.data)
      return BinaryDataRef((uint8_t*)data.data, data.len);
   else
      return BinaryDataRef();
}

/////////////////////////////////////////////////////////////////////////////
// Get value using BinaryDataRef object.  The data from the get* call is 
// actually copied to a member variable, and thus the refs are valid only 
// until the next get* call.
BinaryDataRef LMDBBlockDatabase::getValueRef(DB_SELECT db, BinaryDataRef key) const
{
   return getValueNoCopy(db, key);
}

/////////////////////////////////////////////////////////////////////////////
// Get value using BinaryDataRef object.  The data from the get* call is 
// actually copied to a member variable, and thus the refs are valid only 
// until the next get* call.
BinaryDataRef LMDBBlockDatabase::getValueRef(DB_SELECT db, 
                                             DB_PREFIX prefix, 
                                             BinaryDataRef key) const
{
   BinaryWriter bw(key.getSize() + 1);
   bw.put_uint8_t((uint8_t)prefix);
   bw.put_BinaryData(key);
   return getValueRef(db, bw.getDataRef());
}

/////////////////////////////////////////////////////////////////////////////
// Same as the getValueRef, in that they are only valid until the next get*
// call.  These are convenience methods which basically just save us 
BinaryRefReader LMDBBlockDatabase::getValueReader(
                                             DB_SELECT db, 
                                             BinaryDataRef keyWithPrefix) const
{
   return BinaryRefReader(getValueRef(db, keyWithPrefix));
}

/////////////////////////////////////////////////////////////////////////////
// Same as the getValueRef, in that they are only valid until the next get*
// call.  These are convenience methods which basically just save us 
BinaryRefReader LMDBBlockDatabase::getValueReader(
                                             DB_SELECT db, 
                                             DB_PREFIX prefix, 
                                             BinaryDataRef key) const
{

   return BinaryRefReader(getValueRef(db, prefix, key));
}

/////////////////////////////////////////////////////////////////////////////
// Header Key:  returns header hash
// Tx Key:      returns tx hash
// TxOut Key:   returns serialized OutPoint
BinaryData LMDBBlockDatabase::getHashForDBKey(BinaryData dbkey)
{
   uint32_t hgt;
   uint8_t  dup;
   uint16_t txi; 
   uint16_t txo; 

   size_t sz = dbkey.getSize();
   if(sz < 4 || sz > 9)
   {
      LOGERR << "Invalid DBKey size: " << sz << ", " << dbkey.toHexStr();
      return BinaryData(0);
   }
   
   BinaryRefReader brr(dbkey);
   if(dbkey.getSize() % 2 == 0)
      DBUtils::readBlkDataKeyNoPrefix(brr, hgt, dup, txi, txo);
   else
      DBUtils::readBlkDataKey(brr, hgt, dup, txi, txo);

   return getHashForDBKey(hgt, dup, txi, txo);
}


/////////////////////////////////////////////////////////////////////////////
// Header Key:  returns header hash
// Tx Key:      returns tx hash
// TxOut Key:   returns serialized OutPoint
BinaryData LMDBBlockDatabase::getHashForDBKey(uint32_t hgt,
                                           uint8_t  dup,
                                           uint16_t txi,
                                           uint16_t txo)
{

   if(txi==UINT16_MAX)
   {
      StoredHeader sbh; 
      getBareHeader(sbh, hgt, dup);
      return sbh.thisHash_;
   }
   else if(txo==UINT16_MAX)
   {
      StoredTx stx;
      getStoredTx(stx, hgt, dup, txi, false);
      return stx.thisHash_;
   }
   else 
   {
      StoredTx stx;
      getStoredTx(stx, hgt, dup, txi, false);
      OutPoint op(stx.thisHash_, txo);
      return op.serialize();
   }
}


/////////////////////////////////////////////////////////////////////////////
// Put value based on BinaryData key.  If batch writing, pass in the batch
void LMDBBlockDatabase::putValue(DB_SELECT db, 
                                  BinaryDataRef key, 
                                  BinaryDataRef value)
{
   dbs_[db].insert(
      CharacterArrayRef(key.getSize(), key.getPtr()),
      CharacterArrayRef(value.getSize(), value.getPtr())
   );
}

/////////////////////////////////////////////////////////////////////////////
void LMDBBlockDatabase::putValue(DB_SELECT db, 
                              BinaryData const & key, 
                              BinaryData const & value)
{
   putValue(db, key.getRef(), value.getRef());
}

/////////////////////////////////////////////////////////////////////////////
// Put value based on BinaryData key.  If batch writing, pass in the batch
void LMDBBlockDatabase::putValue(DB_SELECT db, 
                                  DB_PREFIX prefix,
                                  BinaryDataRef key, 
                                  BinaryDataRef value)
{
   BinaryWriter bw;
   bw.put_uint8_t((uint8_t)prefix);
   bw.put_BinaryData(key.getPtr(), key.getSize());
   putValue(db, bw.getDataRef(), value);
}

/////////////////////////////////////////////////////////////////////////////
// Delete value based on BinaryData key.  If batch writing, pass in the batch
void LMDBBlockDatabase::deleteValue(DB_SELECT db, 
                                 BinaryDataRef key)
                 
{
   dbs_[db].erase( CharacterArrayRef(key.getSize(), key.getPtr() ) );
}


/////////////////////////////////////////////////////////////////////////////
// Delete Put value based on BinaryData key.  If batch writing, pass in the batch
void LMDBBlockDatabase::deleteValue(DB_SELECT db, 
                                 DB_PREFIX prefix,
                                 BinaryDataRef key)
{
   BinaryWriter bw;
   bw.put_uint8_t((uint8_t)prefix);
   bw.put_BinaryData(key);
   deleteValue(db, bw.getDataRef());
}

/////////////////////////////////////////////////////////////////////////////
// Not sure why this is useful over getHeaderMap() ... this iterates over
// the headers in hash-ID-order, instead of height-order
//void LMDBBlockDatabase::startHeaderIteration()
//{
   //SCOPED_TIMER("startHeaderIteration");
   //seekTo(HEADERS, DB_PREFIX_HEADHASH, BinaryData(0));
//}

/////////////////////////////////////////////////////////////////////////////
bool LMDBBlockDatabase::startBlkDataIteration(LDBIter & ldbIter, DB_PREFIX prefix)
{
   return ldbIter.seekToStartsWith(prefix);
}



/////////////////////////////////////////////////////////////////////////////
// "Skip" refers to the behavior that the previous operation may have left
// the iterator already on the next desired block.  So our "advance" op may
// have finished before it started.  Alternatively, we may be on this block 
// because we checked it and decide we don't care, so we want to skip it.
bool LMDBBlockDatabase::advanceToNextBlock(LDBIter & ldbIter, bool skip) const
{
   BinaryData key;
   while(1) 
   {
      if(skip) 
         ldbIter.advanceAndRead();

      //if( !it->Valid() || it->key()[0] != (char)DB_PREFIX_TXDATA)
      if(!ldbIter.isValid(DB_PREFIX_TXDATA))
         return false;
      else if(ldbIter.getKeyRef().getSize() == 5)
         return true;

      if(!skip) 
         ldbIter.advanceAndRead();
         
   } 
   LOGERR << "we should never get here...";
   return false;
}


/////////////////////////////////////////////////////////////////////////////
bool LMDBBlockDatabase::readStoredScriptHistoryAtIter(LDBIter & ldbIter,
                                                   StoredScriptHistory & ssh,
                                                   uint32_t startBlock,
                                                   uint32_t endBlock) const
{
   SCOPED_TIMER("readStoredScriptHistoryAtIter");

   ldbIter.resetReaders();
   ldbIter.verifyPrefix(DB_PREFIX_SCRIPT, false);

   BinaryDataRef sshKey = ldbIter.getKeyRef();
   ssh.unserializeDBKey(sshKey, true);
   ssh.unserializeDBValue(ldbIter.getValueReader());
      
   size_t sz = sshKey.getSize();
   BinaryData scrAddr(sshKey.getSliceRef(1, sz - 1));
   size_t scrAddrSize = scrAddr.getSize();
   (void)scrAddrSize;

   if (startBlock != 0)
   {
      BinaryData dbkey_withHgtX(sshKey);
      dbkey_withHgtX.append(DBUtils::heightAndDupToHgtx(startBlock, 0));
      
      if (!ldbIter.seekTo(dbkey_withHgtX))
         return false;
   }
   else
   {
      // If for some reason we hit the end of the DB without any tx, bail
      if( !ldbIter.advanceAndRead(DB_PREFIX_SCRIPT))
      {
         //LOGERR << "No sub-SSH entries after the SSH";
         return false;
      }
   }

   // Now start iterating over the sub histories
   map<BinaryData, StoredSubHistory>::iterator iter;
   size_t numTxioRead = 0;
   do
   {
      size_t sz = ldbIter.getKeyRef().getSize();
      BinaryDataRef keyNoPrefix= ldbIter.getKeyRef().getSliceRef(1,sz-1);
      if(!keyNoPrefix.startsWith(ssh.uniqueKey_))
         break;

      pair<BinaryData, StoredSubHistory> keyValPair;
      keyValPair.first = keyNoPrefix.getSliceCopy(sz-5, 4);
      keyValPair.second.unserializeDBKey(ldbIter.getKeyRef());

      //iter is at the right ssh, make sure hgtX <= endBlock
      if (keyValPair.second.height_ > endBlock)
         break;

      keyValPair.second.unserializeDBValue(ldbIter.getValueReader());
      iter = ssh.subHistMap_.insert(keyValPair).first;
      numTxioRead += iter->second.txioMap_.size(); 
   } while( ldbIter.advanceAndRead(DB_PREFIX_SCRIPT) );

   return true;
}

////////////////////////////////////////////////////////////////////////////////
void LMDBBlockDatabase::putStoredScriptHistory( StoredScriptHistory & ssh)
{
   SCOPED_TIMER("putStoredScriptHistory");
   if(!ssh.isInitialized())
   {
      LOGERR << "Trying to put uninitialized SSH into DB";
      return;
   }
      
   putValue(HISTORY, ssh.getDBKey(), 
      serializeDBValue(ssh, armoryDbType_, dbPruneType_));

   map<BinaryData, StoredSubHistory>::iterator iter;
   for (iter = ssh.subHistMap_.begin();
      iter != ssh.subHistMap_.end();
      iter++)
   {
      StoredSubHistory & subssh = iter->second;
      if (subssh.txioMap_.size() > 0)
         putValue(HISTORY, subssh.getDBKey(),
            serializeDBValue(subssh, this, armoryDbType_, dbPruneType_)
         );
   }
}

////////////////////////////////////////////////////////////////////////////////
void LMDBBlockDatabase::putStoredScriptHistorySummary(StoredScriptHistory & ssh)
{
   SCOPED_TIMER("putStoredScriptHistory");
   if (!ssh.isInitialized())
   {
      LOGERR << "Trying to put uninitialized SSH into DB";
      return;
   }

   putValue(HISTORY, ssh.getDBKey(), 
      serializeDBValue(ssh, armoryDbType_, dbPruneType_));
}

////////////////////////////////////////////////////////////////////////////////
void LMDBBlockDatabase::putStoredSubHistory(StoredSubHistory & subssh)

{
   if (subssh.txioMap_.size() > 0)
      putValue(HISTORY, subssh.getDBKey(),
         serializeDBValue(subssh, this, armoryDbType_, dbPruneType_));
}

////////////////////////////////////////////////////////////////////////////////
void LMDBBlockDatabase::getStoredScriptHistorySummary( StoredScriptHistory & ssh,
   BinaryDataRef scrAddrStr) const
{
   LMDBEnv::Transaction tx;
   beginDBTransaction(&tx, HISTORY, LMDB::ReadOnly);

   LDBIter ldbIter = getIterator(HISTORY);
   ldbIter.seekTo(DB_PREFIX_SCRIPT, scrAddrStr);

   if(!ldbIter.seekToExact(DB_PREFIX_SCRIPT, scrAddrStr))
   {
      ssh.uniqueKey_.resize(0);
      return;
   }

   ssh.unserializeDBKey(ldbIter.getKeyRef());
   ssh.unserializeDBValue(ldbIter.getValueRef());
}

////////////////////////////////////////////////////////////////////////////////
bool LMDBBlockDatabase::getStoredScriptHistory( StoredScriptHistory & ssh,
                                               BinaryDataRef scrAddrStr,
                                               uint32_t startBlock,
                                               uint32_t endBlock) const
{
   LMDBEnv::Transaction tx;
   beginDBTransaction(&tx, HISTORY, LMDB::ReadOnly);
   LDBIter ldbIter = getIterator(HISTORY);

   if (!ldbIter.seekToExact(DB_PREFIX_SCRIPT, scrAddrStr))
   {
      ssh.uniqueKey_.resize(0);
      return false;
   }

   return readStoredScriptHistoryAtIter(ldbIter, ssh, startBlock, endBlock);
}

////////////////////////////////////////////////////////////////////////////////
bool LMDBBlockDatabase::getStoredSubHistoryAtHgtX(StoredSubHistory& subssh,
   const BinaryData& scrAddrStr, const BinaryData& hgtX) const
{
   BinaryWriter bw(scrAddrStr.getSize() + hgtX.getSize());
   bw.put_BinaryData(scrAddrStr);
   bw.put_BinaryData(hgtX);

   LMDBEnv::Transaction tx;
   beginDBTransaction(&tx, HISTORY, LMDB::ReadOnly);
   LDBIter ldbIter = getIterator(HISTORY);

   if (!ldbIter.seekToExact(DB_PREFIX_SCRIPT, bw.getDataRef()))
      return false;

   subssh.hgtX_ = hgtX;
   subssh.unserializeDBValue(ldbIter.getValueReader());
   return true;
}

////////////////////////////////////////////////////////////////////////////////
void LMDBBlockDatabase::getStoredScriptHistoryByRawScript(
                                             StoredScriptHistory & ssh,
                                             BinaryDataRef script) const
{
   BinaryData uniqueKey = BtcUtils::getTxOutScrAddr(script);
   getStoredScriptHistory(ssh, uniqueKey);
}


/////////////////////////////////////////////////////////////////////////////
// This doesn't actually return a SUBhistory, it grabs it and adds it to the
// regular-SSH object.  This does not affect balance or Txio count.  It's 
// simply filling in data that the SSH may be expected to have.  
bool LMDBBlockDatabase::fetchStoredSubHistory( StoredScriptHistory & ssh,
                                            BinaryData hgtX,
                                            bool createIfDNE,
                                            bool forceReadDB)
{
   auto subIter = ssh.subHistMap_.find(hgtX);
   if (!forceReadDB && ITER_IN_MAP(subIter, ssh.subHistMap_))
   {
      return true;
   }

   BinaryData key = ssh.uniqueKey_ + hgtX; 
   BinaryRefReader brr = getValueReader(BLKDATA, DB_PREFIX_SCRIPT, key);

   StoredSubHistory subssh;
   subssh.uniqueKey_ = ssh.uniqueKey_;
   subssh.hgtX_      = hgtX;

   if(brr.getSize() > 0)
      subssh.unserializeDBValue(brr);
   else if(!createIfDNE)
      return false;

   ssh.mergeSubHistory(subssh);
   
   return true;
}


////////////////////////////////////////////////////////////////////////////////
uint64_t LMDBBlockDatabase::getBalanceForScrAddr(BinaryDataRef scrAddr, bool withMulti)
{
   StoredScriptHistory ssh;
   if(!withMulti)
   {
      getStoredScriptHistorySummary(ssh, scrAddr); 
      return ssh.totalUnspent_;
   }
   else
   {
      getStoredScriptHistory(ssh, scrAddr);
      uint64_t total = ssh.totalUnspent_;
      map<BinaryData, UnspentTxOut> utxoList;
      map<BinaryData, UnspentTxOut>::iterator iter;
      getFullUTXOMapForSSH(ssh, utxoList, true);
      for(iter = utxoList.begin(); iter != utxoList.end(); iter++)
         if(iter->second.isMultisigRef())
            total += iter->second.getValue();
      return total;
   }
}


////////////////////////////////////////////////////////////////////////////////
// We need the block hashes and scripts, which need to be retrieved from the
// DB, which is why this method can't be part of StoredBlockObj.h/.cpp
bool LMDBBlockDatabase::getFullUTXOMapForSSH( 
                                StoredScriptHistory & ssh,
                                map<BinaryData, UnspentTxOut> & mapToFill,
                                bool withMultisig)
{
   if(!ssh.haveFullHistoryLoaded())
      return false;

   LMDBEnv::Transaction tx;
   beginDBTransaction(&tx, STXO, LMDB::ReadOnly);

   {
      for (const auto& ssPair : ssh.subHistMap_)
      {
         const StoredSubHistory & subSSH = ssPair.second;
         for (const auto& txioPair : subSSH.txioMap_)
         {
            const TxIOPair & txio = txioPair.second;
            if (txio.isUTXO())
            {
               BinaryData txoKey = txio.getDBKeyOfOutput();
               BinaryData txKey = txio.getTxRefOfOutput().getDBKey();
               uint16_t txoIdx = txio.getIndexOfOutput();


               StoredTxOut stxo;
               getStoredTxOut(stxo, txoKey);
               BinaryData txHash = getTxHashForLdbKey(txKey);

               mapToFill[txoKey] = UnspentTxOut(
                  txHash,
                  txoIdx,
                  stxo.blockHeight_,
                  txio.getValue(),
                  stxo.getScriptRef());
            }
         }
      }
   }

   return true;
}




////////////////////////////////////////////////////////////////////////////////
// We must guarantee that we don't overwrite data if 
void LMDBBlockDatabase::addRegisteredScript(BinaryDataRef rawScript, 
                                         uint32_t      blockCreated)
{
   BinaryData uniqKey = BtcUtils::getTxOutScrAddr(rawScript);
   // bool       isMulti = BtcUtils::isMultisigScript(rawScript);

   StoredScriptHistory ssh;
   getStoredScriptHistory(ssh, uniqKey);
   
   uint32_t scannedTo;
   if(!ssh.isInitialized())
   {
      // Script is not registered in the DB yet
      ssh.uniqueKey_  = uniqKey;
      ssh.version_    = ARMORY_DB_VERSION;
      ssh.alreadyScannedUpToBlk_ = blockCreated;
      //ssh.multisigDBKeys_.resize(0);
      putStoredScriptHistory(ssh);
   }
   else
   {
      if(blockCreated!=UINT32_MAX)
         scannedTo = max(ssh.alreadyScannedUpToBlk_, blockCreated);
      
      // Only overwrite if the data in the DB is incorrect
      if(scannedTo != ssh.alreadyScannedUpToBlk_)
      {
         ssh.alreadyScannedUpToBlk_ = scannedTo;
         putStoredScriptHistory(ssh);
      }
   }

   registeredSSHs_[uniqKey] = ssh;
}

/////////////////////////////////////////////////////////////////////////////
// TODO: We should also read the HeaderHgtList entries to get the blockchain
//       sorting that is saved in the DB.  But right now, I'm not sure what
//       that would get us since we are reading all the headers and doing
//       a fresh organize/sort anyway.
void LMDBBlockDatabase::readAllHeaders(
   const function<void(const BlockHeader&, uint32_t, uint8_t)> &callback
)
{
   LMDBEnv::Transaction tx;
   beginDBTransaction(&tx, HEADERS, LMDB::ReadOnly);

   LDBIter ldbIter = getIterator(HEADERS);

   if(!ldbIter.seekToStartsWith(DB_PREFIX_HEADHASH))
   {
      LOGWARN << "No headers in DB yet!";
      return;
   }
   
   StoredHeader sbh;
   BlockHeader  regHead;
   do
   {
      ldbIter.resetReaders();
      ldbIter.verifyPrefix(DB_PREFIX_HEADHASH);
   
      if(ldbIter.getKeyReader().getSizeRemaining() != 32)
      {
         LOGERR << "How did we get header hash not 32 bytes?";
         continue;
      }

      ldbIter.getKeyReader().get_BinaryData(sbh.thisHash_, 32);

      sbh.unserializeDBValue(HEADERS, ldbIter.getValueRef());
      regHead.unserialize(sbh.dataCopy_);
      regHead.setBlockSize(sbh.numBytes_);

      if (sbh.thisHash_ != regHead.getThisHash())
      {
         LOGWARN << "Corruption detected: block header hash " <<
            sbh.thisHash_.copySwapEndian().toHexStr() << " does not match "
            << regHead.getThisHash().copySwapEndian().toHexStr();
      }
      callback(regHead, sbh.blockHeight_, sbh.duplicateID_);

   } while(ldbIter.advanceAndRead(DB_PREFIX_HEADHASH));
}

////////////////////////////////////////////////////////////////////////////////
uint8_t LMDBBlockDatabase::getValidDupIDForHeight(uint32_t blockHgt) const
{
   auto iter = validDupByHeight_.find(blockHgt);

   if(iter == validDupByHeight_.end())
   {
      LOGERR << "Block height exceeds DupID lookup table";
      return UINT8_MAX;
   }

   return iter->second;
}

////////////////////////////////////////////////////////////////////////////////
void LMDBBlockDatabase::setValidDupIDForHeight(uint32_t blockHgt, uint8_t dup,
                                               bool overwrite)
{
   auto iter = validDupByHeight_.find(blockHgt);
   if (iter == validDupByHeight_.end())
      validDupByHeight_[blockHgt] = UINT8_MAX;

   uint8_t& dupid = validDupByHeight_[blockHgt];
   if (!overwrite && dupid != UINT8_MAX)
      return;

   dupid = dup;
}

////////////////////////////////////////////////////////////////////////////////
uint8_t LMDBBlockDatabase::getValidDupIDForHeight_fromDB(uint32_t blockHgt)
{

   BinaryData hgt4((uint8_t*)&blockHgt, 4);
   BinaryRefReader brrHgts = getValueReader(HEADERS, DB_PREFIX_HEADHGT, hgt4);

   if(brrHgts.getSize() == 0)
   {
      LOGERR << "Requested header does not exist in DB";
      return false;
   }

   uint8_t lenEntry = 33;
   uint8_t numDup = (uint8_t)(brrHgts.getSize() / lenEntry);
   for(uint8_t i=0; i<numDup; i++)
   {
      uint8_t dup8 = brrHgts.get_uint8_t(); 
      // BinaryDataRef thisHash = brrHgts.get_BinaryDataRef(lenEntry-1);
      if((dup8 & 0x80) > 0)
         return (dup8 & 0x7f);
   }

   LOGERR << "Requested a header-by-height but none were marked as main";
   return UINT8_MAX;
}


////////////////////////////////////////////////////////////////////////////////
void LMDBBlockDatabase::putStoredDBInfo(DB_SELECT db, 
   StoredDBInfo const & sdbi)
{
   SCOPED_TIMER("putStoredDBInfo");
   if(!sdbi.isInitialized())
   {
      LOGERR << "Tried to put DB info into DB but it's not initialized";
      return;
   }
   putValue(db, sdbi.getDBKey(), serializeDBValue(sdbi));
}

////////////////////////////////////////////////////////////////////////////////
bool LMDBBlockDatabase::getStoredDBInfo(DB_SELECT db, 
   StoredDBInfo & sdbi, bool warn)
{
   SCOPED_TIMER("getStoredDBInfo");
   LMDBEnv::Transaction tx;
   beginDBTransaction(&tx, db, LMDB::ReadOnly);

   BinaryRefReader brr = getValueRef(db, StoredDBInfo::getDBKey());
    
   if(brr.getSize() == 0 && warn) 
   {
      LOGERR << "No DB info key in database to get";
      return false;
   }
   sdbi.unserializeDBValue(brr);
   return true;
}

////////////////////////////////////////////////////////////////////////////////
// We assume that the SBH has the correct blockheight already included.  Will 
// adjust the dupID value in the SBH after we determine it.
// Will overwrite existing data, for simplicity, and so that this method allows
// us to easily replace/update data, even if overwriting isn't always necessary
//
// NOTE:  If you want this header to be marked valid/invalid, make sure the 
//        isMainBranch_ property of the SBH is set appropriate before calling.
uint8_t LMDBBlockDatabase::putStoredHeader( StoredHeader & sbh, 
   int32_t fnum, size_t offset,
   bool withBlkData, bool updateDupID, bool withStxo)
{
   SCOPED_TIMER("putStoredHeader");

   if (armoryDbType_ != ARMORY_DB_SUPER)
   {
      LOGERR << "This method is only meant for supernode";
      throw runtime_error("dbType incompatible with putStoredHeader");
   }

   // Put header into HEADERS DB
   uint8_t newDup = putBareHeader(sbh, updateDupID);

   ///////
   // If we only wanted to update the headers DB, we're done.
   if(!withBlkData)
      return newDup;

   LMDBEnv::Transaction txBlocks(dbEnv_[BLKDATA].get(), LMDB::ReadWrite);
   LMDBEnv::Transaction txHints(dbEnv_[TXHINTS].get(), LMDB::ReadWrite);
   LMDBEnv::Transaction txHist(dbEnv_[HISTORY].get(), LMDB::ReadWrite);
   BinaryData key = DBUtils::getBlkDataKey(sbh.blockHeight_, sbh.duplicateID_);

   {
      BinaryData metaKey = DBUtils::getBlkMetaKey(sbh.blockHeight_, sbh.duplicateID_);

      BinaryWriter bw;
      bw.put_uint32_t(fnum);
      bw.put_uint64_t(offset);
      bw.put_uint32_t(sbh.numBytes_);
      putValue(BLKDATA, BinaryDataRef(metaKey), bw.getDataRef());
   }


   BinaryWriter bwBlkData;
   BinaryData dbKey(sbh.getDBKey(true));

   sbh.serializeDBValue(bwBlkData, BLKDATA, armoryDbType_, dbPruneType_);
   putValue(BLKDATA, BinaryDataRef(key), bwBlkData.getDataRef());
   

   for(uint32_t i=0; i<sbh.numTx_; i++)
   {
      map<uint16_t, StoredTx>::iterator txIter = sbh.stxMap_.find(i);
      //if(txIter != sbh.stxMap_.end())
      if(ITER_IN_MAP(txIter, sbh.stxMap_))
      {
         // Make sure the txIndex value is correct, then dump it to DB.
         txIter->second.txIndex_ = i;

         // When writing out the tx, we always write out the TxOuts.  
         // (that's what the second "true" argument is specifying)
         // There's no situation where we indicate *at the block-header 
         // level*, that we want to put the Txs but not the TxOuts.  
         // In other contexts, it may be desired to put/update a Tx 
         // without updating the TxOuts.
         putStoredTx(txIter->second, withStxo);
      }
   }

   // If this is a valid block being put in BLKDATA DB, update DBInfo
   if(sbh.isMainBranch_ && withBlkData)
   {
      StoredDBInfo sdbiB;
      getStoredDBInfo(HISTORY, sdbiB);
      if(sbh.blockHeight_ > sdbiB.topBlkHgt_)
      {
         sdbiB.topBlkHgt_  = sbh.blockHeight_;
         sdbiB.topBlkHash_ = sbh.thisHash_;
         putStoredDBInfo(HISTORY, sdbiB);
      }
   }

   return newDup;
}


////////////////////////////////////////////////////////////////////////////////
// Puts bare header into HEADERS DB.  Use "putStoredHeader" to add to both
// (which actually calls this method as the first step)
//
// Returns the duplicateID of the header just inserted
uint8_t LMDBBlockDatabase::putBareHeader(StoredHeader & sbh, bool updateDupID)
{
   SCOPED_TIMER("putBareHeader");

   if(!sbh.isInitialized())
   {
      LOGERR << "Attempting to put uninitialized bare header into DB";
      return UINT8_MAX;
   }
   
   if (sbh.blockHeight_ == UINT32_MAX)
   {
      throw runtime_error("Attempted to put a header with no height");
   }

   // Batch the two operations to make sure they both hit the DB, or neither 
   LMDBEnv::Transaction tx;
   beginDBTransaction(&tx, HEADERS, LMDB::ReadWrite);

   StoredDBInfo sdbiH;
   getStoredDBInfo(HEADERS, sdbiH);


   uint32_t height  = sbh.blockHeight_;
   uint8_t sbhDupID = UINT8_MAX;

   // Check if it's already in the height-indexed DB - determine dupID if not
   StoredHeadHgtList hhl;
   getStoredHeadHgtList(hhl, height);

   bool alreadyInHgtDB = false;
   bool needToWriteHHL = false;
   if(hhl.dupAndHashList_.size() == 0)
   {
      sbhDupID = 0;
      hhl.addDupAndHash(0, sbh.thisHash_);
      if(sbh.isMainBranch_)
         hhl.preferredDup_ = 0;
      needToWriteHHL = true;
   }
   else
   {
      int8_t maxDup = -1;
      for(uint8_t i=0; i<hhl.dupAndHashList_.size(); i++)
      {
         uint8_t dup = hhl.dupAndHashList_[i].first;
         maxDup = max(maxDup, (int8_t)dup);
         if(sbh.thisHash_ == hhl.dupAndHashList_[i].second)
         {
            alreadyInHgtDB = true;
            sbhDupID = dup;
            if(hhl.preferredDup_ != dup && sbh.isMainBranch_ && updateDupID)
            {
               // The header was in the head-hgt list, but not preferred
               hhl.preferredDup_ = dup;
               needToWriteHHL = true;
            }
            break;
         }
      }

      if(!alreadyInHgtDB)
      {
         needToWriteHHL = true;
         sbhDupID = maxDup+1;
         hhl.addDupAndHash(sbhDupID, sbh.thisHash_);
         if(sbh.isMainBranch_ && updateDupID)
            hhl.preferredDup_ = sbhDupID;
      }
   }

   sbh.setKeyData(height, sbhDupID);
   

   if(needToWriteHHL)
      putStoredHeadHgtList(hhl);
      
   // Overwrite the existing hash-indexed entry, just in case the dupID was
   // not known when previously written.  
   putValue(HEADERS, DB_PREFIX_HEADHASH, sbh.thisHash_,
      serializeDBValue(sbh, HEADERS, armoryDbType_, dbPruneType_));

   // If this block is valid, update quick lookup table, and store it in DBInfo
   if(sbh.isMainBranch_)
   {
      setValidDupIDForHeight(sbh.blockHeight_, sbh.duplicateID_, updateDupID);
      if(sbh.blockHeight_ >= sdbiH.topBlkHgt_)
      {
         sdbiH.topBlkHgt_  = sbh.blockHeight_;
         sdbiH.topBlkHash_ = sbh.thisHash_;
         putStoredDBInfo(HEADERS, sdbiH);
      }
   }
   return sbhDupID;
}

////////////////////////////////////////////////////////////////////////////////
// "BareHeader" refers to 
bool LMDBBlockDatabase::getBareHeader(StoredHeader & sbh, 
                                   uint32_t blockHgt, 
                                   uint8_t dup)
{
   SCOPED_TIMER("getBareHeader");

   // Get the hash from the head-hgt list
   StoredHeadHgtList hhl;
   if(!getStoredHeadHgtList(hhl, blockHgt))
   {
      LOGERR << "No headers at height " << blockHgt;
      return false;
   }

   for(uint32_t i=0; i<hhl.dupAndHashList_.size(); i++)
      if(dup==hhl.dupAndHashList_[i].first)
         return getBareHeader(sbh, hhl.dupAndHashList_[i].second);

   return false;

}

////////////////////////////////////////////////////////////////////////////////
bool LMDBBlockDatabase::getBareHeader(StoredHeader & sbh, uint32_t blockHgt)
{
   SCOPED_TIMER("getBareHeader(duplookup)");

   uint8_t dupID = getValidDupIDForHeight(blockHgt);
   if(dupID == UINT8_MAX)
      LOGERR << "Headers DB has no block at height: " << blockHgt; 

   return getBareHeader(sbh, blockHgt, dupID);
}

////////////////////////////////////////////////////////////////////////////////
bool LMDBBlockDatabase::getBareHeader(StoredHeader & sbh, BinaryDataRef headHash)
{
   SCOPED_TIMER("getBareHeader(hashlookup)");

   BinaryRefReader brr = getValueReader(HEADERS, DB_PREFIX_HEADHASH, headHash);

   if(brr.getSize() == 0)
   {
      LOGERR << "Header found in HHL but hash does not exist in DB";
      return false;
   }
   sbh.unserializeDBValue(HEADERS, brr);
   return true;
}

////////////////////////////////////////////////////////////////////////////////
bool LMDBBlockDatabase::readRawBlockInFile(BinaryData& bd,
   uint16_t fnum, uint64_t offset, uint32_t blocksize) const
{
   bd.resize(blocksize);

#ifdef WIN32
   int fd = _open((*blkFiles_)[fnum].path.c_str(), _O_RDONLY | _O_BINARY);
   if (fd == -1)
   {
      LOGERR << "Header height&dup is not in blk files";
      return false;
   }

   if (_lseeki64(fd, offset, SEEK_SET) == -1LL)
   {
      LOGERR << "Header height&dup is not in blk files";
      return false;
   }

   if (_read(fd, bd.getPtr(), blocksize) == -1)
   {
      LOGERR << "Header height&dup is not in blk files";
      return false;
   }

   _close(fd);
#else
   int fd = open((*blkFiles_)[fnum].path.c_str(), O_RDONLY);
   if (fd == -1)
   {
      LOGERR << "Header height&dup is not in blk files";
      return false;
   }

   if (lseek(fd, offset, SEEK_SET) == -1)
   {
      LOGERR << "Header height&dup is not in blk files";
      return false;
   }

   if (read(fd, bd.getPtr(), blocksize) == -1)
   {
      LOGERR << "Header height&dup is not in blk files";
      return false;
   }

   close(fd);
#endif

   return true;
}

////////////////////////////////////////////////////////////////////////////////
bool LMDBBlockDatabase::getRawBlockFromFiles(BinaryData& bd,
   const BinaryData& dbKey) const
{
   BinaryRefReader brr;
   if (dbKey.getSize() == 4)
      brr = getValueReader(BLKDATA, DB_PREFIX_BLKMETA, dbKey);
   else
      brr = getValueReader(BLKDATA, dbKey);


   if (brr.getSize() == 0)
   {
      LOGERR << "Header height&dup is not in BLKDATA";
      return false;
   }

   uint16_t fnum = brr.get_uint32_t();
   uint64_t offset = brr.get_uint64_t();
   uint32_t blocksize = brr.get_uint32_t();

   return readRawBlockInFile(bd, fnum, offset, blocksize);
}

////////////////////////////////////////////////////////////////////////////////
bool LMDBBlockDatabase::getRawBlockFromFiles(BinaryData& bd,
   uint32_t blockHgt, uint8_t blockDup) const
{
   BinaryData blkKey = DBUtils::getBlkMetaKey(blockHgt, blockDup);

   return getRawBlockFromFiles(bd, blkKey);
}

////////////////////////////////////////////////////////////////////////////////
bool LMDBBlockDatabase::getRawBlockFromFiles(BinaryData& bd,
   LDBIter& ldbIter) const
{
   BinaryRefReader brr = ldbIter.getValueRef();
   if (brr.getSize() != 14)
   {
      LOGERR << "Header height&dup is not in BLKDATA";
      return false;
   }

   uint16_t fnum = brr.get_uint16_t();
   uint64_t offset = brr.get_uint64_t();
   uint32_t blocksize = brr.get_uint32_t();

   return readRawBlockInFile(bd, fnum, offset, blocksize);
}


////////////////////////////////////////////////////////////////////////////////
bool LMDBBlockDatabase::getStoredHeader( StoredHeader & sbh,
                                      uint32_t blockHgt,
                                      uint8_t blockDup,
                                      bool withTx) const
{
   SCOPED_TIMER("getStoredHeader");

   if (armoryDbType_ == ARMORY_DB_SUPER)
   {
      LMDBEnv::Transaction tx(dbEnv_[BLKDATA].get(), LMDB::ReadOnly);
      if (!withTx)
      {
         //////
         // Don't need to mess with seeking if we don't need the transactions.
         BinaryData blkKey = DBUtils::getBlkDataKey(blockHgt, blockDup);
         BinaryRefReader brr = getValueReader(BLKDATA, blkKey);
         if (brr.getSize() == 0)
         {
            LOGERR << "Header height&dup is not in BLKDATA";
            return false;
         }
         sbh.blockHeight_ = blockHgt;
         sbh.duplicateID_ = blockDup;
         sbh.unserializeDBValue(BLKDATA, brr, false);
         sbh.isMainBranch_ = (blockDup == getValidDupIDForHeight(blockHgt));
         return true;
      }
      else
      {
         //////
         // Do the iterator thing because we're going to traverse the whole block
         LDBIter ldbIter = getIterator(BLKDATA);
         if (!ldbIter.seekToExact(DBUtils::getBlkDataKey(blockHgt, blockDup)))
         {
            LOGERR << "Header heigh&dup is not in BLKDATA DB";
            LOGERR << "(" << blockHgt << ", " << blockDup << ")";
            return false;
         }

         // Now we read the whole block, not just the header
         bool success = readStoredBlockAtIter(ldbIter, sbh);
         sbh.isMainBranch_ = (blockDup == getValidDupIDForHeight(blockHgt));
         return success;
      }
   }
   else
   {
      LMDBEnv::Transaction tx(dbEnv_[BLKDATA].get(), LMDB::ReadOnly);

      BinaryData bd;
      if(!getRawBlockFromFiles(bd, blockHgt, blockDup))
      {
         LOGERR << "Header height&dup is not in BLKDATA";
         return false;
      }

      sbh.blockHeight_ = blockHgt;
      sbh.duplicateID_ = blockDup;
      
      if (!withTx)
      {
         sbh.unserializeDBValue(BLKDATA, bd, false);
      }
      else
      {
         //Fullnode, need to unserialize txn too
         try
         {
            sbh.unserializeFullBlock(BinaryRefReader(bd), true, false);
         }
         catch(BlockDeserializingException &)
         {
            throw BlockDeserializingException("Error parsing block (corrupt?) and block header invalid");
         }
      }

      sbh.isMainBranch_ = (blockDup == getValidDupIDForHeight(blockHgt));
      return true;
   }
}

////////////////////////////////////////////////////////////////////////////////
bool LMDBBlockDatabase::getStoredHeader( StoredHeader & sbh,
                                      BinaryDataRef headHash, 
                                      bool withTx) const
{
   SCOPED_TIMER("getStoredHeader(hashlookup)");

   BinaryDataRef headEntry = getValueNoCopy(HEADERS, DB_PREFIX_HEADHASH, headHash);
   if(headEntry.getSize() == 0)
   {
      LOGERR << "Requested header that is not in DB";
      return false;
   }
   
   BinaryRefReader brr(headEntry);
   sbh.unserializeDBValue(HEADERS, brr);

   return getStoredHeader(sbh, sbh.blockHeight_, sbh.duplicateID_, withTx);
}


////////////////////////////////////////////////////////////////////////////////
/*
bool LMDBBlockDatabase::getStoredHeader( StoredHeader & sbh,
                                      uint32_t blockHgt,
                                      bool withTx)
{
   SCOPED_TIMER("getStoredHeader(duplookup)");

   uint8_t dupID = getValidDupIDForHeight(blockHgt);
   if(dupID == UINT8_MAX)
      LOGERR << "Headers DB has no block at height: " << blockHgt; 

   return getStoredHeader(sbh, blockHgt, dupID, withTx);
}
*/

////////////////////////////////////////////////////////////////////////////////
void LMDBBlockDatabase::updateStoredTx(StoredTx & stx)
{
   // Add the individual TxOut entries if requested

   uint32_t version = READ_UINT32_LE(stx.dataCopy_.getPtr());

   for (auto& stxo : stx.stxoMap_)
   {      // Make sure all the parameters of the TxOut are set right 
      stxo.second.txVersion_ = version;
      stxo.second.blockHeight_ = stx.blockHeight_;
      stxo.second.duplicateID_ = stx.duplicateID_;
      stxo.second.txIndex_ = stx.txIndex_;
      stxo.second.txOutIndex_ = stxo.first;
      putStoredTxOut(stxo.second);
   }
}


////////////////////////////////////////////////////////////////////////////////
// This assumes that this new tx is "preferred" and will update the list as such
void LMDBBlockDatabase::putStoredTx( StoredTx & stx, bool withTxOut)
{
   if (armoryDbType_ != ARMORY_DB_SUPER)
   {
      LOGERR << "putStoredTx is only meant for Supernode";
      throw runtime_error("mismatch dbType with putStoredTx");
   }

   SCOPED_TIMER("putStoredTx");
   BinaryData ldbKey = DBUtils::getBlkDataKeyNoPrefix(stx.blockHeight_, 
                                                      stx.duplicateID_, 
                                                      stx.txIndex_);


   // First, check if it's already in the hash-indexed DB
   StoredTxHints sths;
   getStoredTxHints(sths, stx.thisHash_);

   // Check whether the hint already exists in the DB
   bool needToAddTxToHints = true;
   bool needToUpdateHints = false;
   for(uint32_t i=0; i<sths.dbKeyList_.size(); i++)
   {
      if(sths.dbKeyList_[i] == ldbKey)
      {
         needToAddTxToHints = false;
         needToUpdateHints = (sths.preferredDBKey_!=ldbKey);
         sths.preferredDBKey_ = ldbKey;
         break;
      }
   }

   // Add it to the hint list if needed
   if(needToAddTxToHints)
   {
      sths.dbKeyList_.push_back(ldbKey);
      sths.preferredDBKey_ = ldbKey;
   }

   if(needToAddTxToHints || needToUpdateHints)
      putStoredTxHints(sths);

   // Now add the base Tx entry in the BLKDATA DB.
   BinaryWriter bw;
   stx.serializeDBValue(bw, armoryDbType_, dbPruneType_);
   putValue(BLKDATA, DB_PREFIX_TXDATA, ldbKey, bw.getDataRef());


   // Add the individual TxOut entries if requested
   if(withTxOut)
   {
      LMDBEnv::Transaction txstxo(dbEnv_[STXO].get(), LMDB::ReadWrite);

      map<uint16_t, StoredTxOut>::iterator iter;
      for(iter  = stx.stxoMap_.begin();
          iter != stx.stxoMap_.end();
          iter++)
      {
         // Make sure all the parameters of the TxOut are set right 
         iter->second.txVersion_   = READ_UINT32_LE(stx.dataCopy_.getPtr());
         iter->second.blockHeight_ = stx.blockHeight_;
         iter->second.duplicateID_ = stx.duplicateID_;
         iter->second.txIndex_     = stx.txIndex_;
         iter->second.txOutIndex_  = iter->first;
         putStoredTxOut(iter->second);
      }
   }
}

////////////////////////////////////////////////////////////////////////////////
void LMDBBlockDatabase::putStoredZC(StoredTx & stx, const BinaryData& zcKey)
{
   SCOPED_TIMER("putStoredTx");

   // Now add the base Tx entry in the BLKDATA DB.
   BinaryWriter bw;
   stx.serializeDBValue(bw, armoryDbType_, dbPruneType_);
   bw.put_uint32_t(stx.unixTime_);
   putValue(ZEROCONF, DB_PREFIX_ZCDATA, zcKey, bw.getDataRef());

   // Add the individual TxOut entries
   {
      map<uint16_t, StoredTxOut>::iterator iter;
      for (iter = stx.stxoMap_.begin();
         iter != stx.stxoMap_.end();
         iter++)
      {
         // Make sure all the parameters of the TxOut are set right 
         iter->second.txVersion_ = READ_UINT32_LE(stx.dataCopy_.getPtr());
         //iter->second.blockHeight_ = stx.blockHeight_;
         //iter->second.duplicateID_ = stx.duplicateID_;
         iter->second.txIndex_ = stx.txIndex_;
         iter->second.txOutIndex_ = iter->first;
         BinaryData zcStxoKey(zcKey);
         zcStxoKey.append(WRITE_UINT16_BE(iter->second.txOutIndex_));
         putStoredZcTxOut(iter->second, zcStxoKey);
      }
   }
}

////////////////////////////////////////////////////////////////////////////////
void LMDBBlockDatabase::updatePreferredTxHint( BinaryDataRef hashOrPrefix,
                                            BinaryData    preferDBKey)
{
   SCOPED_TIMER("updatePreferredTxHint");
   StoredTxHints sths;
   getStoredTxHints(sths, hashOrPrefix);

   if(sths.preferredDBKey_ == preferDBKey)
      return;

   // Check whether the hint already exists in the DB
   bool exists = false;
   for(uint32_t i=0; i<sths.dbKeyList_.size(); i++)
   {
      if(sths.dbKeyList_[i] == preferDBKey)
      {
         exists = true;
         break;
      }
   }

   if(!exists)
   {
      LOGERR << "Key not in hint list, something is wrong";
      return;
   }

   // sths.dbKeyList_.push_back(preferDBKey);

   sths.preferredDBKey_ = preferDBKey;
   putStoredTxHints(sths);

}

////////////////////////////////////////////////////////////////////////////////
// We assume we have a valid iterator left at the header entry for this block
bool LMDBBlockDatabase::readStoredBlockAtIter(LDBIter & ldbIter, DBBlock & sbh) const
{
   SCOPED_TIMER("readStoredBlockAtIter");

   ldbIter.resetReaders();
   BinaryData blkDataKey(ldbIter.getKeyReader().getCurrPtr(), 5);

   BLKDATA_TYPE bdtype = DBUtils::readBlkDataKey(ldbIter.getKeyReader(),
                                                 sbh.blockHeight_,
                                                 sbh.duplicateID_);

   if (bdtype == NOT_BLKDATA)
      return false;
      //throw runtime_error("readStoredBlockAtIter: tried to readBlkDataKey, got NOT_BLKDATA");
   
   if (armoryDbType_ != ARMORY_DB_SUPER)
   {
      try
      {
         sbh.blockHeight_ = DBUtils::hgtxToHeight(ldbIter.getKey().getSliceRef(1, 4));
         sbh.duplicateID_ = DBUtils::hgtxToDupID(ldbIter.getKey().getSliceRef(1, 4));
      
         BinaryData bd;
         getRawBlockFromFiles(bd, ldbIter);
         sbh.unserializeFullBlock(bd.getRef(), true, false);
         //ldbIter.advanceAndRead();
      }
      catch (BlockDeserializingException &)
      {
         return false;
      }
      
      return true;
   }

   // Grab the header first, then iterate over 
   sbh.unserializeDBValue(BLKDATA, ldbIter.getValueRef(), false);
   sbh.isMainBranch_ = (sbh.duplicateID_==getValidDupIDForHeight(sbh.blockHeight_));

   // If for some reason we hit the end of the DB without any tx, bail
   //if(!ldbIter.advanceAndRead(DB_PREFIX_TXDATA)
      //return true;  // this isn't an error, it's an block w/o any StoredTx

   // Now start iterating over the tx data
   uint32_t tempHgt;
   uint8_t  tempDup;
   uint16_t currIdx;
   ldbIter.advanceAndRead();
   while(ldbIter.checkKeyStartsWith(blkDataKey))
   {

      // We can't just read the the tx, because we have to guarantee 
      // there's a place for it in the sbh.stxMap_
      BLKDATA_TYPE bdtype = DBUtils::readBlkDataKey(ldbIter.getKeyReader(), 
                                                   tempHgt, 
                                                   tempDup,
                                                   currIdx);
      
      if(currIdx >= sbh.numTx_)
      {
         LOGERR << "Invalid txIndex at height " << (sbh.blockHeight_)
                    << " index " << currIdx;
         return false;
      }

      DBTx& thisTx = sbh.getTxByIndex(currIdx);

      readStoredTxAtIter(ldbIter,
                         sbh.blockHeight_, 
                         sbh.duplicateID_, 
                         thisTx);
   }
   return true;
} 


////////////////////////////////////////////////////////////////////////////////
// We assume we have a valid iterator left at the beginning of (potentially) a 
// transaction in this block.  It's okay if it starts at at TxOut entry (in 
// some instances we may not have a Tx entry, but only the TxOuts).
bool LMDBBlockDatabase::readStoredTxAtIter( LDBIter & ldbIter,
                                         uint32_t height,
                                         uint8_t  dupID,
                                         DBTx & stx) const
{
   SCOPED_TIMER("readStoredTxAtIter");
   BinaryData blkPrefix = DBUtils::getBlkDataKey(height, dupID);

   // Make sure that we are still within the desired block (but beyond header)
   ldbIter.resetReaders();
   BinaryData key = ldbIter.getKey();
   if(!key.startsWith(blkPrefix) || key.getSize() < 7)
      return false;

   // Check that we are at a tx with the correct height & dup
   uint32_t storedHgt;
   uint8_t  storedDup;
   uint16_t storedIdx;
   DBUtils::readBlkDataKey(ldbIter.getKeyReader(), storedHgt, storedDup, storedIdx);

   if(storedHgt != height || storedDup != dupID)
      return false;

   // Make sure the stx has correct height/dup/idx
   stx.blockHeight_ = storedHgt;
   stx.duplicateID_ = storedDup;
   stx.txIndex_     = storedIdx;

   // Use a temp variable instead of stx.numBytes_ directly, because the 
   // stx.unserializeDBValue() call will reset numBytes to UINT32_MAX.
   // Assign it at the end, if we're confident we have the correct value.
   size_t nbytes  = 0;
   BinaryData txPrefix = DBUtils::getBlkDataKey(height, dupID, stx.txIndex_);

   ldbIter.resetReaders();
   do
   {
      // Stop if key doesn't start with [PREFIX | HGT | DUP | TXIDX]
      if(!ldbIter.checkKeyStartsWith(txPrefix))
         break;


      // Read the prefix, height and dup 
      uint16_t txOutIdx;
      BLKDATA_TYPE bdtype = DBUtils::readBlkDataKey(ldbIter.getKeyReader(),
                                           stx.blockHeight_,
                                           stx.duplicateID_,
                                           stx.txIndex_,
                                           txOutIdx);

      // Now actually process the iter value
      if(bdtype == BLKDATA_TX)
      {
         // Get everything else from the iter value
         stx.unserializeDBValue(ldbIter.getValueRef());
         nbytes += stx.getDataCopyRef().getSize();
      }
      else if(bdtype == BLKDATA_TXOUT)
      {
         StoredTxOut & stxo = stx.initAndGetStxoByIndex(txOutIdx);
         readStoredTxOutAtIter(ldbIter, height, dupID, stx.txIndex_, stxo);
         nbytes += stxo.dataCopy_.getSize();
      }
      else
      {
         LOGERR << "Unexpected BLKDATA entry while iterating";
         return false;
      }

   } while(ldbIter.advanceAndRead(DB_PREFIX_TXDATA));

   //create STXO iter
   LMDBEnv::Transaction stxotx(dbEnv_[STXO].get(), LMDB::ReadOnly);
   LDBIter stxoDbIter = getIterator(STXO);

   stxoDbIter.seekTo(key);
   do
   {
      // Stop if key doesn't start with [PREFIX | HGT | DUP | TXIDX]
      if (!stxoDbIter.checkKeyStartsWith(txPrefix))
         break;


      // Read the prefix, height and dup 
      uint16_t txOutIdx;
      BLKDATA_TYPE bdtype = DBUtils::readBlkDataKey(stxoDbIter.getKeyReader(),
         stx.blockHeight_,
         stx.duplicateID_,
         stx.txIndex_,
         txOutIdx);

      // Now actually process the iter value
      if (bdtype == BLKDATA_TXOUT)
      {
         StoredTxOut & stxo = stx.initAndGetStxoByIndex(txOutIdx);
         readStoredTxOutAtIter(stxoDbIter, height, dupID, stx.txIndex_, stxo);
         nbytes += stxo.dataCopy_.getSize();
      }
      else
      {
         LOGERR << "Unexpected BLKDATA entry while iterating";
         return false;
      }

   } while (stxoDbIter.advanceAndRead(DB_PREFIX_TXDATA));

   // If have the correct size, save it, otherwise ignore the computation
   stx.numBytes_ = stx.haveAllTxOut() ? nbytes : UINT32_MAX;

   return true;
} 


////////////////////////////////////////////////////////////////////////////////
bool LMDBBlockDatabase::readStoredTxOutAtIter(
                                       LDBIter & ldbIter, 
                                       uint32_t height,
                                       uint8_t  dupID,
                                       uint16_t txIndex,
                                       StoredTxOut & stxo) const
{
   if(ldbIter.getKeyRef().getSize() < 9)
      return false;

   ldbIter.resetReaders();

   // Check that we are at a tx with the correct height & dup & txIndex
   uint32_t keyHgt;
   uint8_t  keyDup;
   uint16_t keyTxIdx;
   uint16_t keyTxOutIdx;
   DBUtils::readBlkDataKey(ldbIter.getKeyReader(), 
                          keyHgt, keyDup, keyTxIdx, keyTxOutIdx);

   if(keyHgt != height || keyDup != dupID || keyTxIdx != txIndex)
      return false;

   stxo.blockHeight_ = height;
   stxo.duplicateID_ = dupID;
   stxo.txIndex_     = txIndex;
   stxo.txOutIndex_  = keyTxOutIdx;

   stxo.unserializeDBValue(ldbIter.getValueRef());

   return true;
}


////////////////////////////////////////////////////////////////////////////////
Tx LMDBBlockDatabase::getFullTxCopy( BinaryData ldbKey6B ) const
{
   SCOPED_TIMER("getFullTxCopy");
   if(ldbKey6B.getSize() != 6)
   {
      LOGERR << "Provided zero-length ldbKey6B";
      return Tx();
   }
   
   if (armoryDbType_ == ARMORY_DB_SUPER)
   {
      LMDBEnv::Transaction tx(dbEnv_[BLKDATA].get(), LMDB::ReadOnly);

      LDBIter ldbIter = getIterator(BLKDATA);
      if (!ldbIter.seekToStartsWith(DB_PREFIX_TXDATA, ldbKey6B))
      {
         LOGERR << "TxRef key does not exist in BLKDATA DB";
         return Tx();
      }

      BinaryData hgtx = ldbKey6B.getSliceCopy(0, 4);
      StoredTx stx;
      readStoredTxAtIter(ldbIter,
         DBUtils::hgtxToHeight(hgtx),
         DBUtils::hgtxToDupID(hgtx),
         stx);

      if (!stx.haveAllTxOut())
      {
         LOGERR << "Requested full Tx but not all TxOut available";
         return Tx();
      }

      return stx.getTxCopy();
   }
   else
   {
      //Fullnode, pull full block, deserialize then return Tx
      uint16_t txid = READ_UINT16_BE(ldbKey6B.getSliceRef(4, 2));
      
      LMDBEnv::Transaction tx(dbEnv_[BLKDATA].get(), LMDB::ReadOnly);

      BinaryData bd;
      if (!getRawBlockFromFiles(bd, ldbKey6B.getSliceRef(0, 4)))
         return Tx();

      BinaryRefReader brr(bd);

      brr.advance(HEADER_SIZE);
      uint32_t nTx = (uint32_t)brr.get_var_int();

      if (txid >= nTx)
      {
         LOGERR << "Requested full Tx but not all TxOut available";
         return Tx();
      }

      uint32_t i = 0;
      while (i < txid)
      {
         uint32_t nBytes = BtcUtils::TxCalcLength(
            brr.getCurrPtr(), brr.getSizeRemaining(), nullptr, nullptr);
         brr.advance(nBytes);
         ++i;
      }

      return Tx(brr);
   }
}

////////////////////////////////////////////////////////////////////////////////
Tx LMDBBlockDatabase::getFullTxCopy( uint32_t hgt, uint16_t txIndex) const
{
   SCOPED_TIMER("getFullTxCopy");
   uint8_t dup = getValidDupIDForHeight(hgt);
   if(dup == UINT8_MAX)
      LOGERR << "Headers DB has no block at height: " << hgt;

   BinaryData ldbKey = DBUtils::getBlkDataKey(hgt, dup, txIndex);
   return getFullTxCopy(ldbKey);
}

////////////////////////////////////////////////////////////////////////////////
Tx LMDBBlockDatabase::getFullTxCopy( 
   uint32_t hgt, uint8_t dup, uint16_t txIndex) const
{
   SCOPED_TIMER("getFullTxCopy");
   BinaryData ldbKey = DBUtils::getBlkDataKey(hgt, dup, txIndex);
   return getFullTxCopy(ldbKey);
}


////////////////////////////////////////////////////////////////////////////////
TxOut LMDBBlockDatabase::getTxOutCopy( 
   BinaryData ldbKey6B, uint16_t txOutIdx) const
{
   SCOPED_TIMER("getTxOutCopy");
   BinaryWriter bw(8);
   bw.put_BinaryData(ldbKey6B);
   bw.put_uint16_t(txOutIdx, BIGENDIAN);
   BinaryDataRef ldbKey8 = bw.getDataRef();

   TxOut txoOut;

   BinaryRefReader brr;
   
   if (!ldbKey6B.startsWith(ZCprefix_))
      brr = getValueReader(STXO, DB_PREFIX_TXDATA, ldbKey8);
   else
      brr = getValueReader(ZEROCONF, DB_PREFIX_ZCDATA, ldbKey8);

   if(brr.getSize()==0) 
   {
      LOGERR << "TxOut key does not exist in BLKDATA DB";
      return TxOut();
   }

   TxRef parent(ldbKey6B);

   brr.advance(2);
   txoOut.unserialize_checked(
      brr.getCurrPtr(), brr.getSizeRemaining(), 0, parent, (uint32_t)txOutIdx);
   return txoOut;
}


////////////////////////////////////////////////////////////////////////////////
TxIn LMDBBlockDatabase::getTxInCopy( 
   BinaryData ldbKey6B, uint16_t txInIdx) const
{
   SCOPED_TIMER("getTxInCopy");

   if (armoryDbType_ == ARMORY_DB_SUPER)
   {
      TxIn txiOut;
      BinaryRefReader brr = getValueReader(BLKDATA, DB_PREFIX_TXDATA, ldbKey6B);
      if (brr.getSize() == 0)
      {
         LOGERR << "TxOut key does not exist in BLKDATA DB";
         return TxIn();
      }

      BitUnpacker<uint16_t> bitunpack(brr); // flags
      uint16_t dbVer = bitunpack.getBits(4);
      (void)dbVer;
      uint16_t txVer = bitunpack.getBits(2);
      (void)txVer;
      uint16_t txSer = bitunpack.getBits(4);

      brr.advance(32);


      if (txSer != TX_SER_FULL && txSer != TX_SER_FRAGGED)
      {
         LOGERR << "Tx not available to retrieve TxIn";
         return TxIn();
      }
      else
      {
         bool isFragged = txSer == TX_SER_FRAGGED;
         vector<size_t> offsetsIn;
         BtcUtils::StoredTxCalcLength(brr.getCurrPtr(), isFragged, &offsetsIn);
         if ((uint32_t)(offsetsIn.size() - 1) < (uint32_t)(txInIdx + 1))
         {
            LOGERR << "Requested TxIn with index greater than numTxIn";
            return TxIn();
         }
         TxRef parent(ldbKey6B);
         uint8_t const * txInStart = brr.exposeDataPtr() + 34 + offsetsIn[txInIdx];
         uint32_t txInLength = offsetsIn[txInIdx + 1] - offsetsIn[txInIdx];
         TxIn txin;
         txin.unserialize_checked(txInStart, brr.getSize() - 34 - offsetsIn[txInIdx], txInLength, parent, txInIdx);
         return txin;
      }
   }
   else
   {
      Tx thisTx = getFullTxCopy(ldbKey6B);
      return thisTx.getTxInCopy(txInIdx);
   }
}




////////////////////////////////////////////////////////////////////////////////
BinaryData LMDBBlockDatabase::getTxHashForLdbKey( BinaryDataRef ldbKey6B ) const
{
   SCOPED_TIMER("getTxHashForLdbKey");
   BinaryRefReader stxVal;
   
   if (!ldbKey6B.startsWith(ZCprefix_))
   {
      if (armoryDbType_ == ARMORY_DB_SUPER)
      {
         {
            LMDBEnv::Transaction tx(dbEnv_[BLKDATA].get(), LMDB::ReadOnly);
            stxVal = getValueReader(BLKDATA, DB_PREFIX_TXDATA, ldbKey6B);
         }

         if (stxVal.getSize() == 0)
         {
            LOGERR << "TxRef key does not exist in BLKDATA DB";
            return BinaryData(0);
         }

         // We can't get here unless we found the precise Tx entry we were looking for
         stxVal.advance(2);
         return stxVal.get_BinaryData(32);
      }
      else
      {
         //Fullnode, check the HISTORY DB for the txhash
         {
            LMDBEnv::Transaction tx(dbEnv_[HISTORY].get(), LMDB::ReadOnly);

            BinaryData keyFull(ldbKey6B.getSize() + 1);
            keyFull[0] = (uint8_t)DB_PREFIX_TXDATA;
            ldbKey6B.copyTo(keyFull.getPtr() + 1, ldbKey6B.getSize());

            BinaryDataRef txData = getValueNoCopy(HISTORY, keyFull);

            if (txData.getSize() >= 36)
               return txData.getSliceRef(4, 32);
         }
         //else pull the full block then grab the txhash
         {
            LMDBEnv::Transaction tx(dbEnv_[BLKDATA].get(), LMDB::ReadOnly);
            auto thisTx = getFullTxCopy(ldbKey6B);

            return thisTx.getThisHash();
         }
      }
   }
   else
   {
      LMDBEnv::Transaction tx(dbEnv_[ZEROCONF].get(), LMDB::ReadOnly);
      stxVal = getValueReader(ZEROCONF, DB_PREFIX_ZCDATA, ldbKey6B);

      if (stxVal.getSize() == 0)
      {
         LOGERR << "TxRef key does not exist in BLKDATA DB";
         return BinaryData(0);
      }

      // We can't get here unless we found the precise Tx entry we were looking for
      stxVal.advance(2);
      return stxVal.get_BinaryData(32);
   }
}

////////////////////////////////////////////////////////////////////////////////
BinaryData LMDBBlockDatabase::getTxHashForHeightAndIndex( uint32_t height,
                                                       uint16_t txIndex)
{
   SCOPED_TIMER("getTxHashForHeightAndIndex");
   uint8_t dup = getValidDupIDForHeight(height);
   if(dup == UINT8_MAX)
      LOGERR << "Headers DB has no block at height: " << height;
   return getTxHashForLdbKey(DBUtils::getBlkDataKeyNoPrefix(height, dup, txIndex));
}

////////////////////////////////////////////////////////////////////////////////
BinaryData LMDBBlockDatabase::getTxHashForHeightAndIndex( uint32_t height,
                                                       uint8_t  dupID,
                                                       uint16_t txIndex)
{
   SCOPED_TIMER("getTxHashForHeightAndIndex");
   return getTxHashForLdbKey(DBUtils::getBlkDataKeyNoPrefix(height, dupID, txIndex));
}

////////////////////////////////////////////////////////////////////////////////
StoredTxHints LMDBBlockDatabase::getHintsForTxHash(BinaryDataRef txHash) const
{
   SCOPED_TIMER("getAllHintsForTxHash");
   StoredTxHints sths;
   sths.txHashPrefix_ = txHash.getSliceRef(0,4);
   BinaryRefReader brr;

   if (armoryDbType_ == ARMORY_DB_SUPER)
      brr = getValueReader(BLKDATA, DB_PREFIX_TXHINTS, sths.txHashPrefix_);
   else
      brr = getValueReader(TXHINTS, DB_PREFIX_TXHINTS, sths.txHashPrefix_);

   if(brr.getSize() == 0)
   {
      // Don't need to throw any errors, we frequently ask for tx that DNE
      //LOGERR << "No hints for prefix: " << sths.txHashPrefix_.toHexStr();
   }
   else
      sths.unserializeDBValue(brr);

   return sths;
}


////////////////////////////////////////////////////////////////////////////////
bool LMDBBlockDatabase::getStoredTx( StoredTx & stx,
                                  BinaryDataRef txHashOrDBKey) const
{
   uint32_t sz = txHashOrDBKey.getSize();
   if(sz == 32)
      return getStoredTx_byHash(txHashOrDBKey, &stx);
   else if(sz == 6 || sz == 7)
      return getStoredTx_byDBKey(stx, txHashOrDBKey);
   else
   {
      LOGERR << "Unrecognized input string: " << txHashOrDBKey.toHexStr();
      return false;
   }
}

////////////////////////////////////////////////////////////////////////////////
bool LMDBBlockDatabase::getStoredTx_byDBKey( StoredTx & stx,
                                          BinaryDataRef dbKey) const
{
   uint32_t hgt;
   uint8_t  dup;
   uint16_t txi;

   BinaryRefReader brrKey(dbKey);

   if(dbKey.getSize() == 6)
      DBUtils::readBlkDataKeyNoPrefix(brrKey, hgt, dup, txi);
   else if(dbKey.getSize() == 7)
      DBUtils::readBlkDataKey(brrKey, hgt, dup, txi);
   else
   {
      LOGERR << "Unrecognized input string: " << dbKey.toHexStr();
      return false;
   }

   return getStoredTx(stx, hgt, dup, txi, true);
}

////////////////////////////////////////////////////////////////////////////////
bool LMDBBlockDatabase::getStoredZcTx(StoredTx & stx,
   BinaryDataRef zcKey) const
{
    //only by zcKey
   BinaryData zcDbKey;

   if (zcKey.getSize() == 6)
   {
      zcDbKey = BinaryData(7);
      uint8_t* ptr = zcDbKey.getPtr();
      ptr[0] = DB_PREFIX_ZCDATA;
      memcpy(ptr + 1, zcKey.getPtr(), 6);
   }
   else
      zcDbKey = zcKey;

   LDBIter ldbIter = getIterator(ZEROCONF);
   if (!ldbIter.seekToExact(zcDbKey))
   {
      LOGERR << "BLKDATA DB does not have the requested ZC tx";
      LOGERR << "(" << zcKey.toHexStr() << ")";
      return false;
   }

   size_t nbytes = 0;
   do
   {
      // Stop if key doesn't start with [PREFIX | ZCkey | TXIDX]
      if(!ldbIter.checkKeyStartsWith(zcDbKey))
         break;


      // Read the prefix, height and dup 
      uint16_t txOutIdx;
      BinaryRefReader txKey = ldbIter.getKeyReader();

      // Now actually process the iter value
      if(txKey.getSize()==7)
      {
         // Get everything else from the iter value
         stx.unserializeDBValue(ldbIter.getValueRef());
         nbytes += stx.dataCopy_.getSize();
      }
      else if(txKey.getSize() == 9)
      {
         txOutIdx = READ_UINT16_BE(ldbIter.getKeyRef().getSliceRef(7, 2));
         StoredTxOut & stxo = stx.stxoMap_[txOutIdx];
         stxo.unserializeDBValue(ldbIter.getValueRef());
         stxo.parentHash_ = stx.thisHash_;
         stxo.txVersion_  = stx.version_;
         stxo.txOutIndex_ = txOutIdx;
         nbytes += stxo.dataCopy_.getSize();
      }
      else
      {
         LOGERR << "Unexpected BLKDATA entry while iterating";
         return false;
      }

   } while(ldbIter.advanceAndRead(DB_PREFIX_ZCDATA));


   stx.numBytes_ = stx.haveAllTxOut() ? nbytes : UINT32_MAX;

   return true;
}

////////////////////////////////////////////////////////////////////////////////
// We assume that the first TxHint that matches is correct.  This means that 
// when we mark a transaction/block valid, we need to make sure all the hints
// lists have the correct one in front.  Luckily, the TXHINTS entries are tiny 
// and the number of modifications to make for each reorg is small.
bool LMDBBlockDatabase::getStoredTx_byHash(BinaryDataRef txHash,
                                           StoredTx* stx,
                                           BinaryData *DBkey) const
{
   SCOPED_TIMER("getStoredTx");
   if (stx == nullptr && DBkey == nullptr)
      return false;

   BinaryData hash4(txHash.getSliceRef(0,4));
   
   LMDBEnv::Transaction txHints(dbEnv_[TXHINTS].get(), LMDB::ReadOnly);
   LMDBEnv::Transaction txBlkData(dbEnv_[BLKDATA].get(), LMDB::ReadOnly);

   BinaryRefReader brrHints = getValueRef(TXHINTS, DB_PREFIX_TXHINTS, hash4);

   uint32_t valSize = brrHints.getSize();

   if(valSize < 2)
   {
      //LOGERR << "No tx in DB with hash: " << txHash.toHexStr();
      return false;
   }

   LDBIter ldbIter = getIterator(BLKDATA);
   
   uint32_t numHints = (uint32_t)brrHints.get_var_int();
   uint32_t height;
   uint8_t  dup;
   uint16_t txIdx;
   for(uint32_t i=0; i<numHints; i++)
   {
      BinaryDataRef hint = brrHints.get_BinaryDataRef(6);
      BinaryRefReader brrHint(hint);
      BLKDATA_TYPE bdtype = DBUtils::readBlkDataKeyNoPrefix(
         brrHint, height, dup, txIdx);

      if (dup != getValidDupIDForHeight(height) && numHints > 1)
         continue;

      BinaryData gettxhash = getTxHashForLdbKey(hint);

      if (gettxhash != txHash)
         continue;

      if (stx != nullptr)
      {
         Tx thisTx = getFullTxCopy(hint);
         stx->createFromTx(thisTx);
         stx->blockHeight_ = height;
         stx->duplicateID_ = dup;
         stx->txIndex_ = txIdx;

         for (auto& stxo : stx->stxoMap_)
         {
            stxo.second.blockHeight_ = height;
            stxo.second.duplicateID_ = dup;
         }
      }
      else
         DBkey->copyFrom(hint);
            
      return true;
   }

   return false;
}

bool LMDBBlockDatabase::getStoredTx_byHashSuper(BinaryDataRef txHash,
   StoredTx* stx,
   BinaryData *DBkey) const
{
   SCOPED_TIMER("getStoredTx");

   if (stx == nullptr && DBkey == nullptr)
      return false;

   BinaryData hash4(txHash.getSliceRef(0, 4));
   BinaryRefReader brrHints;

   {
      LMDBEnv::Transaction tx(dbEnv_[TXHINTS].get(), LMDB::ReadOnly);

      brrHints = getValueRef(TXHINTS, DB_PREFIX_TXHINTS, hash4);
      uint32_t valSize = brrHints.getSize();

      if (valSize < 2)
         return false;
   }

   LMDBEnv::Transaction tx(dbEnv_[BLKDATA].get(), LMDB::ReadOnly);
   LDBIter ldbIter = getIterator(BLKDATA);

   uint32_t numHints = (uint32_t)brrHints.get_var_int();
   uint32_t height;
   uint8_t  dup;
   uint16_t txIdx;
   for (uint32_t i = 0; i<numHints; i++)
   {
      BinaryDataRef hint = brrHints.get_BinaryDataRef(6);

      if (!ldbIter.seekToExact(DB_PREFIX_TXDATA, hint))
      {
         LOGERR << "Hinted tx does not exist in DB";
         LOGERR << "TxHash: " << hint.toHexStr().c_str();
         continue;
      }

      BLKDATA_TYPE bdtype = DBUtils::readBlkDataKey(ldbIter.getKeyReader(),
         height, dup, txIdx);
      (void)bdtype;

      if (dup != getValidDupIDForHeight(height) && numHints > 1)
         continue;

      // We don't actually know for sure whether the seekTo() found 
      BinaryData key6 = DBUtils::getBlkDataKeyNoPrefix(height, dup, txIdx);
      if (key6 != hint)
      {
         LOGERR << "TxHint referenced a BLKDATA tx that doesn't exist";
         LOGERR << "Key:  '" << key6.toHexStr() << "', "
            << "Hint: '" << hint.toHexStr() << "'";
         continue;
      }

      ldbIter.getValueReader().advance(2);  // skip flags
      if (ldbIter.getValueReader().get_BinaryDataRef(32) == txHash)
      {
         ldbIter.resetReaders();
         if (stx != nullptr)
            return readStoredTxAtIter(ldbIter, height, dup, *stx);
         else
         {
            DBkey->copyFrom(key6);
            return true;
         }
      }
   }

   return false;
}


////////////////////////////////////////////////////////////////////////////////
bool LMDBBlockDatabase::getStoredTx( StoredTx & stx,
                                  uint32_t blockHeight,
                                  uint16_t txIndex,
                                  bool withTxOut) const
{
   uint8_t dupID = getValidDupIDForHeight(blockHeight);
   if(dupID == UINT8_MAX)
      LOGERR << "Headers DB has no block at height: " << blockHeight; 

   return getStoredTx(stx, blockHeight, dupID, txIndex, withTxOut);

}

////////////////////////////////////////////////////////////////////////////////
bool LMDBBlockDatabase::getStoredTx( StoredTx & stx,
                                  uint32_t blockHeight,
                                  uint8_t  dupID,
                                  uint16_t txIndex,
                                  bool withTxOut) const
{
   SCOPED_TIMER("getStoredTx");

   BinaryData blkDataKey = DBUtils::getBlkDataKey(blockHeight, dupID, txIndex);
   stx.blockHeight_ = blockHeight;
   stx.duplicateID_  = dupID;
   stx.txIndex_     = txIndex;

   if(!withTxOut)
   {
      // In some situations, withTxOut may not matter here:  the TxOuts may
      // actually be serialized with the tx entry, thus the unserialize call
      // may extract all TxOuts.
      BinaryRefReader brr = getValueReader(BLKDATA, blkDataKey);
      if(brr.getSize()==0)
      {
         LOGERR << "BLKDATA DB does not have requested tx";
         LOGERR << "("<<blockHeight<<", "<<dupID<<", "<<txIndex<<")";
         return false;
      }

      stx.unserializeDBValue(brr);
   }
   else
   {
      LDBIter ldbIter = getIterator(BLKDATA);
      if(!ldbIter.seekToExact(blkDataKey))
      {
         LOGERR << "BLKDATA DB does not have the requested tx";
         LOGERR << "("<<blockHeight<<", "<<dupID<<", "<<txIndex<<")";
         return false;
      }

      return readStoredTxAtIter(ldbIter, blockHeight, dupID, stx);

   } 

   return true;
}



////////////////////////////////////////////////////////////////////////////////
void LMDBBlockDatabase::putStoredTxOut( StoredTxOut const & stxo)
{
    
   SCOPED_TIMER("putStoredTx");

   BinaryData ldbKey = stxo.getDBKey(false);
   BinaryData bw = serializeDBValue(stxo, armoryDbType_, dbPruneType_);
   
   putValue(STXO, DB_PREFIX_TXDATA, ldbKey, bw);
}

////////////////////////////////////////////////////////////////////////////////
void LMDBBlockDatabase::putStoredZcTxOut(StoredTxOut const & stxo,
   const BinaryData& zcKey)
{
   SCOPED_TIMER("putStoredTx");

   BinaryData bw = serializeDBValue(stxo, armoryDbType_, dbPruneType_);
   putValue(ZEROCONF, DB_PREFIX_ZCDATA, zcKey, bw);
}


////////////////////////////////////////////////////////////////////////////////
bool LMDBBlockDatabase::getStoredTxOut(
   StoredTxOut & stxo, const BinaryData& DBkey) const
{
   if (DBkey.getSize() != 8)
   {
      LOGERR << "Tried to get StoredTxOut, but the provided key is not of the "
                 "proper size. Expect size is 8, this key is: " << DBkey.getSize();
      return false;
   }

   //Let's look in history db first. Stxos are fetched mostly to spend coins,
   //so there is a high chance we wont need to pull the stxo from the raw
   //block, since fullnode keeps track of all relevant stxos in the 
   //history db
   LMDBEnv::Transaction txstxo(dbEnv_[STXO].get(), LMDB::ReadOnly);
   BinaryRefReader brr = getValueReader(STXO, DB_PREFIX_TXDATA, DBkey);

   if (brr.getSize() > 0)
   {
      stxo.blockHeight_ = DBUtils::hgtxToHeight(DBkey.getSliceRef(0, 4));
      stxo.duplicateID_ = DBUtils::hgtxToDupID(DBkey.getSliceRef(0, 4));
      stxo.txIndex_ = READ_UINT16_BE(DBkey.getSliceRef(4, 2));
      stxo.txOutIndex_ = READ_UINT16_BE(DBkey.getSliceRef(6, 2));

      stxo.unserializeDBValue(brr);
      return true;
   }

   if (armoryDbType_ == ARMORY_DB_SUPER)
   {
      LOGERR << "STXO DB does not have the requested TxOut";
      return false;
   }

   //again, in Fullnode, need to pull the entire block, unserialize then
   //return the one stxo
   LMDBEnv::Transaction txblkdata(dbEnv_[BLKDATA].get(), LMDB::ReadOnly);
      
   StoredTx stx;
   Tx thisTx = getFullTxCopy(DBkey.getSliceRef(0, 6));
   stx.createFromTx(thisTx, false, true);
      
   uint16_t txOutId = READ_UINT16_BE(DBkey.getSliceRef(6, 2));
   if (txOutId >= stx.stxoMap_.size())
   {
      LOGERR << "BLKDATA DB does not have the requested TxOut";
      return false;
   }

   stxo = stx.stxoMap_[txOutId];
   return true;
}

////////////////////////////////////////////////////////////////////////////////
bool LMDBBlockDatabase::getStoredTxOut(      
                              StoredTxOut & stxo,
                              uint32_t blockHeight,
                              uint8_t  dupID,
                              uint16_t txIndex,
                              uint16_t txOutIndex) const
{
   SCOPED_TIMER("getStoredTxOut");
   BinaryData blkKey = DBUtils::getBlkDataKeyNoPrefix(
      blockHeight, dupID, txIndex, txOutIndex);
   return getStoredTxOut(stxo, blkKey);
}

////////////////////////////////////////////////////////////////////////////////
bool LMDBBlockDatabase::getStoredTxOut(      
                              StoredTxOut & stxo,
                              uint32_t blockHeight,
                              uint16_t txIndex,
                              uint16_t txOutIndex) const
{
   uint8_t dupID = getValidDupIDForHeight(blockHeight);
   if(dupID == UINT8_MAX)
      LOGERR << "Headers DB has no block at height: " << blockHeight; 

   return getStoredTxOut(stxo, blockHeight, dupID, txIndex, txOutIndex);
}





////////////////////////////////////////////////////////////////////////////////
bool LMDBBlockDatabase::putStoredUndoData(StoredUndoData const & sud)
{
   LOGERR << "putStoredUndoData not implemented yet!!!";
   return false;
}

////////////////////////////////////////////////////////////////////////////////
bool LMDBBlockDatabase::getStoredUndoData(StoredUndoData & sud, uint32_t height)
{
   LOGERR << "getStoredUndoData not implemented yet!!!";
   return false;
}

////////////////////////////////////////////////////////////////////////////////
bool LMDBBlockDatabase::getStoredUndoData(StoredUndoData & sud, 
                                       uint32_t         height, 
                                       uint8_t          dup)
{
   LOGERR << "getStoredUndoData not implemented yet!!!";
   return false;

   /*
   BinaryData key = DBUtils.getBlkDataKeyNoPrefix(height, dup); 
   BinaryRefReader brr = getValueReader(BLKDATA, DB_PREFIX_UNDODATA, key);

   if(brr.getSize() == 0)
   {
      LOGERR << " 
   }

   for(uint32_t i=0; i<sud.stxOutsRemovedByBlock_.size(); i++)
   {
      sud.stxOutsRemovedByBlock_[i].blockHeight_ = height;
      sud.stxOutsRemovedByBlock_[i].duplicateID_ = dup;
   }
   */
}

////////////////////////////////////////////////////////////////////////////////
bool LMDBBlockDatabase::getStoredUndoData(StoredUndoData & sud, 
                                       BinaryDataRef    headHash)
{
   SCOPED_TIMER("getStoredUndoData");
   LOGERR << "getStoredUndoData not implemented yet!!!";
   return false;
}


////////////////////////////////////////////////////////////////////////////////
bool LMDBBlockDatabase::putStoredTxHints(StoredTxHints const & sths)
{
   SCOPED_TIMER("putStoredTxHints");
   if(sths.txHashPrefix_.getSize()==0)
   {
      LOGERR << "STHS does have a set prefix, so cannot be put into DB";
      return false;
   }

   putValue(TXHINTS, sths.getDBKey(), sths.serializeDBValue());

   return true;
}

////////////////////////////////////////////////////////////////////////////////
bool LMDBBlockDatabase::getStoredTxHints(StoredTxHints & sths, 
                                      BinaryDataRef hashPrefix)
{
   if(hashPrefix.getSize() < 4)
   {
      LOGERR << "Cannot get hints without at least 4-byte prefix";
      return false;
   }
   BinaryDataRef prefix4 = hashPrefix.getSliceRef(0,4);
   sths.txHashPrefix_ = prefix4.copy();

   BinaryDataRef bdr;
   bdr = getValueRef(TXHINTS, DB_PREFIX_TXHINTS, prefix4);

   if(bdr.getSize() > 0)
   {
      sths.unserializeDBValue(bdr);
      return true;
   }
   else
   {
      sths.dbKeyList_.resize(0);
      sths.preferredDBKey_.resize(0);
      return false;
   }
}


////////////////////////////////////////////////////////////////////////////////
bool LMDBBlockDatabase::putStoredHeadHgtList(StoredHeadHgtList const & hhl)
{
   SCOPED_TIMER("putStoredHeadHgtList");

   if(hhl.height_ == UINT32_MAX)
   {
      LOGERR << "HHL does not have a valid height to be put into DB";
      return false;
   }

   putValue(HEADERS, hhl.getDBKey(), hhl.serializeDBValue());
   return true;
}

////////////////////////////////////////////////////////////////////////////////
bool LMDBBlockDatabase::getStoredHeadHgtList(StoredHeadHgtList & hhl, uint32_t height)
{
   BinaryData ldbKey = WRITE_UINT32_BE(height);
   BinaryDataRef bdr = getValueRef(HEADERS, DB_PREFIX_HEADHGT, ldbKey);

   hhl.height_ = height;
   if(bdr.getSize() > 0)
   {
      hhl.unserializeDBValue(bdr);
      return true;
   }
   else
   {
      hhl.preferredDup_ = UINT8_MAX;
      hhl.dupAndHashList_.resize(0);
      return false;
   }
}




////////////////////////////////////////////////////////////////////////////////
TxRef LMDBBlockDatabase::getTxRef( BinaryDataRef txHash )
{
   BinaryData key;
   getStoredTx_byHash(txHash, nullptr, &key);
   return TxRef(key);
}

////////////////////////////////////////////////////////////////////////////////
TxRef LMDBBlockDatabase::getTxRef(BinaryData hgtx, uint16_t txIndex)
{
   BinaryWriter bw;
   bw.put_BinaryData(hgtx);
   bw.put_uint16_t(txIndex, BIGENDIAN);
   return TxRef(bw.getDataRef());
}

////////////////////////////////////////////////////////////////////////////////
TxRef LMDBBlockDatabase::getTxRef( uint32_t hgt, uint8_t  dup, uint16_t txIndex)
{
   BinaryWriter bw;
   bw.put_BinaryData(DBUtils::heightAndDupToHgtx(hgt,dup));
   bw.put_uint16_t(txIndex, BIGENDIAN);
   return TxRef(bw.getDataRef());
}

////////////////////////////////////////////////////////////////////////////////
bool LMDBBlockDatabase::markBlockHeaderValid(BinaryDataRef headHash)
{
   SCOPED_TIMER("markBlockHeaderValid");
   BinaryRefReader brr = getValueReader(HEADERS, DB_PREFIX_HEADHASH, headHash);
   if(brr.getSize()==0)
   {
      LOGERR << "Invalid header hash: " << headHash.copy().copySwapEndian().toHexStr();
      return false;
   }
   brr.advance(HEADER_SIZE);
   BinaryData hgtx   = brr.get_BinaryData(4);
   uint32_t   height = DBUtils::hgtxToHeight(hgtx);
   uint8_t    dup    = DBUtils::hgtxToDupID(hgtx);

   return markBlockHeaderValid(height, dup);
}




////////////////////////////////////////////////////////////////////////////////
bool LMDBBlockDatabase::markBlockHeaderValid(uint32_t height, uint8_t dup)
{
   SCOPED_TIMER("markBlockHeaderValid");

   StoredHeadHgtList hhl;
   getStoredHeadHgtList(hhl, height);
   if(hhl.preferredDup_ == dup)
      return true;

   bool hasEntry = false;
   for(uint32_t i=0; i<hhl.dupAndHashList_.size(); i++)
      if(hhl.dupAndHashList_[i].first == dup)
         hasEntry = true;
   

   if(hasEntry)
   {
      hhl.setPreferredDupID(dup);
      putStoredHeadHgtList(hhl);
      setValidDupIDForHeight(height, dup);
      return true;
   }   
   else
   {
      LOGERR << "Header was not found header-height list";
      return false;
   }
}

////////////////////////////////////////////////////////////////////////////////
// This is an inelegant consequence of this DB design -- if a tx 
// appears in two branches, it will be in the DB twice and appear twice
// in the TXHINTS list.  We have chosen to NOT store a "isValid" flag
// with each tx and txout, to avoid duplication of data that might 
// possibly de-synchronize and cause all sorts of problems (just go verify
// the HEADHGT entry).  But to avoid unnecessary lookups, we must make 
// sure that the correct {hgt,dup,txidx} is in the front of the TXHINTS 
// list.  

//Dropped this behavior starting 0.93
bool LMDBBlockDatabase::markTxEntryValid(uint32_t height,
                                      uint8_t  dupID,
                                      uint16_t txIndex)
{
   SCOPED_TIMER("markTxEntryValid");
   BinaryData blkDataKey = DBUtils::getBlkDataKeyNoPrefix(height, dupID, txIndex);
   BinaryRefReader brrTx = getValueReader(BLKDATA, DB_PREFIX_TXDATA, blkDataKey);

   brrTx.advance(2);
   BinaryData key4 = brrTx.get_BinaryData(4); // only need the first four bytes

   BinaryRefReader brrHints = getValueReader(BLKDATA, DB_PREFIX_TXHINTS, key4);
   uint32_t numHints = brrHints.getSize() / 6;
   if(numHints==0)
   {
      LOGERR << "No TXHINTS entry for specified {hgt,dup,txidx}";      
      return false;
   }
   
   // Create a list of refs with the correct tx in front
   list<BinaryDataRef> collectList;
   bool hasEntry = false;
   for(uint8_t i=0; i<numHints; i++)
   {
      BinaryDataRef thisHint = brrHints.get_BinaryDataRef(6);

      if(thisHint != blkDataKey)
         collectList.push_back(thisHint);
      else
      {
         collectList.push_front(thisHint);
         hasEntry = true;
      }
   }
   
   // If this hint didn't exist, we don't need to change anything (besides 
   // triggering an error/warning it didn't exist.
   if(!hasEntry)
   {
      LOGERR << "Tx was not found in the TXHINTS list";
      return false;
   }


   // If there was no entry with this hash, then all existing values will be 
   // written with not-valid.
   BinaryWriter bwOut(6*numHints);
   list<BinaryDataRef>::iterator iter;
   for(iter = collectList.begin(); iter != collectList.end(); iter++)
      bwOut.put_BinaryData(*iter);
   
   putValue(HEADERS, DB_PREFIX_HEADHGT, key4, bwOut.getDataRef());
   return true;
}

   

////////////////////////////////////////////////////////////////////////////////
// This is used only for debugging and testing with small database sizes.
// For intance, the reorg unit test only has a couple blocks, a couple 
// addresses and a dozen transactions.  We can easily predict and construct
// the output of this function or analyze the output by eye.
KVLIST LMDBBlockDatabase::getAllDatabaseEntries(DB_SELECT db)
{
   SCOPED_TIMER("getAllDatabaseEntries");
   
   if(!databasesAreOpen())
      return KVLIST();

   LMDBEnv::Transaction tx;
   beginDBTransaction(&tx, db, LMDB::ReadOnly);

   KVLIST outList;
   outList.reserve(100);

   LDBIter ldbIter = getIterator(db);
   ldbIter.seekToFirst();
   for(ldbIter.seekToFirst(); ldbIter.isValid(); ldbIter.advanceAndRead())
   {
      size_t last = outList.size();
      outList.push_back( pair<BinaryData, BinaryData>() );
      outList[last].first  = ldbIter.getKey();
      outList[last].second = ldbIter.getValue();
   }

   return outList;
}

////////////////////////////////////////////////////////////////////////////////
void LMDBBlockDatabase::printAllDatabaseEntries(DB_SELECT db)
{
   SCOPED_TIMER("printAllDatabaseEntries");

   cout << "Printing DB entries... (DB=" << db << ")" << endl;
   KVLIST dbList = getAllDatabaseEntries(db);
   if(dbList.size() == 0)
   {
      cout << "   <no entries in db>" << endl;
      return;
   }

   for(uint32_t i=0; i<dbList.size(); i++)
   {
      cout << "   \"" << dbList[i].first.toHexStr() << "\"  ";
      cout << "   \"" << dbList[i].second.toHexStr() << "\"  " << endl;
   }
}

#define PPRINTENTRY(TYPE, IND) \
    TYPE data; \
    data.unserializeDBKey(key); \
    data.unserializeDBValue(val); \
    data.pprintOneLine(indent + IND); 
   

#define PPRINTENTRYDB(TYPE, IND) \
    TYPE data; \
    data.unserializeDBKey(BLKDATA, key); \
    data.unserializeDBValue(BLKDATA, val); \
    data.pprintOneLine(indent + IND); 

////////////////////////////////////////////////////////////////////////////////
void LMDBBlockDatabase::pprintBlkDataDB(uint32_t indent)
{
   SCOPED_TIMER("pprintBlkDataDB");
   DB_SELECT db = BLKDATA;

   cout << "Pretty-printing BLKDATA DB" << endl;
   KVLIST dbList = getAllDatabaseEntries(db);
   if(dbList.size() == 0)
   {
      cout << "   <no entries in db>" << endl;
      return;
   }

   BinaryData lastSSH = READHEX("00");
   for(uint32_t i=0; i<dbList.size(); i++)
   {
      BinaryData key = dbList[i].first;
      BinaryData val = dbList[i].second;
      if(key.getSize() == 0)
      {
         cout << "\"" << "\"  ";
         cout << "\"" << dbList[i].second.toHexStr() << "\"  " << endl;
      }
      else if(key[0] == DB_PREFIX_DBINFO)
      {
         PPRINTENTRY(StoredDBInfo, 0);
         cout << "-------------------------------------" << endl;
      }
      else if(key[0] == DB_PREFIX_TXDATA)
      {
         if(key.getSize() == 5)      {PPRINTENTRYDB(StoredHeader, 0);}
         else if(key.getSize() == 7) {PPRINTENTRY(StoredTx, 3); }
         else if(key.getSize() == 9) {PPRINTENTRY(StoredTxOut, 6);}
         else
            cout << "INVALID TXDATA KEY: '" << key.toHexStr() << "'" << endl;
      }
      else if(key[0] == DB_PREFIX_SCRIPT) 
      {
         StoredScriptHistory ssh;
         StoredSubHistory subssh;
      
         if(!key.startsWith(lastSSH))
         {
            // New SSH object, base entry
            ssh.unserializeDBKey(key); 
            ssh.unserializeDBValue(val); 
            ssh.pprintFullSSH(indent + 3); 
            lastSSH = key;
         }
         else
         {
            // This is a sub-history for the previous SSH
            subssh.unserializeDBKey(key); 
            subssh.unserializeDBValue(val); 
            subssh.pprintFullSubSSH(indent + 6);
         }
      }
      else
      {
         for(uint32_t j=0; j<indent; j++)
            cout << " ";

         if(key[0] == DB_PREFIX_TXHINTS)
            cout << "TXHINT: ";
         else if(key[0]==DB_PREFIX_UNDODATA)
            cout << "UNDO: ";

         cout << "\"" << dbList[i].first.toHexStr() << "\"  ";
         cout << "\"" << dbList[i].second.toHexStr() << "\"  " << endl;
      }
         
   }
}

////////////////////////////////////////////////////////////////////////////////
map<uint32_t, uint32_t> LMDBBlockDatabase::getSSHSummary(BinaryDataRef scrAddrStr,
   uint32_t endBlock)
{
   SCOPED_TIMER("getSSHSummary");

   map<uint32_t, uint32_t> SSHsummary;

   LDBIter ldbIter = getIterator(HISTORY);

   if (!ldbIter.seekToExact(DB_PREFIX_SCRIPT, scrAddrStr))
      return SSHsummary;

   StoredScriptHistory ssh;
   BinaryDataRef sshKey = ldbIter.getKeyRef();
   ssh.unserializeDBKey(sshKey, true);
   ssh.unserializeDBValue(ldbIter.getValueReader());

   if (ssh.totalTxioCount_ == 0)
      return SSHsummary;

   uint32_t sz = sshKey.getSize();
   BinaryData scrAddr(sshKey.getSliceRef(1, sz - 1));
   uint32_t scrAddrSize = scrAddr.getSize();
   (void)scrAddrSize;

   if (!ldbIter.advanceAndRead(DB_PREFIX_SCRIPT))
   {
      LOGERR << "No sub-SSH entries after the SSH";
      return SSHsummary;
   }

   // Now start iterating over the sub histories
   do
   {
      uint32_t sz = ldbIter.getKeyRef().getSize();
      BinaryDataRef keyNoPrefix = ldbIter.getKeyRef().getSliceRef(1, sz - 1);
      if (!keyNoPrefix.startsWith(ssh.uniqueKey_))
         break;

      pair<BinaryData, StoredSubHistory> keyValPair;
      keyValPair.first = keyNoPrefix.getSliceCopy(sz - 5, 4);
      keyValPair.second.unserializeDBKey(ldbIter.getKeyRef());

      //iter is at the right ssh, make sure hgtX <= endBlock
      if (keyValPair.second.height_ > endBlock)
         break;

      keyValPair.second.getSummary(ldbIter.getValueReader());
      SSHsummary[keyValPair.second.height_] = keyValPair.second.txioCount_;
   } while (ldbIter.advanceAndRead(DB_PREFIX_SCRIPT));

   return SSHsummary;
}

uint32_t LMDBBlockDatabase::getStxoCountForTx(const BinaryData & dbKey6) const
{
   if (dbKey6.getSize() != 6)
   {
      LOGERR << "wrong key size";
      return UINT32_MAX;
   }

   LMDBEnv::Transaction tx;

   if (armoryDbType_ == ARMORY_DB_SUPER)
   {
      beginDBTransaction(&tx, BLKDATA, LMDB::ReadOnly);
      if (!dbKey6.startsWith(ZCprefix_))
      {
         StoredTx stx;
         uint32_t hgt;
         uint8_t  dup;
         uint16_t txi;

         BinaryRefReader brrKey(dbKey6);
         DBUtils::readBlkDataKeyNoPrefix(brrKey, hgt, dup, txi);

         if(!getStoredTx(stx, hgt, dup, txi, false))
         {
            LOGERR << "no Tx data at key";
            return UINT32_MAX;
         }

         return stx.stxoMap_.size();
      }
      else
      {
         LMDBEnv::Transaction dbEnv(dbEnv_[ZEROCONF].get(), LMDB::ReadOnly);
         StoredTx stx;
         if (!getStoredZcTx(stx, dbKey6))
         {
            LOGERR << "no Tx data at key";
            return UINT32_MAX;
         }

         return stx.stxoMap_.size();
      }
   }
   else
   {
      beginDBTransaction(&tx, HISTORY, LMDB::ReadOnly);
      BinaryRefReader brr = getValueRef(HISTORY, DB_PREFIX_TXDATA, dbKey6);
      if (brr.getSize() > 0)
         return brr.get_uint32_t();
      else
      {
         LMDBEnv::Transaction dbEnv(dbEnv_[ZEROCONF].get(), LMDB::ReadOnly);
         StoredTx stx;
         if (!getStoredZcTx(stx, dbKey6))
         {
            LOGERR << "no Tx data at key";
            return UINT32_MAX;
         }

         return stx.stxoMap_.size();
      }
   }

   return UINT32_MAX;
}

uint8_t LMDBBlockDatabase::putRawBlockData(BinaryRefReader& brr, 
   uint16_t filenum, uint64_t offset,
   function<const BlockHeader& (const BinaryData&)> getBH)
{
   if (armoryDbType_ == ARMORY_DB_SUPER)
   {
      LOGERR << "This method is not meant for supernode";
      throw runtime_error("dbType incompatible with putRawBlockData");
   }

   brr.resetPosition();
   StoredHeader sbh;

   BlockHeader bhUnser(brr);
   const BlockHeader *bh;
   try
   {
      bh = &getBH(bhUnser.getThisHash());
   }
   catch (std::range_error&)
   {
      //couldn't find this header hash in the blockchain object, move on.
      return 0xFF;
   }

   sbh.blockHeight_ = bh->getBlockHeight();
   sbh.duplicateID_ = bh->getDuplicateID();
   sbh.isMainBranch_ = bh->isMainBranch();
   sbh.blockAppliedToDB_ = false;
   sbh.numBytes_ = bh->getBlockSize();

   //put raw block with header data
   {
<<<<<<< HEAD
      LMDBEnv::Transaction tx(dbEnv_[BLKDATA].get(), LMDB::ReadWrite);
      BinaryData dbKey = DBUtils::getBlkMetaKey(sbh.blockHeight_, sbh.duplicateID_);

      BinaryWriter bw;
      bw.put_uint32_t(filenum);
      bw.put_uint64_t(offset);
      bw.put_uint32_t(sbh.numBytes_);
      putValue(BLKDATA, BinaryDataRef(dbKey), bw.getDataRef());
=======
      try
      {
         LMDBEnv::Transaction tx(dbEnv_[BLKDATA].get(), LMDB::ReadWrite);
         BinaryData dbKey(sbh.getDBKey(true));
         putValue(BLKDATA, BinaryDataRef(dbKey), brr.getRawRef());
      }
      catch (std::range_error&)
      {
         //block has no height and dup, this it is an orphan and we can't 
         //get a DB for it, move on.
         return 0xFF;
      }
>>>>>>> 942e8ff0
   }

   //update SDBI in HISTORY DB
   {
      LMDBEnv::Transaction tx(dbEnv_[HISTORY].get(), LMDB::ReadWrite);
      if (sbh.isMainBranch_)
      {
         StoredDBInfo sdbiB;
         getStoredDBInfo(HISTORY, sdbiB);
         if (sbh.blockHeight_ > sdbiB.topBlkHgt_)
         {
            sdbiB.topBlkHgt_ = sbh.blockHeight_;
            sdbiB.topBlkHash_ = bh->getThisHash();
            putStoredDBInfo(HISTORY, sdbiB);
         }
      }
   }

   return sbh.duplicateID_;
}

/*
////////////////////////////////////////////////////////////////////////////////
bool LMDBBlockDatabase::getUndoDataForTx( Tx const & tx,
                                           list<TxOut> &    txOutsRemoved,
                                           list<OutPoint> & outpointsAdded)
{
   // For ARMORY_DB_FULL we don't need undo data yet.
}

////////////////////////////////////////////////////////////////////////////////
BinaryData LMDBBlockDatabase::getUndoDataForBlock( list<TxOut> &    txOutsRemoved,
                                              list<OutPoint> & outpointsAdded)
{
   // Maybe don't clear them, so that we can accumulate multi-block data, if 
   // we have some reason to do that.  Let the caller clear the lists
   //txOutsRemoved.clear();
   //outpointsAdded.clear();

   // For ARMORY_DB_FULL we don't need undo data yet.
   for(uint32_t i=0; i<numTx_; i++)
      getUndoDataForTx(block.txList[i], txOutsRemoved, outpointsAdded);
}

////////////////////////////////////////////////////////////////////////////////
bool LMDBBlockDatabase::purgeOldUndoData(uint32_t earlierThanHeight)
{
   // For ARMORY_DB_FULL we don't need undo data yet.
}
*/

   
////////////////////////////////////////////////////////////////////////////////
//  Not sure that this is possible...
/*
bool LMDBBlockDatabase::updateHeaderHeight(BinaryDataRef headHash, 
                                            uint32_t height, uint8_t dup)
{
   BinaryDataRef headVal = getValueRef(HEADERS, headHash);
   if(headVal.isNull())
   {
      LOGERR << " Attempted to update a non-existent header!";
      return false;
   }
      
   BinaryWriter bw(HEADER_SIZE + 4);
   bw.put_BinaryData(headVal.getPtr(), HEADER_SIZE);
   bw.put_BinaryData(heightAndDupToHgtx(height, dup));

   putValue(HEADERS, headHash, bw.getDataRef());
   return true;
}  
*/

// kate: indent-width 3; replace-tabs on;
<|MERGE_RESOLUTION|>--- conflicted
+++ resolved
@@ -373,52 +373,6 @@
    DB_PRUNE_TYPE      pruneType
    )
 {
-<<<<<<< HEAD
-=======
-   baseDir_ = basedir;
-
-   if (dbtype == ARMORY_DB_SUPER)
-   {
-      //make sure it is a supernode DB
-#ifdef WIN32
-      if (access(dbHeadersFilename().c_str(), 0) == 0)
-#else
-      if (access(dbHeadersFilename().c_str(), F_OK) == 0)
-#endif
-      {
-         LOGERR << "Mismatch in DB type";
-         LOGERR << "Requested supernode";
-         LOGERR << "Current DB is fullnode";
-         throw runtime_error("Mismatch in DB type");
-      }
-
-      try
-      {
-         openDatabasesSupernode(basedir,
-            genesisBlkHash, genesisTxHash,
-            magic, dbtype, pruneType);
-      }
-      catch (LMDBException &e)
-      {
-         LOGERR << "Exception thrown while opening database";
-         LOGERR << e.what();
-         throw e;
-      }
-      catch (runtime_error &e)
-      {
-         throw e;
-      }
-      catch (...)
-      {
-         LOGERR << "Exception thrown while opening database";
-         closeDatabases();
-         throw;
-      }
-
-      return;
-   }
-
->>>>>>> 942e8ff0
    /***
    Supernode and Fullnode use different DB. 
    
@@ -3518,7 +3472,6 @@
 
    //put raw block with header data
    {
-<<<<<<< HEAD
       LMDBEnv::Transaction tx(dbEnv_[BLKDATA].get(), LMDB::ReadWrite);
       BinaryData dbKey = DBUtils::getBlkMetaKey(sbh.blockHeight_, sbh.duplicateID_);
 
@@ -3527,20 +3480,6 @@
       bw.put_uint64_t(offset);
       bw.put_uint32_t(sbh.numBytes_);
       putValue(BLKDATA, BinaryDataRef(dbKey), bw.getDataRef());
-=======
-      try
-      {
-         LMDBEnv::Transaction tx(dbEnv_[BLKDATA].get(), LMDB::ReadWrite);
-         BinaryData dbKey(sbh.getDBKey(true));
-         putValue(BLKDATA, BinaryDataRef(dbKey), brr.getRawRef());
-      }
-      catch (std::range_error&)
-      {
-         //block has no height and dup, this it is an orphan and we can't 
-         //get a DB for it, move on.
-         return 0xFF;
-      }
->>>>>>> 942e8ff0
    }
 
    //update SDBI in HISTORY DB
