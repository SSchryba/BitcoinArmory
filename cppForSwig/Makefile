CXX = g++
CC = gcc

ifdef DEBUG
CFLAGS=-g3 -Wall -pipe -fPIC
CXXFLAGS=-g3 -Wall -pipe -fPIC
else
CFLAGS=-O2 -pipe -fPIC
CXXFLAGS=-O2 -pipe -fPIC
endif

platform=$(shell uname)

ifeq ($(shell uname), Darwin)
MACOSX_DEPLOYMENT_TARGET=10.7
export MACOSX_DEPLOYMENT_TARGET
LDFLAGS += -undefined dynamic_lookup -headerpad_max_install_names
endif

#**************************************************************************
LINK = $(CXX)

OBJS = UniversalTimer.o BinaryData.o lmdb_wrapper.o StoredBlockObj.o \
	BtcUtils.o BlockObj.o BlockUtils.o EncryptionUtils.o \
	BtcWallet.o LedgerEntry.o ScrAddrObj.o Blockchain.o BlockWriteBatcher.o \
<<<<<<< HEAD
	BDM_mainthread.o BDM_supportClasses.o \
	libcryptopp.a libleveldb.a 
=======
	BDM_mainthread.o lmdbpp.o \
	libcryptopp.a mdb.o midl.o
>>>>>>> 66dea608

#if python is specified, use it
ifndef PYVER
PYVER=python
PYTHON_INCLUDES=$(shell python-config --includes )
else
PYTHON_INCLUDES=$(shell $(PYVER)-config --includes )
endif

CPPFLAGS += $(ARMORY_CPPFLAGS) -Icryptopp -Imdb -DUSE_CRYPTOPP -D__STDC_LIMIT_MACROS
LDLIBS += -lpthread -Lmdb
SWIG_OPTS    += -c++ -python -classic -threads

SWIG_INC     += 

CXXCPP += $(CPPFLAGS) $(PYTHON_INCLUDES)  -std=c++11

# each .o file depends on all .h files
ALL_HEADERS_FOUND=$(wildcard *.h)
ALL_HEADERS=$(filter-out CppBlockUtils_wrap.h,$(ALL_HEADERS_FOUND))


#**************************************************************************

all: ../_CppBlockUtils.so ../qrc_img_resources.py

../_CppBlockUtils.so: $(OBJS) CppBlockUtils_wrap.o
	$(LINK) -shared -fPIC $(LDLIBS) $(LDFLAGS) $(CXXFLAGS) $(OBJS) $(STATICPYTHON) CppBlockUtils_wrap.o -o ../_CppBlockUtils.so

../qrc_img_resources.py: ../imgList.xml
	pyrcc4 -o ../qrc_img_resources.py ../imgList.xml


#**************************************************************************
libcryptopp.a: Makefile
	$(MAKE) -C cryptopp libcryptopp.a
	mv cryptopp/libcryptopp.a .

mdb.o: mdb/mdb.c mdb/lmdb.h mdb/midl.h
	$(CC) $(CPPFLAGS) $(CFLAGS) -c mdb/mdb.c
midl.o: mdb/midl.c mdb/lmdb.h mdb/midl.h
	$(CC) $(CPPFLAGS) $(CFLAGS) -c mdb/midl.c

%.o: %.cpp $(ALL_HEADERS)
	$(CXX) $(CXXCPP) $(CXXFLAGS) -c $<


CppBlockUtils_wrap.cxx: $(ALL_HEADERS) CppBlockUtils.i
	swig $(SWIG_OPTS) -outdir ../ -v CppBlockUtils.i 

CppBlockUtils_wrap.o: $(ALL_HEADERS) CppBlockUtils_wrap.cxx
	$(CXX) $(SWIG_INC) $(CXXFLAGS) $(CXXCPP) -c CppBlockUtils_wrap.cxx

playground: ../_CppBlockUtils.so playground.cpp $(ALL_HEADERS)
	$(CXX) $(CXXCPP) $(CXXFLAGS) $(LDFLAGS) $(shell $(PYVER)-config --libs) -Wl,-rpath,$(PWD)/.. ../_CppBlockUtils.so -o playground playground.cpp

##########################################################################
# And now we have created all the individual object files specified with 
# the macro "OBJS". 
#************************************************************************
clean:
	touch CppBlockUtils.i
	rm -f *.o *.out *.a
	rm -f CppBlockUtils_wrap.cxx 
<<<<<<< HEAD
	$(MAKE) -C cryptopp clean
	$(MAKE) -C leveldb clean
=======
	rm -f pypaths.txt

hardclean:
	touch CppBlockUtils.i
	rm -f *.o *.out *.a
	rm -f CppBlockUtils_wrap.cxx 
	rm -f pypaths.txt
	$(MAKE) -C cryptopp clean
>>>>>>> 66dea608
<|MERGE_RESOLUTION|>--- conflicted
+++ resolved
@@ -23,13 +23,8 @@
 OBJS = UniversalTimer.o BinaryData.o lmdb_wrapper.o StoredBlockObj.o \
 	BtcUtils.o BlockObj.o BlockUtils.o EncryptionUtils.o \
 	BtcWallet.o LedgerEntry.o ScrAddrObj.o Blockchain.o BlockWriteBatcher.o \
-<<<<<<< HEAD
-	BDM_mainthread.o BDM_supportClasses.o \
-	libcryptopp.a libleveldb.a 
-=======
-	BDM_mainthread.o lmdbpp.o \
+	BDM_mainthread.o lmdbpp.o BDM_supportClasses.o\
 	libcryptopp.a mdb.o midl.o
->>>>>>> 66dea608
 
 #if python is specified, use it
 ifndef PYVER
@@ -94,16 +89,4 @@
 	touch CppBlockUtils.i
 	rm -f *.o *.out *.a
 	rm -f CppBlockUtils_wrap.cxx 
-<<<<<<< HEAD
-	$(MAKE) -C cryptopp clean
-	$(MAKE) -C leveldb clean
-=======
-	rm -f pypaths.txt
-
-hardclean:
-	touch CppBlockUtils.i
-	rm -f *.o *.out *.a
-	rm -f CppBlockUtils_wrap.cxx 
-	rm -f pypaths.txt
-	$(MAKE) -C cryptopp clean
->>>>>>> 66dea608
+	$(MAKE) -C cryptopp clean