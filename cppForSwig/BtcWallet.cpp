--- conflicted
+++ resolved
@@ -1070,16 +1070,10 @@
    }
    else
    {
-<<<<<<< HEAD
+		if(!scrAddr)
+			return ledgerAllAddr_;
       ts_saMap::const_snapshot saSS(scrAddrMap_);
       if(saSS.find(*scraddr) == saSS.end())
-=======
-      if(!scraddr)
-         return ledgerAllAddr_;
-      
-      // Make sure to rebuild the ZC ledgers before calling this method
-      if(scrAddrMap_.find(*scraddr) == false)
->>>>>>> 4c49dbcb
          return vector<LedgerEntry>(0);
       else
       {
