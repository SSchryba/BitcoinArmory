////////////////////////////////////////////////////////////////////////////////
//                                                                            //
//  Copyright (C) 2011-2015, Armory Technologies, Inc.                        //
//  Distributed under the GNU Affero General Public License (AGPL v3)         //
//  See LICENSE or http://www.gnu.org/licenses/agpl.html                      //
//                                                                            //
////////////////////////////////////////////////////////////////////////////////
#ifndef _BDM_SUPPORTCLASSES_H_
#define _BDM_SUPPORTCLASSES_H_

#include <vector>
#include <atomic>
#include <functional>

#include "BinaryData.h"
#include "ScrAddrObj.h"
#include "BtcWallet.h"


class ZeroConfContainer;

struct ZeroConfData
{
   Tx            txobj_;
   uint32_t      txtime_;

   bool operator==(const ZeroConfData& rhs) const
   {
      return (this->txobj_ == rhs.txobj_) && (this->txtime_ == rhs.txtime_);
   }
};

class ScrAddrFilter
{
   /***
   This class keeps track of all registered scrAddr to be scanned by the DB.
   If the DB isn't running in supernode, this class also acts as a helper to
   filter transactions, which is required in order to save only relevant SSH

   The transaction filter isn't exact however. It gets more efficient as it
   encounters more UTxO.

   The basic principle of the filter is that it expect to have a complete
   list of UTxO's starting a given height, usually where the DB picked up
   at initial load. It can then guarantee a TxIn isn't spending a tracked
   UTxO by checking the UTxO DBkey instead of fetching the entire stored TxOut.
   If the DBkey carries a height lower than the cut off, the filter will
   fail to give a definitive answer, in which case the TxOut script will be
   pulled from the DB, using the DBkey, as it would have otherwise.

   Registering addresses while the BDM isn't initialized will return instantly
   Otherwise, the following steps are taken:

   1) Check SSH entries in the DB for this scrAddr. If there is none, this
   DB never saw this address (full/lite node). Else mark the top scanned block.

   -- Non supernode operations --
   2.a) If the address is new, create an empty SSH header for that scrAddr
   in the DB, marked at the current top height
   2.b) If the address isn't new, scan it from its last seen block, or its
   block creation, or 0 if none of the above is available. This will create
   the SSH entries for the address, which will have the current top height as
   its scanned height.
   --

   3) Add address to scrAddrMap_

   4) Signal the wallet that the address is ready. Wallet object will take it
   up from there.
   ***/

   friend class BlockDataViewer;

public:
   struct ScrAddrSideScanData
   {
      /***
      scrAddrMap_ is a map so it can only have meta per scrAddr. This means
      only 1 wallet can be registered per post BDM init address scan.
      ***/
      uint32_t startScanFrom_=0;
      map<shared_ptr<BtcWallet>, vector<BinaryData>> wltNAddrMap_;

      BinaryData lastScannedBlkHash_;

      map<BinaryData, uint32_t> scrAddrsToMerge_;

      ScrAddrSideScanData(void) {}
      ScrAddrSideScanData(uint32_t height) :
         startScanFrom_(height) {}

      vector<string> getWalletIDString(void)
      {
         vector<string> strVec;
         for (auto& batch : wltNAddrMap_)
            strVec.push_back(string(batch.first->walletID().getCharPtr(),
                             batch.first->walletID().getSize()));

         return strVec;
      }
   };
   
   struct hashBinData
   {
      std::size_t operator()(const BinaryData& bd) const
      {
         return *((std::size_t*)bd.getPtr());
      }
   };

private:
   //map of scrAddr and their respective last scanned block
   //this is used only for the inital load currently


   unordered_map<BinaryData, uint32_t, hashBinData>   scrAddrMap_;

   LMDBBlockDatabase *const       lmdb_;

   //
   shared_ptr<ScrAddrFilter>      child_;
   ScrAddrFilter*                 root_;
   ScrAddrSideScanData            scrAddrDataForSideScan_;
   atomic<int32_t>                mergeLock_;
   bool                           mergeFlag_=false;
   
   //false: dont scan
   //true: wipe existing SSH then scan
   bool                           doScan_ = true; 
   bool                           isScanning_ = false;

   void setScrAddrLastScanned(const BinaryData& scrAddr, uint32_t blkHgt)
   {
      auto scrAddrIter = scrAddrMap_.find(scrAddr);
      if (ITER_IN_MAP(scrAddrIter, scrAddrMap_))
         scrAddrIter->second = blkHgt;
   }

protected:
   function<void(const vector<string>& wltIDs, double prog, unsigned time)>
      scanThreadProgressCallback_;// = [](const vector<string>&, double, unsigned)->void {};

public:
   
   const ARMORY_DB_TYPE           armoryDbType_;
  
   ScrAddrFilter(LMDBBlockDatabase* lmdb, ARMORY_DB_TYPE armoryDbType)
      : lmdb_(lmdb), mergeLock_(0), armoryDbType_(armoryDbType)
   {
      scanThreadProgressCallback_ = 
         [](const vector<string>&, double, unsigned)->void {};
   }

   ScrAddrFilter(const ScrAddrFilter& sca) //copy constructor
      : lmdb_(sca.lmdb_), mergeLock_(0), armoryDbType_(sca.armoryDbType_)
   {}
   
   virtual ~ScrAddrFilter() { }
   
   LMDBBlockDatabase* lmdb() { return lmdb_; }

   const unordered_map<BinaryData, uint32_t, hashBinData>& getScrAddrMap(void) const
   { return scrAddrMap_; }

   size_t numScrAddr(void) const
   { return scrAddrMap_.size(); }

   uint32_t scanFrom(void) const;
   bool registerAddresses(const vector<BinaryData>&, shared_ptr<BtcWallet>,
      bool areNew);
   bool registerAddressBatch(
      const map<shared_ptr<BtcWallet>, vector<BinaryData>>& wltNAddrMap,
      bool areNew);

   void unregisterScrAddr(BinaryData& scrAddrIn)
   { scrAddrMap_.erase(scrAddrIn); }

   void clear(void);

   bool hasScrAddress(const BinaryData & sa)
   { return (scrAddrMap_.find(sa) != scrAddrMap_.end()); }

   void getScrAddrCurrentSyncState();
   void getScrAddrCurrentSyncState(BinaryData const & scrAddr);

   void setSSHLastScanned(uint32_t height);

   void regScrAddrForScan(const BinaryData& scrAddr, uint32_t scanFrom)
   { scrAddrMap_[scrAddr] = scanFrom; }

   void scanScrAddrMapInNewThread(void);

   //pointer to the SCA object held by the bdm
   void setRoot(ScrAddrFilter* sca) { root_ = sca; }

   //shared_ptr to the next object in line waiting to get scanned. Only one
   //scan takes place at a time, so if several wallets are imported before
   //the first one is done scanning, a SCA will be built and referenced to as
   //the child to previous side thread scan SCA, which will initiate the next 
   //scan before it cleans itself up
   void setChild(const shared_ptr<ScrAddrFilter>& sca) { child_  = sca; }

   void merge(const BinaryData& lastScannedBlkHash);
   void checkForMerge(void);

   bool startSideScan(
      function<void(const vector<string>&, double prog, unsigned time)> progress);

<<<<<<< HEAD
   const BinaryData getNextWalletIDToScan(void);
   LMDBBlockDatabase* getDb(void) const { return lmdb_; }
=======
   const vector<string> getNextWalletIDToScan(void);
>>>>>>> aa5db7de
 
public:
   virtual ScrAddrFilter* copy()=0;

protected:
   virtual bool bdmIsRunning() const=0;
   virtual BinaryData applyBlockRangeToDB(
      uint32_t startBlock, uint32_t endBlock, const vector<string>& wltIDs
   )=0;
   virtual uint32_t currentTopBlockHeight() const=0;
   virtual void flagForScanThread(void) = 0;
   virtual void wipeScrAddrsSSH(const vector<BinaryData>& saVec) = 0;
   virtual Blockchain& blockchain(void) = 0;
   virtual BlockDataManagerConfig config(void) = 0;

private:
   void scanScrAddrThread(void);
   void buildSideScanData(
      const map<shared_ptr<BtcWallet>, vector<BinaryData>>& wltnAddrMap);
};

class ZeroConfContainer
{
   /***
   This class does parses ZC based on a filter function that takes a scrAddr
   and return a bool. 

   This class stores and represents ZC transactions by DBkey. While the ZC txn
   do not hit the DB, they are assigned a 6 bytes key like mined transaction
   to unify TxIn parsing by DBkey.

   DBkeys are unique. They are preferable to outPoints because they're cheaper
   (8 bytes vs 32), and do not incur extra processing to recover a TxOut
   script DB (TxOuts are saved by DBkey, but OutPoints only store a TxHash, 
   which has to be converted first to a DBkey). They also carry height,
   dupID and TxId natively.

   The first 2 bytes of ZC DBkey will always be 0xFFFF. The
   transaction index having to be unique, will be 4 bytes long instead, and
   produced by atomically incrementing topId_. In comparison, a TxOut DBkey
   uses 4 Bytes for height and dupID, 2 bytes for the Tx index in the block it 
   refers to by hgtX, and 2 more bytes for the TxOut id. 

   Indeed, at 7 tx/s, including limbo, it is possible a 2 bytes index will
   overflow on long run cycles.

   Methods:
   addRawTx takes in a raw tx, hashes it and verifies it isnt already added.
   It then unserializes the transaction to a Tx Object, assigns it a key and
   parses it to populate the TxIO map. It returns the Tx key if valid, or an
   empty BinaryData object otherwise.
   ***/

private:
   map<HashString, HashString>                  txHashToDBKey_; //<txHash, dbKey>
   map<HashString, Tx>                          txMap_; //<zcKey, zcTx>
   map<HashString, map<BinaryData, TxIOPair> >  txioMap_; //<scrAddr,  <dbKeyOfOutput, TxIOPair>>
   map<HashString, vector<HashString> >         keyToSpentScrAddr_; //<zcKey, vector<ScrAddr>>
   set<HashString>                              txOutsSpentByZC_;     //<txOutDbKeys>


   std::atomic<uint32_t>       topId_;
   atomic<uint32_t>            lock_;

   //newZCmap_ is ephemeral. Raw ZC are saved until they are processed.
   //The code has a thread pushing new ZC, and set the BDM thread flag
   //to parse it
   map<BinaryData, Tx> newZCMap_; //<zcKey, zcTx>

   //newTxioMap_ is ephemeral too. It's contains ZC txios that have yet to be
   //processed by their relevant scrAddrObj. It's content is returned then wiped 
   //by each call to getNewTxioMap
   map<HashString, map<BinaryData, TxIOPair> >  newTxioMap_;
   LMDBBlockDatabase*                           db_;

   static map<BinaryData, TxIOPair> emptyTxioMap_;
   bool enabled_ = false;

   vector<BinaryData> emptyVecBinData_;

private:
   BinaryData getNewZCkey(void);
   bool RemoveTxByKey(const BinaryData key);
   bool RemoveTxByHash(const BinaryData txHash);
   
   map<BinaryData, map<BinaryData, TxIOPair> >
      ZCisMineBulkFilter(const Tx & tx,
      const BinaryData& ZCkey,
      uint32_t txtime,
      function<bool(const BinaryData&)>,
      bool withSecondOrderMultisig = true);

public:
   ZeroConfContainer(LMDBBlockDatabase* db) :
      topId_(0), lock_(0), db_(db) {}

   void addRawTx(const BinaryData& rawTx, uint32_t txtime);

   bool hasTxByHash(const BinaryData& txHash) const;
   Tx getTxByHash(const BinaryData& txHash) const;

   map<BinaryData, vector<BinaryData> > purge(
      function<bool(const BinaryData&)>);

   const map<HashString, map<BinaryData, TxIOPair> >& 
      getNewTxioMap(void) const;
   const map<HashString, map<BinaryData, TxIOPair> >&
      getFullTxioMap(void) const { return txioMap_; }

   //returns a vector of ZC TxHash that belong to your tracked scrAddr. This is
   //mostly a UI helper method
   set<BinaryData> getNewZCByHash(void) const;

   bool parseNewZC(function<bool(const BinaryData&)>, bool updateDb = true);
   bool isTxOutSpentByZC(const BinaryData& dbKey) const;
   bool getKeyForTxHash(const BinaryData& txHash, BinaryData& zcKey) const;

   void resetNewZC() { newTxioMap_.clear(); }
   void clear(void);

   const map<BinaryData, TxIOPair>& getZCforScrAddr(BinaryData scrAddr) const;
   const vector<BinaryData>& getSpentSAforZCKey(const BinaryData& zcKey) const;

   void updateZCinDB(
      const vector<BinaryData>& keysToWrite, const vector<BinaryData>& keysToDel);

   void loadZeroConfMempool(function<bool(const BinaryData&)>, bool clearMempool);
};

#endif
// kate: indent-width 3; replace-tabs on;<|MERGE_RESOLUTION|>--- conflicted
+++ resolved
@@ -206,12 +206,8 @@
    bool startSideScan(
       function<void(const vector<string>&, double prog, unsigned time)> progress);
 
-<<<<<<< HEAD
-   const BinaryData getNextWalletIDToScan(void);
+   const vector<string> getNextWalletIDToScan(void);
    LMDBBlockDatabase* getDb(void) const { return lmdb_; }
-=======
-   const vector<string> getNextWalletIDToScan(void);
->>>>>>> aa5db7de
  
 public:
    virtual ScrAddrFilter* copy()=0;
