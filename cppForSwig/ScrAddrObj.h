#ifndef SCRADDROBJ_H
#define SCRADDROBJ_H

#include "BinaryData.h"
#include "leveldb_wrapper.h"
#include "Blockchain.h"
#include "BlockObj.h"
#include "LedgerEntry.h"

////////////////////////////////////////////////////////////////////////////////
//
// ScrAddrObj  
//
// This class is only for scanning the blockchain (information only).  It has
// no need to keep track of the public and private keys of various addresses,
// which is done by the python code leveraging this class.
//
// I call these as "scraddresses".  In most contexts, it represents an
// "address" that people use to send coins per-to-person, but it could actually
// represent any kind of TxOut script.  Multisig, P2SH, or any non-standard,
// unusual, escrow, whatever "address."  While it might be more technically
// correct to just call this class "Script" or "TxOutScript", I felt like 
// "address" is a term that will always exist in the Bitcoin ecosystem, and 
// frequently used even when not preferred.
//
// Similarly, we refer to the member variable scraddr_ as a "scradder".  It
// is actually a reduction of the TxOut script to a form that is identical
// regardless of whether pay-to-pubkey or pay-to-pubkey-hash is used. 
//
//
////////////////////////////////////////////////////////////////////////////////


class ScrAddrObj;

////////////////////////////////////////////////////////////////////////////////
//
// HistoryPages
//
////////////////////////////////////////////////////////////////////////////////

class HistoryPages
{
private:

   struct Page
   {
      uint32_t blockStart_;
      uint32_t blockEnd_;
      uint32_t count_;

      vector<LedgerEntry> pageLedgers_;

      Page(void) : blockStart_(UINT32_MAX), blockEnd_(UINT32_MAX), count_(0)
      {}

      Page(uint32_t count, uint32_t bottom, uint32_t top) :
         blockStart_(bottom), blockEnd_(top), count_(count)
      {}

      bool operator< (const Page& rhs) const
      {
         return this->blockStart_ < rhs.blockStart_;
      }
   };

   vector<Page> pages_;
   map<uint32_t, uint32_t> SSHsummary_;

public:
   HistoryPages(void) {}

   vector<LedgerEntry> getPage(const ScrAddrObj* sa, uint32_t pageId);
   void reset(void) { pages_.clear();}
   void addPage(uint32_t count, uint32_t bottom, uint32_t top);
   void sortPages(void) { std::sort(pages_.begin(), pages_.end()); }
   void mapScrAddrHistory(InterfaceToLDB* db,
                          const BinaryData& scrAddr, 
                          uint32_t txnPerPage);
   const map<uint32_t, uint32_t>& getSSHsummary(void) const
   { return SSHsummary_; }
};

class ScrAddrObj
{
   friend class BtcWallet;
public:

   ScrAddrObj() :
      db_(nullptr),
      bc_(nullptr),
      scrAddr_(0), firstBlockNum_(0), firstTimestamp_(0),
      lastBlockNum_(0), lastTimestamp_(0), hasMultisigEntries_(false),
      totalTxioCount_(0), txnPerPage_(100)
   {
      relevantTxIO_.clear();
   }

<<<<<<< HEAD
   ScrAddrObj(InterfaceToLDB *db, Blockchain *bc, 
              BinaryData    addr, 
=======
   ScrAddrObj(LMDBBlockDatabase *db, BinaryData    addr, 
>>>>>>> 66dea608
              uint32_t      firstBlockNum  = UINT32_MAX,
              uint32_t      firstTimestamp = UINT32_MAX,
              uint32_t      lastBlockNum   = 0,
              uint32_t      lastTimestamp  = 0);
   
   BinaryData const &  getScrAddr(void) const    {return scrAddr_;       }
   uint32_t       getFirstBlockNum(void) const   {return firstBlockNum_; }
   uint32_t       getFirstTimestamp(void) const  {return firstTimestamp_;}
   uint32_t       getLastBlockNum(void) const    {return lastBlockNum_;  }
   uint32_t       getLastTimestamp(void) const   {return lastTimestamp_; }
   void           setFirstBlockNum(uint32_t b)   { firstBlockNum_  = b; }
   void           setFirstTimestamp(uint32_t t)  { firstTimestamp_ = t; }
   void           setLastBlockNum(uint32_t b)    { lastBlockNum_   = b; }
   void           setLastTimestamp(uint32_t t)   { lastTimestamp_  = t; }

   void           setScrAddr(LMDBBlockDatabase *db, BinaryData bd) { db_ = db; scrAddr_.copyFrom(bd);}

   // BlkNum is necessary for "unconfirmed" list, since it is dependent
   // on number of confirmations.  But for "spendable" TxOut list, it is
   // only a convenience, if you want to be able to calculate numConf from
   // the Utxos in the list.  If you don't care (i.e. you only want to 
   // know what TxOuts are available to spend, you can pass in 0 for currBlk
   uint64_t getFullBalance() const;
   uint64_t getSpendableBalance(
      uint32_t currBlk=0, 
      bool ignoreAllZeroConf=false
   ) const;
   uint64_t getUnconfirmedBalance(
      uint32_t currBlk, 
      bool includeAllZeroConf=false
   ) const;
   vector<UnspentTxOut> getFullTxOutList(uint32_t currBlk=0) const;
   vector<UnspentTxOut> getSpendableTxOutList(uint32_t currBlk=0, 
                                              bool ignoreAllZeroConf=false
                                             ) const;


   const map<BinaryData, LedgerEntry> & getTxLedger(void) const 
   { return ledger_; }

   uint32_t getTxLedgerSize(void) const
   { return ledger_.size(); }

   vector<LedgerEntry> getTxLedgerAsVector(void) const;



   map<BinaryData, TxIOPair> &   getTxIOMap(void) { return relevantTxIO_; }
   const map<BinaryData, TxIOPair> & getTxIOMap(void) const 
                           { return relevantTxIO_; }


   void addTxIO(TxIOPair & txio, bool isZeroConf=false);

   void pprintLedger(void) const;
   void clearBlkData(void);

   bool operator== (const ScrAddrObj& rhs) const
   { return (scrAddr_ == rhs.scrAddr_); }

   void updateTxIOMap(map<BinaryData, TxIOPair>& txio_map);

   void scanZC(const map<HashString, TxIOPair>& zcTxIOMap);
   void purgeZC(const vector<BinaryData>& invalidatedTxOutKeys);

   void updateAfterReorg(uint32_t lastValidBlockHeight);

  /* BinaryData getLedgerKey(const BinaryData& DBkey, 
                           bool isTxOut=true) const;*/
   void updateLedgers(map<BinaryData, LedgerEntry>& le,
                      const map<BinaryData, TxIOPair>& newTxio) const;

   void updateLedgers(const map<BinaryData, TxIOPair>& newTxio)
   { updateLedgers(ledger_, newTxio); }

   void setTxioCount(uint64_t count) { totalTxioCount_ = count; }
   uint64_t getTxioCount(void) const { return totalTxioCount_; }
   uint64_t getTxioCountFromSSH(void) const;

   void mapHistory(void)
   { hist_.mapScrAddrHistory(db_, scrAddr_, txnPerPage_); }

   const map<uint32_t, uint32_t>& getHistSSHsummary(void) const
   { return hist_.getSSHsummary(); }

   void fetchDBScrAddrData(uint32_t startBlock, 
                           uint32_t endBlock);

   map<BinaryData, TxIOPair> getHistoryForScrAddr(
      uint32_t startBlock, uint32_t endBlock,
      bool withMultisig = false) const;


private:
<<<<<<< HEAD
   InterfaceToLDB *db_;
   Blockchain     *bc_;
=======
   LMDBBlockDatabase *db_;
>>>>>>> 66dea608
   
   BinaryData     scrAddr_; // this includes the prefix byte!
   uint32_t       firstBlockNum_;
   uint32_t       firstTimestamp_;
   uint32_t       lastBlockNum_;
   uint32_t       lastTimestamp_;

   // If any multisig scripts that include this address, we'll track them
   bool           hasMultisigEntries_;

   // Each address will store a list of pointers to its transactions
   map<BinaryData, TxIOPair>     relevantTxIO_;
   map<BinaryData, LedgerEntry>  ledger_;
   
   uint64_t totalTxioCount_;

   //prebuild history indexes for quick fetch from SSH
   HistoryPages hist_;
   uint32_t txnPerPage_;
};

#endif<|MERGE_RESOLUTION|>--- conflicted
+++ resolved
@@ -2,7 +2,7 @@
 #define SCRADDROBJ_H
 
 #include "BinaryData.h"
-#include "leveldb_wrapper.h"
+#include "lmdb_wrapper.h"
 #include "Blockchain.h"
 #include "BlockObj.h"
 #include "LedgerEntry.h"
@@ -74,7 +74,7 @@
    void reset(void) { pages_.clear();}
    void addPage(uint32_t count, uint32_t bottom, uint32_t top);
    void sortPages(void) { std::sort(pages_.begin(), pages_.end()); }
-   void mapScrAddrHistory(InterfaceToLDB* db,
+   void mapScrAddrHistory(LMDBBlockDatabase* db,
                           const BinaryData& scrAddr, 
                           uint32_t txnPerPage);
    const map<uint32_t, uint32_t>& getSSHsummary(void) const
@@ -96,12 +96,8 @@
       relevantTxIO_.clear();
    }
 
-<<<<<<< HEAD
-   ScrAddrObj(InterfaceToLDB *db, Blockchain *bc, 
+   ScrAddrObj(LMDBBlockDatabase *db, Blockchain *bc,
               BinaryData    addr, 
-=======
-   ScrAddrObj(LMDBBlockDatabase *db, BinaryData    addr, 
->>>>>>> 66dea608
               uint32_t      firstBlockNum  = UINT32_MAX,
               uint32_t      firstTimestamp = UINT32_MAX,
               uint32_t      lastBlockNum   = 0,
@@ -196,12 +192,8 @@
 
 
 private:
-<<<<<<< HEAD
-   InterfaceToLDB *db_;
+   LMDBBlockDatabase *db_;
    Blockchain     *bc_;
-=======
-   LMDBBlockDatabase *db_;
->>>>>>> 66dea608
    
    BinaryData     scrAddr_; // this includes the prefix byte!
    uint32_t       firstBlockNum_;
