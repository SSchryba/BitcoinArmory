////////////////////////////////////////////////////////////////////////////////
//                                                                            //
//  Copyright (C) 2011-2014, Armory Technologies, Inc.                        //
//  Distributed under the GNU Affero General Public License (AGPL v3)         //
//  See LICENSE or http://www.gnu.org/licenses/agpl.html                      //
//                                                                            //
////////////////////////////////////////////////////////////////////////////////

#include <iostream>
#include <vector>
#include <map>
#include <cmath>
#include <algorithm>

#include "BinaryData.h"
#include "BtcUtils.h"
#include "BlockObj.h"
#include "lmdb_wrapper.h"




////////////////////////////////////////////////////////////////////////////////
void BlockHeader::unserialize(uint8_t const * ptr, uint32_t size)
{
   if (size < HEADER_SIZE)
      throw BlockDeserializingException();
   dataCopy_.copyFrom(ptr, HEADER_SIZE);
   BtcUtils::getHash256(dataCopy_.getPtr(), HEADER_SIZE, thisHash_);
   difficultyDbl_ = BtcUtils::convertDiffBitsToDouble( 
                              BinaryDataRef(dataCopy_.getPtr()+72, 4));
   isInitialized_ = true;
   nextHash_ = BinaryData(0);
   blockHeight_ = UINT32_MAX;
   difficultySum_ = -1;
   isMainBranch_ = false;
   isOrphan_ = true;
   //txPtrList_ = vector<TxRef*>(0);
   numTx_ = UINT32_MAX;
}

////////////////////////////////////////////////////////////////////////////////
void BlockHeader::unserialize(BinaryDataRef const & str) 
{ 
   unserialize(str.getPtr(), str.getSize()); 
}

////////////////////////////////////////////////////////////////////////////////
void BlockHeader::unserialize(BinaryRefReader & brr) 
{ 
   unserialize(brr.get_BinaryDataRef(HEADER_SIZE)); 
}




/////////////////////////////////////////////////////////////////////////////
void BlockHeader::pprint(ostream & os, int nIndent, bool pBigendian) const
{
   string indent = "";
   for(int i=0; i<nIndent; i++)
      indent = indent + "   ";

   string endstr = (pBigendian ? " (BE)" : " (LE)");
   os << indent << "Block Information: " << blockHeight_ << endl;
   os << indent << "   Hash:       " 
                << getThisHash().toHexStr(pBigendian).c_str() << endstr << endl;
   os << indent << "   Timestamp:  " << getTimestamp() << endl;
   os << indent << "   Prev Hash:  " 
                << getPrevHash().toHexStr(pBigendian).c_str() << endstr << endl;
   os << indent << "   MerkleRoot: " 
                << getMerkleRoot().toHexStr(pBigendian).c_str() << endstr << endl;
   os << indent << "   Difficulty: " << (difficultyDbl_)
                         << "    (" << getDiffBits().toHexStr().c_str() << ")" << endl;
   os << indent << "   CumulDiff:  " << (difficultySum_) << endl;
   os << indent << "   Nonce:      " << getNonce() << endl;
}

////////////////////////////////////////////////////////////////////////////////
void BlockHeader::pprintAlot(ostream & os)
{
   cout << "Header:   " << getBlockHeight() << endl;
   cout << "Hash:     " << getThisHash().toHexStr(true)  << endl;
   cout << "Hash:     " << getThisHash().toHexStr(false) << endl;
   cout << "PrvHash:  " << getPrevHash().toHexStr(true)  << endl;
   cout << "PrvHash:  " << getPrevHash().toHexStr(false) << endl;
   cout << "this*:    " << this << endl;
   cout << "TotSize:  " << getBlockSize() << endl;
   cout << "Tx Count: " << numTx_ << endl;
}

////////////////////////////////////////////////////////////////////////////////
uint32_t BlockHeader::findNonce(void)
{
   BinaryData playHeader(serialize());
   BinaryData fourZeros = BinaryData::CreateFromHex("00000000");
   BinaryData hashResult(32);
   for(uint32_t nonce=0; nonce<(uint32_t)(-1); nonce++)
   {
      *(uint32_t*)(playHeader.getPtr()+76) = nonce;
      BtcUtils::getHash256_NoSafetyCheck(playHeader.getPtr(), HEADER_SIZE, hashResult);
      if(hashResult.getSliceRef(28,4) == fourZeros)
      {
         cout << "NONCE FOUND! " << nonce << endl;
         unserialize(playHeader);
         cout << "Raw Header: " << serialize().toHexStr() << endl;
         pprint();
         cout << "Hash:       " << hashResult.toHexStr() << endl;
         return nonce;
      }

      if(nonce % 10000000 == 0)
      {
         cout << ".";
         cout.flush();
      }
   }
   cout << "No nonce found!" << endl;
   return 0;
   // We have to change the coinbase script, recompute merkle root, and then
   // can cycle through all the nonces again.
}




/////////////////////////////////////////////////////////////////////////////
/////////////////////////////////////////////////////////////////////////////
//
// OutPoint methods
//
/////////////////////////////////////////////////////////////////////////////
/////////////////////////////////////////////////////////////////////////////
// Define these operators so that we can use OutPoint as a map<> key
bool OutPoint::operator<(OutPoint const & op2) const
{
   if(txHash_ == op2.txHash_)
      return txOutIndex_ < op2.txOutIndex_;
   else
      return txHash_ < op2.txHash_;
}
bool OutPoint::operator==(OutPoint const & op2) const
{
   return (txHash_ == op2.txHash_ && txOutIndex_ == op2.txOutIndex_);
}

void OutPoint::serialize(BinaryWriter & bw) const
{
   bw.put_BinaryData(txHash_);
   bw.put_uint32_t(txOutIndex_);
}

BinaryData OutPoint::serialize(void) const
{
   BinaryWriter bw(36);
   serialize(bw);
   return bw.getData();
}

void OutPoint::unserialize(uint8_t const * ptr, uint32_t size)
{
   if (size < 32)
      throw BlockDeserializingException();

   txHash_.copyFrom(ptr, 32);
   txOutIndex_ = READ_UINT32_LE(ptr+32);
}
void OutPoint::unserialize(BinaryReader & br)
{
   if (br.getSizeRemaining() < 32)
      throw BlockDeserializingException();
   br.get_BinaryData(txHash_, 32);
   txOutIndex_ = br.get_uint32_t();
}
void OutPoint::unserialize(BinaryRefReader & brr)
{
   if (brr.getSizeRemaining() < 32)
      throw BlockDeserializingException();
   brr.get_BinaryData(txHash_, 32);
   txOutIndex_ = brr.get_uint32_t();
}


void OutPoint::unserialize(BinaryData const & bd) 
{ 
   unserialize(bd.getPtr(), bd.getSize());
}
void OutPoint::unserialize(BinaryDataRef const & bdRef) 
{ 
   unserialize(bdRef.getPtr(), bdRef.getSize());
}

const BinaryDataRef OutPoint::getDBkey(InterfaceToLDB* db) const
{
   if (DBkey_.getSize() == 8)
      return DBkey_;

   if (db != nullptr)
   {
      if (db->getStoredTx_byHash(txHash_, nullptr, &DBkey_))
      {
         DBkey_.append(WRITE_UINT16_BE((uint16_t)txOutIndex_));
         return DBkey_;
      }
   }

   return BinaryDataRef();
}


////////////////////////////////////////////////////////////////////////////////
////////////////////////////////////////////////////////////////////////////////
//
// TxIn methods
//
////////////////////////////////////////////////////////////////////////////////
////////////////////////////////////////////////////////////////////////////////
OutPoint TxIn::getOutPoint(void) const
{ 
   OutPoint op;
   op.unserialize(getPtr(), getSize());
   return op;
}



/////////////////////////////////////////////////////////////////////////////
BinaryData TxIn::getScript(void) const
{ 
   uint32_t scrLen = (uint32_t)BtcUtils::readVarInt(getPtr()+36);
   return BinaryData(getPtr() + getScriptOffset(), scrLen);
}

/////////////////////////////////////////////////////////////////////////////
BinaryDataRef TxIn::getScriptRef(void) const
{ 
   uint32_t scrLen = (uint32_t)BtcUtils::readVarInt(getPtr()+36);
   return BinaryDataRef(getPtr() + getScriptOffset(), scrLen);
}


/////////////////////////////////////////////////////////////////////////////
void TxIn::unserialize_checked(uint8_t const * ptr, 
                       uint32_t        size,
                       uint32_t        nbytes, 
                       TxRef           parent, 
                       uint32_t        idx)
{
   parentTx_ = parent;
   index_ = idx;
   uint32_t numBytes = (nbytes==0 ? BtcUtils::TxInCalcLength(ptr, size) : nbytes);
   if (size < numBytes)
      throw BlockDeserializingException();
   dataCopy_.copyFrom(ptr, numBytes);

   if (dataCopy_.getSize()-36 < 1)
      throw BlockDeserializingException();
   scriptOffset_ = 36 + BtcUtils::readVarIntLength(getPtr()+36);

   if (dataCopy_.getSize() < 32)
      throw BlockDeserializingException();
   scriptType_ = BtcUtils::getTxInScriptType(getScriptRef(),
                                             BinaryDataRef(getPtr(),32));

   if(!parentTx_.isInitialized())
   {
      parentHeight_ = UINT32_MAX;
      parentHash_   = BinaryData(0);
   }
}

/////////////////////////////////////////////////////////////////////////////
void TxIn::unserialize(BinaryRefReader & brr, 
                       uint32_t nbytes,
                       TxRef parent, 
                       uint32_t idx)
{
   unserialize_checked(brr.getCurrPtr(), brr.getSizeRemaining(), nbytes, parent, idx);
   brr.advance(getSize());
}

/////////////////////////////////////////////////////////////////////////////
void TxIn::unserialize(BinaryData const & str,
                       uint32_t nbytes,
                       TxRef parent,
                       uint32_t idx)
{
   unserialize_checked(str.getPtr(), str.getSize(), nbytes, parent, idx);
}

/////////////////////////////////////////////////////////////////////////////
void TxIn::unserialize(BinaryDataRef str,
                       uint32_t nbytes,
                       TxRef parent,
                       uint32_t idx)
{
   unserialize_checked(str.getPtr(), str.getSize(), nbytes, parent, idx);
}


/////////////////////////////////////////////////////////////////////////////
// Not all TxIns have this information.  Have to go to the Outpoint and get
// the corresponding TxOut to find the sender.  In the case the sender is
// not available, return false and don't write the output
bool TxIn::getSenderScrAddrIfAvail(BinaryData & addrTarget) const
{
   if(scriptType_ == TXIN_SCRIPT_NONSTANDARD ||
      scriptType_ == TXIN_SCRIPT_COINBASE)
   {
      addrTarget = BtcUtils::BadAddress();
      return false;
   }
   
   try
   {
      addrTarget = BtcUtils::getTxInAddrFromType(getScript(), scriptType_);
   }
   catch (BlockDeserializingException&)
   {
      return false;
   }
   return true;
}

////////////////////////////////////////////////////////////////////////////////
BinaryData TxIn::getSenderScrAddrIfAvail(void) const
{
   BinaryData addrTarget(20);
   getSenderScrAddrIfAvail(addrTarget);
   return addrTarget;
}


////////////////////////////////////////////////////////////////////////////////
BinaryData TxIn::getParentHash(LMDBBlockDatabase *db)
{
   if(!parentTx_.isInitialized())
      return parentHash_;
   else
      return parentTx_.attached(db).getThisHash();
}


////////////////////////////////////////////////////////////////////////////////
uint32_t TxIn::getParentHeight() const
{
   if(!parentTx_.isInitialized())
      return parentHeight_;
   else
      return parentTx_.getBlockHeight();
}


////////////////////////////////////////////////////////////////////////////////
void TxIn::pprint(ostream & os, int nIndent, bool pBigendian) const
{
   string indent = "";
   for(int i=0; i<nIndent; i++)
      indent = indent + "   ";

   os << indent << "TxIn:" << endl;
   os << indent << "   Type:    ";
   switch(scriptType_)
   {
      case TXIN_SCRIPT_STDUNCOMPR:  os << "UncomprKey" << endl; break;
      case TXIN_SCRIPT_STDCOMPR:    os << "ComprKey" << endl; break;
      case TXIN_SCRIPT_COINBASE:    os << "Coinbase" << endl; break;
      case TXIN_SCRIPT_SPENDPUBKEY: os << "SpendPubKey" << endl; break;
      case TXIN_SCRIPT_SPENDP2SH:   os << "SpendP2sh" << endl; break;
      case TXIN_SCRIPT_NONSTANDARD: os << "UNKNOWN " << endl; break;
   }
   os << indent << "   Bytes:   " << getSize() << endl;
   os << indent << "   Sender:  " << getSenderScrAddrIfAvail().toHexStr() << endl;
}


////////////////////////////////////////////////////////////////////////////////
////////////////////////////////////////////////////////////////////////////////
//
// TxOut methods
//
////////////////////////////////////////////////////////////////////////////////
////////////////////////////////////////////////////////////////////////////////

////////////////////////////////////////////////////////////////////////////////
BinaryData TxOut::getScript(void) 
{ 
   return BinaryData( dataCopy_.getPtr()+scriptOffset_, getScriptSize() );
}

////////////////////////////////////////////////////////////////////////////////
BinaryDataRef TxOut::getScriptRef(void) 
{ 
   return BinaryDataRef( dataCopy_.getPtr()+scriptOffset_, getScriptSize() );
}

/////////////////////////////////////////////////////////////////////////////
void TxOut::unserialize_checked( uint8_t const * ptr,
                         uint32_t size,
                         uint32_t nbytes,
                         TxRef parent,
                         uint32_t idx)
{
   parentTx_ = parent;
   index_ = idx;
   uint32_t numBytes = (nbytes==0 ? BtcUtils::TxOutCalcLength(ptr) : nbytes);
   if (size < numBytes)
      throw BlockDeserializingException();
   dataCopy_.copyFrom(ptr, numBytes);

   scriptOffset_ = 8 + BtcUtils::readVarIntLength(getPtr()+8);
   if (dataCopy_.getSize()-scriptOffset_-getScriptSize() > size)
      throw BlockDeserializingException();
   BinaryDataRef scriptRef(dataCopy_.getPtr()+scriptOffset_, getScriptSize());
   scriptType_ = BtcUtils::getTxOutScriptType(scriptRef);
   uniqueScrAddr_ = BtcUtils::getTxOutScrAddr(scriptRef);

   if(!parentTx_.isInitialized())
   {
      parentHeight_ = UINT32_MAX;
      parentHash_   = BinaryData(0);
   }
}

/////////////////////////////////////////////////////////////////////////////
void TxOut::unserialize( BinaryData const & str,
                         uint32_t nbytes,
                         TxRef  parent,
                         uint32_t idx)
{
   unserialize_checked(str.getPtr(), str.getSize(), nbytes, parent, idx);
}

/////////////////////////////////////////////////////////////////////////////
void TxOut::unserialize( BinaryDataRef const & str,
                         uint32_t nbytes,
                         TxRef  parent,
                         uint32_t idx)
{
   unserialize_checked(str.getPtr(), str.getSize(), nbytes, parent, idx);
}

/////////////////////////////////////////////////////////////////////////////
void TxOut::unserialize( BinaryRefReader & brr,
                         uint32_t nbytes,
                         TxRef  parent,
                         uint32_t idx)
{
   unserialize_checked( brr.getCurrPtr(), brr.getSizeRemaining(), nbytes, parent, idx );
   brr.advance(getSize());
}

////////////////////////////////////////////////////////////////////////////////
uint32_t TxOut::getParentHeight() const
{
   if(!parentTx_.isInitialized())
      return parentHeight_;
   else
      return parentTx_.getBlockHeight();

}

BinaryData TxOut::getParentHash(LMDBBlockDatabase *db)
{
   if(!parentTx_.isInitialized())
      return parentHash_;
   else
      return parentTx_.attached(db).getThisHash();
}


/////////////////////////////////////////////////////////////////////////////
void TxOut::pprint(ostream & os, int nIndent, bool pBigendian) 
{
   string indent = "";
   for(int i=0; i<nIndent; i++)
      indent = indent + "   ";

   os << indent << "TxOut:" << endl;
   os << indent << "   Type:   ";
   switch(scriptType_)
   {
   case TXOUT_SCRIPT_STDHASH160:  os << "StdHash160" << endl; break;
   case TXOUT_SCRIPT_STDPUBKEY65: os << "StdPubKey65" << endl; break;
   case TXOUT_SCRIPT_STDPUBKEY33: os << "StdPubKey65" << endl; break;
   case TXOUT_SCRIPT_P2SH:        os << "Pay2ScrHash" << endl; break;
   case TXOUT_SCRIPT_NONSTANDARD: os << "UNKNOWN " << endl; break;
   }
   os << indent << "   Recip:  " 
                << uniqueScrAddr_.toHexStr(pBigendian).c_str() 
                << (pBigendian ? " (BE)" : " (LE)") << endl;
   os << indent << "   Value:  " << getValue() << endl;
}


////////////////////////////////////////////////////////////////////////////////
////////////////////////////////////////////////////////////////////////////////
//
// Tx methods
//
////////////////////////////////////////////////////////////////////////////////
////////////////////////////////////////////////////////////////////////////////

/////////////////////////////////////////////////////////////////////////////
void Tx::unserialize(uint8_t const * ptr, uint32_t size)
{
   uint32_t nBytes = BtcUtils::TxCalcLength(ptr, size, &offsetsTxIn_, &offsetsTxOut_);
   
   if (nBytes > size)
      throw BlockDeserializingException();
   dataCopy_.copyFrom(ptr, nBytes);
   BtcUtils::getHash256(ptr, nBytes, thisHash_);
   if (8 > size)
      throw BlockDeserializingException();

   uint32_t numTxOut = offsetsTxOut_.size()-1;
   version_  = READ_UINT32_LE(ptr);
   if (4 > size - offsetsTxOut_[numTxOut])
      throw BlockDeserializingException();
   lockTime_ = READ_UINT32_LE(ptr + offsetsTxOut_[numTxOut]);

   isInitialized_ = true;
   //headerPtr_ = NULL;
}


/////////////////////////////////////////////////////////////////////////////
BinaryData Tx::getThisHash(void) const
{
   return BtcUtils::getHash256(dataCopy_.getPtr(), dataCopy_.getSize());
}

/////////////////////////////////////////////////////////////////////////////
void Tx::unserialize(BinaryRefReader & brr)
{
   unserialize(brr.getCurrPtr(), brr.getSizeRemaining());
   brr.advance(getSize());
}


/////////////////////////////////////////////////////////////////////////////
uint64_t Tx::getSumOfOutputs(void)
{
   uint64_t sumVal = 0;
   for(uint32_t i=0; i<getNumTxOut(); i++)
      sumVal += getTxOutCopy(i).getValue();

   return sumVal;
}


/////////////////////////////////////////////////////////////////////////////
BinaryData Tx::getScrAddrForTxOut(uint32_t txOutIndex) 
{
   TxOut txout = getTxOutCopy(txOutIndex);
   return BtcUtils::getTxOutScrAddr(txout.getScript());
}


/////////////////////////////////////////////////////////////////////////////
// This is not a pointer to persistent object, this method actually CREATES
// the TxIn.   But it's fast and doesn't hold a lot of post-construction
// information, so it can probably just be computed on the fly
TxIn Tx::getTxInCopy(int i) const
{
   assert(isInitialized());
   uint32_t txinSize = offsetsTxIn_[i+1] - offsetsTxIn_[i];
   TxIn out;
   out.unserialize_checked(dataCopy_.getPtr()+offsetsTxIn_[i], dataCopy_.getSize()-offsetsTxIn_[i], txinSize, txRefObj_, i);
   
   if(txRefObj_.isInitialized())
   {
      out.setParentHash(getThisHash());
      out.setParentHeight(txRefObj_.getBlockHeight());
   }
   return out;
}

/////////////////////////////////////////////////////////////////////////////
// This is not a pointer to persistent object, this method actually CREATES
// the TxOut.   But it's fast and doesn't hold a lot of post-construction
// information, so it can probably just be computed on the fly
TxOut Tx::getTxOutCopy(int i) const
{
   assert(isInitialized());
   uint32_t txoutSize = offsetsTxOut_[i+1] - offsetsTxOut_[i];
   TxOut out;
   out.unserialize_checked(dataCopy_.getPtr()+offsetsTxOut_[i], dataCopy_.getSize()-offsetsTxOut_[i], txoutSize, txRefObj_, i);
   out.setParentHash(getThisHash());

   if(txRefObj_.isInitialized())
      out.setParentHeight(txRefObj_.getBlockHeight());

   return out;
}

/////////////////////////////////////////////////////////////////////////////
void Tx::pprint(ostream & os, int nIndent, bool pBigendian) 
{
   string indent = "";
   for(int i=0; i<nIndent; i++)
      indent = indent + "   ";
    
   os << indent << "Tx:   " << thisHash_.toHexStr(pBigendian) 
                << (pBigendian ? " (BE)" : " (LE)") << endl;
   if( txRefObj_.isNull())
      os << indent << "   Blk:  <NOT PART OF A BLOCK YET>" << endl;
   else
      os << indent << "   Blk:         " << getBlockHeight() << endl;

   os << indent << "   TxSize:      " << getSize() << " bytes" << endl;
   os << indent << "   NumInputs:   " << getNumTxIn() << endl;
   os << indent << "   NumOutputs:  " << getNumTxOut() << endl;
   os << endl;
   for(uint32_t i=0; i<getNumTxIn(); i++)
      getTxInCopy(i).pprint(os, nIndent+1, pBigendian);
   os << endl;
   for(uint32_t i=0; i<getNumTxOut(); i++)
      getTxOutCopy(i).pprint(os, nIndent+1, pBigendian);
}

////////////////////////////////////////////////////////////////////////////////
// Need a serious debugging method, that will touch all pointers that are
// supposed to be not NULL.  I'd like to try to force a segfault here, if it
// is going to happen, instead of letting it kill my program where I don't 
// know what happened.
void Tx::pprintAlot(ostream & os)
{
   cout << "Tx hash:   " << thisHash_.toHexStr(true) << endl;
   if(!txRefObj_.isNull())
   {
      cout << "HeaderNum: " << getBlockHeight() << endl;
      //cout << "HeadHash:  " << getBlockHash().toHexStr(true) << endl;
   }

   cout << endl << "NumTxIn:   " << getNumTxIn() << endl;
   for(uint32_t i=0; i<getNumTxIn(); i++)
   {
      TxIn txin = getTxInCopy(i);
      cout << "   TxIn: " << i << endl;
      cout << "      Siz:  " << txin.getSize() << endl;
      cout << "      Scr:  " << txin.getScriptSize() << "  Type: " 
                        << (int)txin.getScriptType() << endl;
      cout << "      OPR:  " << txin.getOutPoint().getTxHash().toHexStr(true) 
                             << txin.getOutPoint().getTxOutIndex() << endl;
      cout << "      Seq:  " << txin.getSequence() << endl;
   }

   cout << endl <<  "NumTxOut:   " << getNumTxOut() << endl;
   for(uint32_t i=0; i<getNumTxOut(); i++)
   {
      TxOut txout = getTxOutCopy(i);
      cout << "   TxOut: " << i << endl;
      cout << "      Siz:  " << txout.getSize() << endl;
      cout << "      Scr:  " << txout.getScriptSize() << "  Type: " 
                        << (int)txout.getScriptType() << endl;
      cout << "      Val:  " << txout.getValue() << endl;
   }

}



/////////////////////////////////////////////////////////////////////////////
BinaryData DBTxRef::serialize(void) const 
{ 
   return db_->getFullTxCopy(dbKey6B_).serialize();
}


/////////////////////////////////////////////////////////////////////////////
Tx DBTxRef::getTxCopy(void) const
{
   return db_->getFullTxCopy(dbKey6B_);
}

/////////////////////////////////////////////////////////////////////////////
bool DBTxRef::isMainBranch(void) const
{
   if(dbKey6B_.getSize() != 6)
      return false;
   else
   {
      uint8_t dup8 = db_->getValidDupIDForHeight(getBlockHeight());
      return (getDuplicateID() == dup8);
   }
}

/////////////////////////////////////////////////////////////////////////////
BinaryData DBTxRef::getThisHash(void) const
{
   return db_->getTxHashForLdbKey(dbKey6B_);
}

/////////////////////////////////////////////////////////////////////////////
void TxRef::setRef(BinaryDataRef bdr)
{
   dbKey6B_ = bdr.copy();
}

/////////////////////////////////////////////////////////////////////////////
uint32_t DBTxRef::getBlockTimestamp() const
{
   StoredHeader sbh;

   if(dbKey6B_.getSize() == 6)
   {
      db_->getStoredHeader(sbh, getBlockHeight(), getDuplicateID(), false);
      return READ_UINT32_LE(sbh.dataCopy_.getPtr()+68);
   }
   else
      return UINT32_MAX;
}

/////////////////////////////////////////////////////////////////////////////
BinaryData DBTxRef::getBlockHash(void) const
{
   StoredHeader sbh;
   if(dbKey6B_.getSize() == 6)
   {
      db_->getStoredHeader(sbh, getBlockHeight(), getDuplicateID(), false);
      return sbh.thisHash_;
   }
   else
      return BtcUtils::EmptyHash();
}


/////////////////////////////////////////////////////////////////////////////
uint32_t TxRef::getBlockHeight(void) const
{
   if(dbKey6B_.getSize() == 6)
      return DBUtils::hgtxToHeight(dbKey6B_.getSliceCopy(0,4));
   else
      return UINT32_MAX;
}

/////////////////////////////////////////////////////////////////////////////
uint8_t TxRef::getDuplicateID(void) const
{
   if(dbKey6B_.getSize() == 6)
      return DBUtils::hgtxToDupID(dbKey6B_.getSliceCopy(0,4));
   else
      return UINT8_MAX;
}

/////////////////////////////////////////////////////////////////////////////
uint16_t TxRef::getBlockTxIndex(void) const
{
   if(dbKey6B_.getSize() == 6)
      return READ_UINT16_BE(dbKey6B_.getPtr() + 4);
   else
      return UINT16_MAX;
}


/////////////////////////////////////////////////////////////////////////////
void TxRef::pprint(ostream & os, int nIndent) const
{
   os << "TxRef Information:" << endl;
   //os << "   Hash:      " << getThisHash().toHexStr() << endl;
   os << "   Height:    " << getBlockHeight() << endl;
   os << "   BlkIndex:  " << getBlockTxIndex() << endl;
   //os << "   FileIdx:   " << blkFilePtr_.getFileIndex() << endl;
   //os << "   FileStart: " << blkFilePtr_.getStartByte() << endl;
   //os << "   NumBytes:  " << blkFilePtr_.getNumBytes() << endl;
   os << "   ----- " << endl;
   os << "   Read from disk, full tx-info: " << endl;
   //getTxCopy().pprint(os, nIndent+1); 
}


////////////////////////////////////////////////////////////////////////////////
TxIn  DBTxRef::getTxInCopy(uint32_t i)  
{
   return db_->getTxInCopy( dbKey6B_, i);
}

////////////////////////////////////////////////////////////////////////////////
TxOut DBTxRef::getTxOutCopy(uint32_t i)
{
   return db_->getTxOutCopy(dbKey6B_, i);
}


////////////////////////////////////////////////////////////////////////////////
////////////////////////////////////////////////////////////////////////////////
//
// TxIOPair Methods
//
////////////////////////////////////////////////////////////////////////////////
////////////////////////////////////////////////////////////////////////////////

//////////////////////////////////////////////////////////////////////////////
TxIOPair::TxIOPair(void) : 
   amount_(0),
   indexOfOutput_(0),
   indexOfInput_(0),
   isTxOutFromSelf_(false),
   isFromCoinbase_(false),
   isMultisig_(false),
   txtime_(0),
   isUTXO_(false)
   {}

//////////////////////////////////////////////////////////////////////////////
TxIOPair::TxIOPair(uint64_t  amount) :
   amount_(amount),
   indexOfOutput_(0),
   indexOfInput_(0),
   isTxOutFromSelf_(false),
   isFromCoinbase_(false),
   isMultisig_(false),
   txtime_(0),
   isUTXO_(false)
   {}

//////////////////////////////////////////////////////////////////////////////
TxIOPair::TxIOPair(TxRef txPtrO, uint32_t txoutIndex) :
   amount_(0),
   indexOfInput_(0) ,
   isTxOutFromSelf_(false),
   isFromCoinbase_(false),
   isMultisig_(false),
   txtime_(0),
   isUTXO_(false)
{ 
   setTxOut(txPtrO, txoutIndex);
}

//////////////////////////////////////////////////////////////////////////////
TxIOPair::TxIOPair(TxRef     txPtrO,
                   uint32_t  txoutIndex,
                   TxRef     txPtrI, 
                   uint32_t  txinIndex) :
   amount_(0),
   isTxOutFromSelf_(false),
   isFromCoinbase_(false),
   isMultisig_(false),
   txtime_(0),
   isUTXO_(false)
{ 
   setTxOut(txPtrO, txoutIndex);
   setTxIn (txPtrI, txinIndex );
}

//////////////////////////////////////////////////////////////////////////////
TxIOPair::TxIOPair(BinaryData txOutKey8B, uint64_t val) :
   amount_(val),
   indexOfOutput_(0),
   indexOfInput_(0),
   isTxOutFromSelf_(false),
   isFromCoinbase_(false),
   isMultisig_(false),
   txtime_(0),
   isUTXO_(false)
{
   setTxOut(txOutKey8B);
}
 //////////////////////////////////////////////////////////////////////////////
HashString TxIOPair::getTxHashOfOutput(LMDBBlockDatabase *db) const
{
   if (!hasTxOut())
      return BtcUtils::EmptyHash();
   else if (txHashOfOutput_.getSize() == 32)
      return txHashOfOutput_;
   else if (txRefOfOutput_.isInitialized())
   {
      txHashOfOutput_ = txRefOfOutput_.attached(db).getThisHash();
      return txHashOfOutput_;
   }

   return BinaryData(0);
}

//////////////////////////////////////////////////////////////////////////////
HashString TxIOPair::getTxHashOfInput(LMDBBlockDatabase *db) const
{
   if (!hasTxIn())
      return BtcUtils::EmptyHash();
   else if (txHashOfInput_.getSize() == 32)
      return txHashOfInput_;
   else if (txRefOfInput_.isInitialized())
   {
      txHashOfInput_ = txRefOfInput_.attached(db).getThisHash();
      return txHashOfInput_;
   }

   return BinaryData(0);
}
//////////////////////////////////////////////////////////////////////////////
TxOut TxIOPair::getTxOutCopy(LMDBBlockDatabase *db) const
{
   // I actually want this to segfault when there is no TxOut... 
   // we should't ever be trying to access it without checking it 
   // first in the calling code (hasTxOut/hasTxOutZC)
   if(hasTxOut())
      return txRefOfOutput_.attached(db).getTxOutCopy(indexOfOutput_);
   /*else
      return getTxOutZC();*/
}


//////////////////////////////////////////////////////////////////////////////
TxIn TxIOPair::getTxInCopy(LMDBBlockDatabase *db) const
{
   // I actually want this to segfault when there is no TxIn... 
   // we should't ever be trying to access it without checking it 
   // first in the calling code (hasTxIn/hasTxInZC)
   if(hasTxIn())
      return txRefOfInput_.attached(db).getTxInCopy(indexOfInput_);
   /*else
      return getTxInZC();*/
}


//////////////////////////////////////////////////////////////////////////////
bool TxIOPair::setTxIn(TxRef  txref, uint32_t index)
{ 
   txRefOfInput_  = txref;
   indexOfInput_  = index;

   return true;
}

//////////////////////////////////////////////////////////////////////////////
bool TxIOPair::setTxIn(BinaryData dbKey8B)
{
   if (dbKey8B.getSize() == 8)
   {
      BinaryRefReader brr(dbKey8B);
      BinaryDataRef txKey6B = brr.get_BinaryDataRef(6);
      uint16_t      txInIdx = brr.get_uint16_t(BIGENDIAN);
      return setTxIn(TxRef(txKey6B), (uint32_t)txInIdx);
   }
   else
   {
      //pass a 0 byte dbkey to reset the txin
      setTxIn(TxRef(), 0);
      return false;
   }
}

//////////////////////////////////////////////////////////////////////////////
bool TxIOPair::setTxOut(BinaryData dbKey8B)
{
<<<<<<< HEAD
   if (dbKey8B.getSize() == 8)
   {
      BinaryRefReader brr(dbKey8B);
      BinaryDataRef txKey6B = brr.get_BinaryDataRef(6);
      uint16_t      txOutIdx = brr.get_uint16_t(BIGENDIAN);
      return setTxOut(TxRef(txKey6B), (uint32_t)txOutIdx);
   }
=======
   BinaryRefReader brr(dbKey8B);
   BinaryDataRef txKey6B  = brr.get_BinaryDataRef(6);
   uint16_t      txOutIdx = brr.get_uint16_t(BIGENDIAN);
   return setTxOut(TxRef(txKey6B), (uint32_t)txOutIdx);
}

//////////////////////////////////////////////////////////////////////////////
bool TxIOPair::setTxInZC(LMDBBlockDatabase *db, Tx* tx, uint32_t index)
{ 
   if(hasTxInInMain(db) || hasTxInZC())
      return false;
>>>>>>> 66dea608
   else
   {
      //pass 0 byte dbkey to reset the txout
      setTxOut(TxRef(), 0);
      return false;
   }
}

//////////////////////////////////////////////////////////////////////////////
bool TxIOPair::setTxOut(TxRef txref, uint32_t index)
{
   txRefOfOutput_   = txref; 
   indexOfOutput_   = index;
   return true;
}

<<<<<<< HEAD
=======
//////////////////////////////////////////////////////////////////////////////
bool TxIOPair::setTxOutZC(LMDBBlockDatabase *db, Tx* tx, uint32_t index)
{
   if(hasTxOutInMain(db) || hasTxOutZC())
      return false;
   else
   {
      txRefOfOutput_   = TxRef();
      indexOfOutput_   = 0;
      txOfOutputZC_    = tx;
      indexOfOutputZC_ = index;
   }
   return true;
}
>>>>>>> 66dea608

//////////////////////////////////////////////////////////////////////////////
pair<bool,bool> TxIOPair::reassessValidity(LMDBBlockDatabase *db)
{
   pair<bool,bool> result;
   result.first  = hasTxOutInMain(db);
   result.second = hasTxInInMain(db);
   return result;
}


//////////////////////////////////////////////////////////////////////////////
bool TxIOPair::isSpent(LMDBBlockDatabase *db) const
{ 
   // Not sure whether we should verify hasTxOut.  It wouldn't make much 
   // sense to have TxIn but not TxOut, but there might be a preferred 
   // behavior in such awkward circumstances
   return (hasTxInZC() || hasTxInInMain(db));
}


//////////////////////////////////////////////////////////////////////////////
bool TxIOPair::isUnspent(LMDBBlockDatabase *db) const
{ 
   return ( (hasTxOutZC() || hasTxOutInMain(db)) && !isSpent(db));

}

//////////////////////////////////////////////////////////////////////////////
<<<<<<< HEAD
bool TxIOPair::isSpendable(InterfaceToLDB *db, 
                           uint32_t currBlk, bool ignoreAllZeroConf) const
=======
bool TxIOPair::isSpendable(LMDBBlockDatabase *db, uint32_t currBlk, bool ignoreAllZeroConf) const
>>>>>>> 66dea608
{ 
   // Spendable TxOuts are ones with at least 1 confirmation, or zero-conf
   // TxOuts that were sent-to-self.  Obviously, they should be unspent, too
   if ( hasTxInZC() ||hasTxInInMain(db))
      return false;
   
   if( hasTxOutInMain(db) )
   {
      uint32_t nConf = currBlk - txRefOfOutput_.getBlockHeight() + 1;
      if(isFromCoinbase_ && nConf<=COINBASE_MATURITY)
         return false;
      else
         return true;
   }

   if( hasTxOutZC() && isTxOutFromSelf() )
      return !ignoreAllZeroConf;

   return false;
}

//////////////////////////////////////////////////////////////////////////////
bool TxIOPair::isMineButUnconfirmed(
   LMDBBlockDatabase *db,
   uint32_t currBlk, bool inclAllZC
) const
{
   // All TxOuts that were from our own transactions are always confirmed
   if(isTxOutFromSelf())
      return false;   

   if (hasTxInZC() || (hasTxIn() && txRefOfInput_.attached(db).isMainBranch()))
      return false;

   if(hasTxOutInMain(db))
   {
      uint32_t nConf = currBlk - txRefOfOutput_.getBlockHeight() + 1;
      if(isFromCoinbase_)
         return (nConf<COINBASE_MATURITY);
      else 
         return (nConf<MIN_CONFIRMATIONS);
   }
   else if( hasTxOutZC() && (!isTxOutFromSelf() || inclAllZC))
      return true;


   return false;
}

bool TxIOPair::hasTxOutInMain(LMDBBlockDatabase *db) const
{
   return (hasTxOut() && txRefOfOutput_.attached(db).isMainBranch());
}

bool TxIOPair::hasTxInInMain(LMDBBlockDatabase *db) const
{
   return (hasTxIn() && txRefOfInput_.attached(db).isMainBranch());
}

bool TxIOPair::hasTxOutZC(void) const
{ 
   return txRefOfOutput_.getDBKey().startsWith(READHEX("ffff"));
}

bool TxIOPair::hasTxInZC(void) const
{ 
   return txRefOfInput_.getDBKey().startsWith(READHEX("ffff"));
}

<<<<<<< HEAD
void TxIOPair::pprintOneLine(InterfaceToLDB *db) const
=======
void TxIOPair::clearZCFields(void)
{
   txOfOutputZC_ = NULL;
   txOfInputZC_  = NULL;
   indexOfOutputZC_ = 0;
   indexOfInputZC_  = 0;
   //isTxOutFromSelf_ = false;
}


void TxIOPair::pprintOneLine(LMDBBlockDatabase *db) const
>>>>>>> 66dea608
{
   printf("   Val:(%0.3f)\t  (STS, O,I, Omb,Imb, Oz,Iz)  %d  %d%d %d%d %d%d\n", 
           (double)getValue()/1e8,
           (isTxOutFromSelf() ? 1 : 0),
           (hasTxOut() ? 1 : 0),
           (hasTxIn() ? 1 : 0),
           (hasTxOutInMain(db) ? 1 : 0),
           (hasTxInInMain(db) ? 1 : 0),
           (hasTxOutZC() ? 1 : 0),
           (hasTxInZC() ? 1 : 0));

}







////////////////////////////////////////////////////////////////////////////////
////////////////////////////////////////////////////////////////////////////////
//
// UnspentTxOut Methods
//
////////////////////////////////////////////////////////////////////////////////
////////////////////////////////////////////////////////////////////////////////

////////////////////////////////////////////////////////////////////////////////
UnspentTxOut::UnspentTxOut(void) :
   txHash_(BtcUtils::EmptyHash()),
   txOutIndex_(0),
   txHeight_(0),
   value_(0),
   script_(BinaryData(0)),
   numConfirm_(0),
   isMultisigRef_(false)
{
   // Nothing to do here
}

////////////////////////////////////////////////////////////////////////////////
void UnspentTxOut::init(LMDBBlockDatabase *db, TxOut & txout, uint32_t blkNum, bool isMulti)
{
   txHash_     = txout.getParentHash(db);
   txOutIndex_ = txout.getIndex();
   txHeight_   = txout.getParentHeight();
   value_      = txout.getValue();
   script_     = txout.getScript();
   updateNumConfirm(blkNum);
   isMultisigRef_ = isMulti;
}

////////////////////////////////////////////////////////////////////////////////
BinaryData UnspentTxOut::getRecipientScrAddr(void) const
{
   return BtcUtils::getTxOutScrAddr(getScript());
}


////////////////////////////////////////////////////////////////////////////////
uint32_t UnspentTxOut::updateNumConfirm(uint32_t currBlkNum)
{
   if(txHeight_ == UINT32_MAX)
      numConfirm_ = 0;
   else
      numConfirm_ = currBlkNum - txHeight_ + 1;
   return numConfirm_;
}

////////////////////////////////////////////////////////////////////////////////
bool UnspentTxOut::CompareNaive(UnspentTxOut const & uto1, 
                                UnspentTxOut const & uto2)
{
   float val1 = (float)uto1.getValue();
   float val2 = (float)uto2.getValue();
   return (val1*uto1.numConfirm_ < val2*uto2.numConfirm_);
}

////////////////////////////////////////////////////////////////////////////////
bool UnspentTxOut::CompareTech1(UnspentTxOut const & uto1,
                                UnspentTxOut const & uto2)
{
   float val1 = pow((float)uto1.getValue(), 1.0f/3.0f);
   float val2 = pow((float)uto2.getValue(), 1.0f/3.0f);
   return (val1*uto1.numConfirm_ < val2*uto2.numConfirm_);

}

////////////////////////////////////////////////////////////////////////////////
bool UnspentTxOut::CompareTech2(UnspentTxOut const & uto1,
                                UnspentTxOut const & uto2)
{
   float val1 = pow(log10((float)uto1.getValue()) + 5, 5);
   float val2 = pow(log10((float)uto2.getValue()) + 5, 5);
   return (val1*uto1.numConfirm_ < val2*uto2.numConfirm_);

}

////////////////////////////////////////////////////////////////////////////////
bool UnspentTxOut::CompareTech3(UnspentTxOut const & uto1,
                                UnspentTxOut const & uto2)
{
   float val1 = pow(log10((float)uto1.getValue()) + 5, 4);
   float val2 = pow(log10((float)uto2.getValue()) + 5, 4);
   return (val1*uto1.numConfirm_ < val2*uto2.numConfirm_);
}


////////////////////////////////////////////////////////////////////////////////
void UnspentTxOut::sortTxOutVect(vector<UnspentTxOut> & utovect, int sortType)
{
   switch(sortType)
   {
   case 0: sort(utovect.begin(), utovect.end(), CompareNaive); break;
   case 1: sort(utovect.begin(), utovect.end(), CompareTech1); break;
   case 2: sort(utovect.begin(), utovect.end(), CompareTech2); break;
   case 3: sort(utovect.begin(), utovect.end(), CompareTech3); break;
   default: break; // do nothing
   }
}


////////////////////////////////////////////////////////////////////////////////
void UnspentTxOut::pprintOneLine(uint32_t currBlk)
{
   updateNumConfirm(currBlk);
   printf(" Tx:%s:%02d   BTC:%0.3f   nConf:%04d\n",
             txHash_.copySwapEndian().getSliceCopy(0,8).toHexStr().c_str(),
             txOutIndex_,
             value_/1e8,
             numConfirm_);
}





////////////////////////////////////////////////////////////////////////////////
/*
RegisteredScrAddr::RegisteredScrAddr(BtcAddress const & addrObj, 
                                     int32_t blkCreated)
{
   uniqueKey_ = addrObj.getAddrStr20();
   addrType_ = 0x00;

   if(blkCreated<0)
      blkCreated = addrObj.getFirstBlockNum();

   blkCreated_            = blkCreated;
   alreadyScannedUpToBlk_ = blkCreated;
}
*/





// kate: indent-width 3; replace-tabs on;
<|MERGE_RESOLUTION|>--- conflicted
+++ resolved
@@ -190,7 +190,7 @@
    unserialize(bdRef.getPtr(), bdRef.getSize());
 }
 
-const BinaryDataRef OutPoint::getDBkey(InterfaceToLDB* db) const
+const BinaryDataRef OutPoint::getDBkey(LMDBBlockDatabase* db) const
 {
    if (DBkey_.getSize() == 8)
       return DBkey_;
@@ -944,7 +944,6 @@
 //////////////////////////////////////////////////////////////////////////////
 bool TxIOPair::setTxOut(BinaryData dbKey8B)
 {
-<<<<<<< HEAD
    if (dbKey8B.getSize() == 8)
    {
       BinaryRefReader brr(dbKey8B);
@@ -952,19 +951,6 @@
       uint16_t      txOutIdx = brr.get_uint16_t(BIGENDIAN);
       return setTxOut(TxRef(txKey6B), (uint32_t)txOutIdx);
    }
-=======
-   BinaryRefReader brr(dbKey8B);
-   BinaryDataRef txKey6B  = brr.get_BinaryDataRef(6);
-   uint16_t      txOutIdx = brr.get_uint16_t(BIGENDIAN);
-   return setTxOut(TxRef(txKey6B), (uint32_t)txOutIdx);
-}
-
-//////////////////////////////////////////////////////////////////////////////
-bool TxIOPair::setTxInZC(LMDBBlockDatabase *db, Tx* tx, uint32_t index)
-{ 
-   if(hasTxInInMain(db) || hasTxInZC())
-      return false;
->>>>>>> 66dea608
    else
    {
       //pass 0 byte dbkey to reset the txout
@@ -981,23 +967,6 @@
    return true;
 }
 
-<<<<<<< HEAD
-=======
-//////////////////////////////////////////////////////////////////////////////
-bool TxIOPair::setTxOutZC(LMDBBlockDatabase *db, Tx* tx, uint32_t index)
-{
-   if(hasTxOutInMain(db) || hasTxOutZC())
-      return false;
-   else
-   {
-      txRefOfOutput_   = TxRef();
-      indexOfOutput_   = 0;
-      txOfOutputZC_    = tx;
-      indexOfOutputZC_ = index;
-   }
-   return true;
-}
->>>>>>> 66dea608
 
 //////////////////////////////////////////////////////////////////////////////
 pair<bool,bool> TxIOPair::reassessValidity(LMDBBlockDatabase *db)
@@ -1027,12 +996,7 @@
 }
 
 //////////////////////////////////////////////////////////////////////////////
-<<<<<<< HEAD
-bool TxIOPair::isSpendable(InterfaceToLDB *db, 
-                           uint32_t currBlk, bool ignoreAllZeroConf) const
-=======
 bool TxIOPair::isSpendable(LMDBBlockDatabase *db, uint32_t currBlk, bool ignoreAllZeroConf) const
->>>>>>> 66dea608
 { 
    // Spendable TxOuts are ones with at least 1 confirmation, or zero-conf
    // TxOuts that were sent-to-self.  Obviously, they should be unspent, too
@@ -1102,21 +1066,7 @@
    return txRefOfInput_.getDBKey().startsWith(READHEX("ffff"));
 }
 
-<<<<<<< HEAD
-void TxIOPair::pprintOneLine(InterfaceToLDB *db) const
-=======
-void TxIOPair::clearZCFields(void)
-{
-   txOfOutputZC_ = NULL;
-   txOfInputZC_  = NULL;
-   indexOfOutputZC_ = 0;
-   indexOfInputZC_  = 0;
-   //isTxOutFromSelf_ = false;
-}
-
-
 void TxIOPair::pprintOneLine(LMDBBlockDatabase *db) const
->>>>>>> 66dea608
 {
    printf("   Val:(%0.3f)\t  (STS, O,I, Omb,Imb, Oz,Iz)  %d  %d%d %d%d %d%d\n", 
            (double)getValue()/1e8,
