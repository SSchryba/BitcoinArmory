--- conflicted
+++ resolved
@@ -83,7 +83,7 @@
       {
          fragBytes_ = nbytes;
          numBytes_ = UINT32_MAX;
-      }
+   }
       else
       {
          numBytes_ = nbytes;
@@ -92,7 +92,7 @@
          BtcUtils::getHash256(bdDataCopy_, thisHash_);
       }
    }
-
+   
    virtual const BinaryDataRef getDataCopyRef(void) const
    {
       return dataCopy_;
@@ -107,8 +107,8 @@
    void computeTxInIndexes()
    {
       if (txInIndexes_.size() == 0)
-         BtcUtils::TxInCalcLength(dataCopy_.getPtr(), dataCopy_.getSize(),
-            &txInIndexes_);
+      BtcUtils::TxInCalcLength(dataCopy_.getPtr(), dataCopy_.getSize(),
+         &txInIndexes_);
    }
 };
 
@@ -803,17 +803,11 @@
 
    //
    bool haveFullUTXOList_ = true;
-<<<<<<< HEAD
-=======
-   //uint32_t utxoFromHeight_ = 0;
-
-   DB_SELECT historyDB_;
 
    //to report back fatal errors to the main thread
    function<void(string)> criticalError_ = [](string)->void{};
 
    //for fullnode block data accessing only
->>>>>>> 556747ec
 };
 
 
